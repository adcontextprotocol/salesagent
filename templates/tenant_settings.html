--- conflicted
+++ resolved
@@ -536,7 +536,7 @@
                         </p>
                     </div>
                     {% if active_adapter == 'google_ad_manager' %}
-                    <button id="sync-inventory-btn" onclick="syncInventory()" class="btn btn-small">Sync Now</button>
+                    <button onclick="syncInventory()" class="btn btn-small">Sync Now</button>
                     {% endif %}
                 </div>
             </div>
@@ -873,14 +873,6 @@
                                     </td>
                                     <td>
                                         <div class="btn-group btn-group-sm">
-                                            {% set mappings = principal.platform_mappings | from_json %}
-                                            {% if 'mock' in mappings %}
-                                            <button class="btn btn-outline-secondary btn-sm"
-                                                    onclick="configureTestingBehavior('{{ principal.principal_id }}', '{{ principal.name }}')"
-                                                    title="Configure Testing Behavior (Mock Adapter)">
-                                                ⚙️ Testing
-                                            </button>
-                                            {% endif %}
                                             <button class="btn btn-outline-primary btn-sm"
                                                     onclick="copyA2AConfig('{{ principal.principal_id }}', '{{ principal.name }}', '{{ principal.access_token }}')"
                                                     title="Copy A2A Configuration">
@@ -1631,84 +1623,9 @@
 }
 
 // Sync inventory
-let syncInProgress = false;
-
-async function syncInventory() {
-    // Prevent multiple simultaneous syncs
-    if (syncInProgress) {
-        console.log('Sync already in progress, ignoring click');
-        return;
-    }
-
-    const btn = document.getElementById('sync-inventory-btn');
-    if (!btn) return;
-
-    // Start sync - disable button and show loading state
-    syncInProgress = true;
-    const originalText = btn.textContent;
-    btn.disabled = true;
-    btn.textContent = 'Syncing...';
-    btn.classList.add('loading');
-
-    try {
-        const response = await fetch('{{ script_name }}/api/tenant/{{ tenant_id }}/sync/orders', {
-            method: 'POST',
-            headers: {
-                'Content-Type': 'application/json',
-            }
-        });
-
-        const data = await response.json();
-
-        if (response.ok) {
-            // Success - show success message and update last sync time
-            showMessage('Inventory sync completed successfully', 'success');
-
-            // Reload page to show updated sync time
-            setTimeout(() => {
-                window.location.reload();
-            }, 1500);
-        } else {
-            // Error response from server
-            showMessage(data.error || 'Sync failed. Please try again.', 'error');
-
-            // Re-enable button on error
-            btn.disabled = false;
-            btn.textContent = originalText;
-            btn.classList.remove('loading');
-            syncInProgress = false;
-        }
-    } catch (error) {
-        // Network or other error
-        console.error('Sync error:', error);
-        showMessage('Network error during sync. Please try again.', 'error');
-
-        // Re-enable button on error
-        btn.disabled = false;
-        btn.textContent = originalText;
-        btn.classList.remove('loading');
-        syncInProgress = false;
-    }
-}
-
-// Helper function to show messages
-function showMessage(message, type) {
-    // Create message element
-    const messageDiv = document.createElement('div');
-    messageDiv.className = `status-card ${type === 'success' ? 'success' : 'error'}`;
-    messageDiv.style.marginTop = '1rem';
-    messageDiv.innerHTML = `<strong>${type === 'success' ? '✅' : '❌'} ${message}</strong>`;
-
-    // Insert after the connected status card
-    const statusCard = document.querySelector('.status-card');
-    if (statusCard && statusCard.parentNode) {
-        statusCard.parentNode.insertBefore(messageDiv, statusCard.nextSibling);
-
-        // Auto-remove after 5 seconds
-        setTimeout(() => {
-            messageDiv.remove();
-        }, 5000);
-    }
+function syncInventory() {
+    // Would trigger inventory sync
+    console.log('Syncing inventory...');
 }
 
 // Check OAuth status for adapter selection (runs on page load)
@@ -1892,229 +1809,6 @@
 
 // JavaScript widget functions removed - virtual host now uses simple manual input
 
-<<<<<<< HEAD
-// Configure Testing Behavior for Mock Adapter Principals
-async function configureTestingBehavior(principalId, principalName) {
-    // Load current configuration
-    const response = await fetch(`{{ script_name }}/tenant/{{ tenant.tenant_id }}/api/principal/${principalId}/config`);
-    const data = await response.json();
-
-    const hitlConfig = data.platform_mappings?.mock?.hitl_config || {};
-
-    // Build modal HTML
-    const modalHtml = `
-        <div class="modal fade" id="testingConfigModal" tabindex="-1">
-            <div class="modal-dialog modal-lg">
-                <div class="modal-content">
-                    <div class="modal-header">
-                        <h5 class="modal-title">⚙️ Testing Configuration: ${principalName}</h5>
-                        <button type="button" class="btn-close" data-bs-dismiss="modal"></button>
-                    </div>
-                    <div class="modal-body">
-                        <form id="testingConfigForm">
-                            <!-- HITL Mode -->
-                            <div class="mb-3">
-                                <label class="form-label"><strong>Human-in-the-Loop Mode</strong></label>
-                                <div class="form-check">
-                                    <input class="form-check-input" type="checkbox" id="hitlEnabled" name="enabled"
-                                           ${hitlConfig.enabled ? 'checked' : ''}>
-                                    <label class="form-check-label" for="hitlEnabled">
-                                        Enable HITL Testing
-                                    </label>
-                                </div>
-                                <small class="form-text text-muted">Simulate human review delays and approvals</small>
-                            </div>
-
-                            <div id="hitlSettings" style="display: ${hitlConfig.enabled ? 'block' : 'none'};">
-                                <!-- Mode Selection -->
-                                <div class="mb-3">
-                                    <label for="hitlMode" class="form-label">HITL Mode</label>
-                                    <select class="form-select" id="hitlMode" name="mode">
-                                        <option value="sync" ${hitlConfig.mode === 'sync' ? 'selected' : ''}>Synchronous (with delay)</option>
-                                        <option value="async" ${hitlConfig.mode === 'async' ? 'selected' : ''}>Asynchronous (webhook callback)</option>
-                                        <option value="mixed" ${hitlConfig.mode === 'mixed' ? 'selected' : ''}>Mixed (per-operation)</option>
-                                    </select>
-                                    <small class="form-text text-muted">How should operations wait for human approval?</small>
-                                </div>
-
-                                <!-- Sync Settings -->
-                                <div id="syncSettings" class="card mb-3" style="display: none;">
-                                    <div class="card-body">
-                                        <h6 class="card-title">Synchronous Mode Settings</h6>
-                                        <div class="mb-2">
-                                            <label for="syncDelayMs" class="form-label">Response Delay (ms)</label>
-                                            <input type="number" class="form-control" id="syncDelayMs" name="sync_delay_ms"
-                                                   value="${hitlConfig.sync_settings?.delay_ms || 2000}" min="0" step="100">
-                                            <small class="form-text text-muted">Simulated approval time in milliseconds</small>
-                                        </div>
-                                        <div class="form-check mb-2">
-                                            <input class="form-check-input" type="checkbox" id="streamingUpdates" name="streaming_updates"
-                                                   ${hitlConfig.sync_settings?.streaming_updates !== false ? 'checked' : ''}>
-                                            <label class="form-check-label" for="streamingUpdates">
-                                                Send streaming progress updates
-                                            </label>
-                                        </div>
-                                        <div class="mb-2">
-                                            <label for="updateIntervalMs" class="form-label">Update Interval (ms)</label>
-                                            <input type="number" class="form-control" id="updateIntervalMs" name="update_interval_ms"
-                                                   value="${hitlConfig.sync_settings?.update_interval_ms || 500}" min="100" step="100">
-                                        </div>
-                                    </div>
-                                </div>
-
-                                <!-- Async Settings -->
-                                <div id="asyncSettings" class="card mb-3" style="display: none;">
-                                    <div class="card-body">
-                                        <h6 class="card-title">Asynchronous Mode Settings</h6>
-                                        <div class="mb-2">
-                                            <label for="webhookUrl" class="form-label">Webhook URL</label>
-                                            <input type="url" class="form-control" id="webhookUrl" name="webhook_url"
-                                                   value="${hitlConfig.async_settings?.webhook_url || ''}"
-                                                   placeholder="https://your-server.com/webhook">
-                                            <small class="form-text text-muted">Callback URL for completion notifications</small>
-                                        </div>
-                                        <div class="form-check mb-2">
-                                            <input class="form-check-input" type="checkbox" id="autoComplete" name="auto_complete"
-                                                   ${hitlConfig.async_settings?.auto_complete ? 'checked' : ''}>
-                                            <label class="form-check-label" for="autoComplete">
-                                                Auto-complete after delay
-                                            </label>
-                                        </div>
-                                        <div class="mb-2">
-                                            <label for="autoCompleteDelayMs" class="form-label">Auto-Complete Delay (ms)</label>
-                                            <input type="number" class="form-control" id="autoCompleteDelayMs" name="auto_complete_delay_ms"
-                                                   value="${hitlConfig.async_settings?.auto_complete_delay_ms || 10000}" min="1000" step="1000">
-                                        </div>
-                                        <div class="form-check">
-                                            <input class="form-check-input" type="checkbox" id="webhookOnComplete" name="webhook_on_complete"
-                                                   ${hitlConfig.async_settings?.webhook_on_complete !== false ? 'checked' : ''}>
-                                            <label class="form-check-label" for="webhookOnComplete">
-                                                Send webhook on completion
-                                            </label>
-                                        </div>
-                                    </div>
-                                </div>
-
-                                <!-- Approval Simulation -->
-                                <div class="card mb-3">
-                                    <div class="card-body">
-                                        <h6 class="card-title">Approval Simulation</h6>
-                                        <div class="form-check mb-2">
-                                            <input class="form-check-input" type="checkbox" id="approvalSimEnabled" name="approval_sim_enabled"
-                                                   ${hitlConfig.approval_simulation?.enabled ? 'checked' : ''}>
-                                            <label class="form-check-label" for="approvalSimEnabled">
-                                                Enable approval simulation
-                                            </label>
-                                        </div>
-                                        <div class="mb-2">
-                                            <label for="approvalProbability" class="form-label">Approval Probability</label>
-                                            <input type="range" class="form-range" id="approvalProbability" name="approval_probability"
-                                                   value="${hitlConfig.approval_simulation?.approval_probability || 0.8}"
-                                                   min="0" max="1" step="0.1">
-                                            <small class="form-text text-muted">Probability: <span id="approvalProbValue">${hitlConfig.approval_simulation?.approval_probability || 0.8}</span></small>
-                                        </div>
-                                    </div>
-                                </div>
-                            </div>
-                        </form>
-                    </div>
-                    <div class="modal-footer">
-                        <button type="button" class="btn btn-secondary" data-bs-dismiss="modal">Cancel</button>
-                        <button type="button" class="btn btn-primary" onclick="saveTestingConfig('${principalId}')">Save Configuration</button>
-                    </div>
-                </div>
-            </div>
-        </div>
-    `;
-
-    // Remove old modal if exists
-    const oldModal = document.getElementById('testingConfigModal');
-    if (oldModal) oldModal.remove();
-
-    // Add new modal to page
-    document.body.insertAdjacentHTML('beforeend', modalHtml);
-
-    // Show/hide settings based on mode
-    const modal = new bootstrap.Modal(document.getElementById('testingConfigModal'));
-
-    // Setup event listeners
-    document.getElementById('hitlEnabled').addEventListener('change', (e) => {
-        document.getElementById('hitlSettings').style.display = e.target.checked ? 'block' : 'none';
-    });
-
-    document.getElementById('hitlMode').addEventListener('change', (e) => {
-        const mode = e.target.value;
-        document.getElementById('syncSettings').style.display = mode === 'sync' || mode === 'mixed' ? 'block' : 'none';
-        document.getElementById('asyncSettings').style.display = mode === 'async' || mode === 'mixed' ? 'block' : 'none';
-    });
-
-    // Update probability display
-    document.getElementById('approvalProbability').addEventListener('input', (e) => {
-        document.getElementById('approvalProbValue').textContent = e.target.value;
-    });
-
-    // Trigger initial display
-    const currentMode = document.getElementById('hitlMode').value;
-    document.getElementById('syncSettings').style.display = currentMode === 'sync' || currentMode === 'mixed' ? 'block' : 'none';
-    document.getElementById('asyncSettings').style.display = currentMode === 'async' || currentMode === 'mixed' ? 'block' : 'none';
-
-    modal.show();
-}
-
-async function saveTestingConfig(principalId) {
-    const form = document.getElementById('testingConfigForm');
-    const formData = new FormData(form);
-
-    // Build hitl_config object
-    const hitlConfig = {
-        enabled: formData.get('enabled') === 'on',
-        mode: formData.get('mode'),
-        sync_settings: {
-            delay_ms: parseInt(formData.get('sync_delay_ms')),
-            streaming_updates: formData.get('streaming_updates') === 'on',
-            update_interval_ms: parseInt(formData.get('update_interval_ms'))
-        },
-        async_settings: {
-            webhook_url: formData.get('webhook_url'),
-            auto_complete: formData.get('auto_complete') === 'on',
-            auto_complete_delay_ms: parseInt(formData.get('auto_complete_delay_ms')),
-            webhook_on_complete: formData.get('webhook_on_complete') === 'on'
-        },
-        approval_simulation: {
-            enabled: formData.get('approval_sim_enabled') === 'on',
-            approval_probability: parseFloat(formData.get('approval_probability'))
-        }
-    };
-
-    // Save to backend
-    try {
-        const response = await fetch(`{{ script_name }}/tenant/{{ tenant.tenant_id }}/api/principal/${principalId}/testing-config`, {
-            method: 'POST',
-            headers: {
-                'Content-Type': 'application/json',
-            },
-            body: JSON.stringify({ hitl_config: hitlConfig })
-        });
-
-        if (response.ok) {
-            // Close modal
-            const modal = bootstrap.Modal.getInstance(document.getElementById('testingConfigModal'));
-            modal.hide();
-
-            // Show success message
-            alert('Testing configuration saved successfully!');
-
-            // Reload page to show updated config
-            window.location.reload();
-        } else {
-            const error = await response.json();
-            alert(`Failed to save configuration: ${error.error || 'Unknown error'}`);
-        }
-    } catch (error) {
-        console.error('Error saving testing config:', error);
-        alert(`Network error: ${error.message}`);
-    }
-=======
 // ========== Principal Mappings Editor ==========
 let currentPrincipalId = null;
 let currentPrincipalName = null;
@@ -2377,7 +2071,6 @@
         saveBtn.disabled = false;
         saveBtn.textContent = originalText;
     });
->>>>>>> f8ae512e
 }
 </script>
 
