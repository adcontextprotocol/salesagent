{% extends "base.html" %}

{% block title %}{{ 'Edit' if product else 'Create' }} Product - Google Ad Manager{% endblock %}

{% block content %}
<div class="card">
    <h2>{{ 'Edit' if product else 'Create' }} Product (Google Ad Manager)</h2>

    {% if not inventory_synced %}
    <div class="alert alert-warning" style="margin-bottom: 2rem; padding: 1rem; background: #fff3cd; border: 1px solid #ffc107; border-radius: 4px;">
        <h4 style="margin-top: 0; color: #856404;">⚠️ Inventory Not Synced</h4>
        <p style="margin-bottom: 1rem;">GAM inventory has not been synced yet. You won't be able to select ad units or placements until inventory is synced.</p>
        <a href="{{ url_for('inventory.inventory_browser', tenant_id=tenant_id) }}" class="btn btn-primary">
            📊 Go to Inventory Browser to Sync
        </a>
    </div>
    {% endif %}

    <form id="product-form" method="POST">
        <!-- Section 1: Product Basics -->
        <h3 style="margin-top: 0; border-bottom: 2px solid #007bff; padding-bottom: 0.5rem;">Product Information</h3>
        <p style="color: #666; margin-bottom: 1.5rem;">Basic product details that buyers will see</p>

        <div class="form-group">
            <label for="name">Product Name *</label>
            <input type="text" id="name" name="name" required placeholder="e.g., Premium Homepage Package" value="{{ product.name if product else '' }}">
        </div>

        <div class="form-group">
            <label for="description">Description</label>
            <textarea id="description" name="description" rows="3" placeholder="Describe this product for potential buyers">{{ product.description if product else '' }}</textarea>
        </div>

        <div class="form-group">
            <label for="countries">Countries</label>
            <select id="countries" name="countries" multiple size="5">
                <option value="ALL">All Countries</option>
                <option value="United States">United States</option>
                <option value="Canada">Canada</option>
                <option value="United Kingdom">United Kingdom</option>
                <option value="Australia">Australia</option>
            </select>
            <small style="color: #666;">Hold Ctrl/Cmd to select multiple, or select "All Countries"</small>
        </div>

        <!-- Section 2: GAM Inventory Selection -->
        <h3 style="margin-top: 2rem; border-bottom: 2px solid #007bff; padding-bottom: 0.5rem;">GAM Inventory</h3>
        <p style="color: #666; margin-bottom: 1.5rem;">Select ad units and placements from your GAM inventory</p>

        <div class="form-group">
            <label for="ad-unit-search">Ad Units</label>
            <div style="display: flex; gap: 0.5rem; margin-bottom: 0.5rem;">
                <input type="text" id="ad-unit-search" placeholder="Search ad units..." style="flex: 1;">
                <button type="button" onclick="openInventoryPicker('ad_unit')" class="btn btn-secondary" {% if not inventory_synced %}disabled{% endif %}>
                    Browse Ad Units
                </button>
            </div>
            <div id="selected-ad-units" style="min-height: 60px; border: 1px solid #ddd; border-radius: 4px; padding: 0.5rem; background: #f9f9f9;">
                <span style="color: #999;">No ad units selected</span>
            </div>
            <textarea id="targeted_ad_unit_ids" name="targeted_ad_unit_ids" style="display: none;"></textarea>
        </div>

        <div class="form-group">
            <label for="placement-search">Placements</label>
            <div style="display: flex; gap: 0.5rem; margin-bottom: 0.5rem;">
                <input type="text" id="placement-search" placeholder="Search placements..." style="flex: 1;">
                <button type="button" onclick="openInventoryPicker('placement')" class="btn btn-secondary" {% if not inventory_synced %}disabled{% endif %}>
                    Browse Placements
                </button>
            </div>
            <div id="selected-placements" style="min-height: 60px; border: 1px solid #ddd; border-radius: 4px; padding: 0.5rem; background: #f9f9f9;">
                <span style="color: #999;">No placements selected</span>
            </div>
            <textarea id="targeted_placement_ids" name="targeted_placement_ids" style="display: none;"></textarea>
        </div>

        <div class="form-group">
            <label>
                <input type="checkbox" name="include_descendants" checked>
                Include child ad units in targeting
            </label>
        </div>

        <!-- Section 3: Creative Formats -->
        <h3 style="margin-top: 2rem; border-bottom: 2px solid #007bff; padding-bottom: 0.5rem;">Creative Formats</h3>
        <p style="color: #666; margin-bottom: 1.5rem;">Select ad units first, then choose matching creative formats. Click the ⓘ icon on each format to learn more.</p>

        <!-- Message shown before ad units are selected -->
        <div id="formats-placeholder" style="{% if product and product.formats %}display: none;{% else %}padding: 2rem; background: #f8f9fa; border: 2px dashed #ddd; border-radius: 4px; text-align: center; color: #666;{% endif %}">
            <p style="margin: 0; font-size: 1.1rem;">↑ Select ad units above to see compatible creative formats</p>
        </div>

        <!-- Search box for formats (shown when formats are visible) -->
        <div id="format-search-box" style="display: {% if product and product.formats %}block{% else %}none{% endif %}; margin-bottom: 1rem;">
            <input type="text" id="format-search-input" placeholder="Search formats by name, type, or size..."
                   style="width: 100%; padding: 0.5rem; border: 1px solid #ddd; border-radius: 4px;"
                   onkeyup="filterGAMFormats()">
        </div>

        <!-- Size-type combos being searched (shown after ad units selected) -->
        <div id="format-search-targets" style="display: none; padding: 1rem; background: #e7f3ff; border: 1px solid #90caf9; border-radius: 4px; margin-bottom: 1rem;">
            <strong style="color: #1565c0;">Looking for formats:</strong>
            <div id="search-target-list" style="margin-top: 0.5rem; display: flex; flex-wrap: wrap; gap: 0.5rem;"></div>
        </div>

        <!-- Formats container (hidden until ad units selected, or shown if editing product with formats) -->
        <div id="formats-container" style="display: {% if product and product.formats %}grid{% else %}none{% endif %}; grid-template-columns: repeat(auto-fill, minmax(250px, 1fr)); gap: 1rem; margin-bottom: 1rem; max-height: 500px; overflow-y: auto; padding: 1rem; background: #f9f9f9; border: 1px solid #ddd; border-radius: 4px;">
            {% for format in formats %}
            <label class="format-card"
                   data-format-id="{{ format.id }}"
                   data-dimensions="{{ format.dimensions or '' }}"
                   data-type="{{ format.type }}"
                   data-description="{{ format.description or '' }}"
                   data-preview-url="{{ format.preview_url or '' }}"
                   data-agent-url="{{ format.agent_url or '' }}"
                   data-search="{{ format.name|lower }} {{ format.type|lower }} {{ format.dimensions or '' }}"
                   style="border: 2px solid #ddd; border-radius: 4px; padding: 1rem; cursor: pointer; transition: all 0.2s; background: white; position: relative;">
                <input type="checkbox" name="formats" value="{{ format.agent_url }}|{{ format.id }}" data-format-id="{{ format.id }}" data-agent-url="{{ format.agent_url }}" {% if selected_format_ids and (format.agent_url, format.id) in selected_format_ids %}checked{% endif %} style="margin-right: 0.5rem;">
                <strong>{{ format.name }}</strong>
<<<<<<< HEAD
                <span class="format-info-icon" onclick="event.preventDefault(); event.stopPropagation(); showFormatInfo({{ format.name | tojson }}, {{ (format.description or 'No description available') | tojson }}, {{ (format.preview_url or '') | tojson }}, {{ (format.agent_url or '') | tojson }}, {{ format.format_id | tojson }});" style="cursor: help; color: #007bff; font-size: 0.9rem; margin-left: 0.3rem; float: right;">ⓘ</span>
=======
                <span class="format-info-icon" onclick="event.preventDefault(); event.stopPropagation(); showFormatInfo('{{ format.name }}', '{{ format.description or 'No description available' }}', '{{ format.preview_url or '' }}', '{{ format.agent_url or '' }}', '{{ format.id }}');" style="cursor: help; color: #007bff; font-size: 0.9rem; margin-left: 0.3rem; float: right;">ⓘ</span>
>>>>>>> d33b358c
                <br>
                <small style="color: #666;">
                    {{ format.type }}
                    {% if format.dimensions %} - {{ format.dimensions }}{% endif %}
                    {% if format.duration %} - {{ format.duration }}{% endif %}
                </small>
            </label>
            {% endfor %}
        </div>

        <!-- Format selection summary -->
        <div id="format-summary" style="display: {% if product and product.formats %}block{% else %}none{% endif %}; padding: 1rem; background: #d4edda; border: 1px solid #28a745; border-radius: 4px; margin-top: 1rem;">
            <strong style="color: #155724;">✓ Selected:</strong>
            <span id="format-count" style="font-weight: 600;">{% if product and product.formats %}{{ product.formats|length }}{% else %}0{% endif %}</span> format(s)
        </div>

        <!-- Section 4: Pricing Options (AdCP PR #88) -->
        <h3 style="margin-top: 2rem; border-bottom: 2px solid #007bff; padding-bottom: 0.5rem;">Pricing Options</h3>

        <div style="margin-top: 1.5rem; padding: 1rem; background: #f8f9fa; border: 1px solid #dee2e6; border-radius: 4px;">
            <p style="color: #666; font-size: 0.9rem; margin-bottom: 1rem;">Add one or more pricing models for this product. Buyers can choose which model to use.</p>

            <div id="pricing-options-container">
                <!-- Pricing options will be added here by JavaScript -->
            </div>

            <button type="button" class="btn btn-secondary" onclick="addPricingOption()" style="margin-top: 0.5rem;">
                + Add Pricing Option
            </button>
        </div>

        <!-- Section 5: GAM Line Item Configuration -->
        <h3 style="margin-top: 2rem; border-bottom: 2px solid #007bff; padding-bottom: 0.5rem;">GAM Line Item Configuration</h3>

        <div style="padding: 1rem; background: #e7f3ff; border-left: 4px solid #007bff; border-radius: 4px;">
            <strong>ℹ️ Automatic Configuration</strong>
            <p style="margin: 0.5rem 0 0 0; color: #666; font-size: 0.9rem;">
                Line item type and priority are automatically determined based on your selected pricing model:
            </p>
            <ul style="margin: 0.5rem 0 0 1.5rem; color: #666; font-size: 0.9rem;">
                <li><strong>CPM Fixed</strong> → Standard line item (priority 8, guaranteed delivery)</li>
                <li><strong>Flat Rate</strong> → Sponsorship line item (priority 4, guaranteed delivery)</li>
                <li><strong>CPM/VCPM/CPC Auction</strong> → Price Priority line item (priority 12, non-guaranteed)</li>
            </ul>
        </div>

        <!-- Submit Buttons -->
        <div style="margin-top: 2rem; display: flex; gap: 1rem;">
            <button type="submit" class="btn btn-primary">{{ 'Update Product' if product else 'Create Product' }}</button>
            <a href="{{ url_for('products.list_products', tenant_id=tenant_id) }}" class="btn btn-secondary">Cancel</a>
        </div>
    </form>
</div>

<style>
.format-card input[type="checkbox"]:checked + strong {
    color: #007bff;
}

.format-card:has(input[type="checkbox"]:checked) {
    border-color: #007bff;
    background-color: #e7f3ff;
}

.format-card:hover {
    border-color: #007bff;
    background-color: #f8f9fa;
}
</style>

<script>
// Inventory picker functionality
let currentPickerType = null;

function openInventoryPicker(type) {
    currentPickerType = type;
    const modal = document.getElementById('inventory-picker-modal');
    const title = document.getElementById('picker-modal-title');
    title.textContent = type === 'ad_unit' ? 'Select Ad Units' : 'Select Placements';

    // Load inventory
    loadInventory(type);

    // Show modal
    modal.style.display = 'flex';
}

function closeInventoryPicker() {
    document.getElementById('inventory-picker-modal').style.display = 'none';
    currentPickerType = null;
}

function loadInventory(type, search = '') {
    const list = document.getElementById('inventory-list');
    list.innerHTML = '<div style="padding: 2rem; text-align: center; color: #666;">Loading...</div>';

    const url = `{{ url_for('inventory.get_inventory_list', tenant_id=tenant_id) }}?type=${type}${search ? '&search=' + encodeURIComponent(search) : ''}`;

    fetch(url)
        .then(response => response.json())
        .then(data => {
            if (data.error) {
                list.innerHTML = `<div style="padding: 2rem; text-align: center; color: #dc3545;">${data.error}</div>`;
                return;
            }

            if (data.items.length === 0) {
                const inventoryUrl = "{{ url_for('inventory.inventory_browser', tenant_id=tenant_id) }}";
                list.innerHTML = `<div style="padding: 2rem; text-align: center; color: #666;">No items found. <a href="${inventoryUrl}">Sync inventory</a> first.</div>`;
                return;
            }

            // Get currently selected IDs
            const selectedIds = type === 'ad_unit'
                ? new Set((document.getElementById('targeted_ad_unit_ids').value || '').split(',').filter(Boolean))
                : new Set((document.getElementById('targeted_placement_ids').value || '').split(',').filter(Boolean));

            list.innerHTML = data.items.map(item => {
                // Extract sizes for ad units
                let sizesHtml = '';
                if (type === 'ad_unit' && item.metadata && item.metadata.sizes && item.metadata.sizes.length > 0) {
                    const sizeStrings = item.metadata.sizes.map(s => `${s.width}x${s.height}`).join(', ');
                    sizesHtml = `<br><small style="color: #28a745; font-weight: 500;">Sizes: ${sizeStrings}</small>`;
                }

                return `
                <label class="inventory-item" style="display: flex; align-items: center; padding: 0.75rem; border-bottom: 1px solid #eee; cursor: pointer;">
                    <input type="checkbox"
                           value="${item.id}"
                           data-sizes='${item.metadata && item.metadata.sizes ? JSON.stringify(item.metadata.sizes) : '[]'}'
                           data-path='${item.path ? JSON.stringify(item.path) : '[]'}'
                           ${selectedIds.has(item.id) ? 'checked' : ''}
                           style="margin-right: 0.75rem;">
                    <div style="flex: 1;">
                        <strong>${item.name}</strong>
                        ${item.path && item.path.length > 1 ? `<br><small style="color: #666;">${item.path.join(' > ')}</small>` : ''}
                        ${sizesHtml}
                    </div>
                </label>
            `}).join('');
        })
        .catch(error => {
            list.innerHTML = `<div style="padding: 2rem; text-align: center; color: #dc3545;">Error loading inventory: ${error.message}</div>`;
        });
}

function applyInventorySelection() {
    const checkboxes = document.querySelectorAll('#inventory-list input[type="checkbox"]:checked');
    const selectedIds = Array.from(checkboxes).map(cb => cb.value);
    const selectedNames = Array.from(checkboxes).map(cb => {
        const label = cb.closest('label');
        return label.querySelector('strong').textContent;
    });

    if (currentPickerType === 'ad_unit') {
        document.getElementById('targeted_ad_unit_ids').value = selectedIds.join(',');
        updateSelectedDisplay('selected-ad-units', selectedNames, selectedIds);

        // Auto-suggest creative formats based on ad unit sizes
        autoSuggestFormats(checkboxes);
    } else {
        document.getElementById('targeted_placement_ids').value = selectedIds.join(',');
        updateSelectedDisplay('selected-placements', selectedNames, selectedIds);
    }

    closeInventoryPicker();
}

function updateSelectedDisplay(containerId, names, ids) {
    const container = document.getElementById(containerId);
    if (names.length === 0) {
        container.innerHTML = '<span style="color: #999;">No items selected</span>';
    } else {
        container.innerHTML = names.map((name, idx) => `
            <span class="selected-item" style="display: inline-block; background: #e7f3ff; padding: 0.25rem 0.5rem; margin: 0.25rem; border-radius: 4px;">
                ${name}
                <button type="button" onclick="removeSelectedItem('${containerId}', '${ids[idx]}')" style="border: none; background: none; color: #666; cursor: pointer; margin-left: 0.25rem;">×</button>
            </span>
        `).join('');
    }
}

async function autoSuggestFormats(selectedCheckboxes) {
    // Collect all ad unit constraints (type + max dimensions)
    const adUnitConstraints = []; // [{type: 'display', maxWidth: 970, maxHeight: 250}, ...]
    const includeChildren = document.querySelector('input[name="include_descendants"]')?.checked;

    // First, collect constraints from directly selected ad units
    const selectedPaths = [];
    selectedCheckboxes.forEach(cb => {
        const sizesData = cb.getAttribute('data-sizes');
        const pathData = cb.getAttribute('data-path');

        // Extract path for child lookup
        let path = [];
        if (pathData) {
            try {
                path = JSON.parse(pathData);
            } catch (e) {
                console.warn('Failed to parse path data:', e);
                const label = cb.closest('label');
                const name = label.querySelector('strong').textContent.trim();
                path = [name];
            }
        }
        if (path.length > 0) {
            selectedPaths.push(path);
        }

        // Collect size constraints from this ad unit
        if (sizesData) {
            try {
                const sizes = JSON.parse(sizesData);
                sizes.forEach(size => {
                    // For now, assume all ad units are 'display' type
                    // In future, could get type from ad unit metadata
                    adUnitConstraints.push({
                        type: 'display',
                        maxWidth: size.width,
                        maxHeight: size.height
                    });
                });
            } catch (e) {
                console.warn('Failed to parse size data:', e);
            }
        }
    });

    // If "include children" is checked, fetch all ad units and find children
    if (includeChildren && selectedPaths.length > 0) {
        try {
            const url = `{{ url_for('inventory.get_inventory_list', tenant_id=tenant_id) }}?type=ad_unit`;
            const response = await fetch(url);
            const data = await response.json();

            if (data.items) {
                data.items.forEach(item => {
                    if (item.path && item.path.length > 0) {
                        for (const selectedPath of selectedPaths) {
                            const isChild = selectedPath.every((segment, idx) => item.path[idx] === segment)
                                         && item.path.length > selectedPath.length;

                            if (isChild && item.metadata && item.metadata.sizes) {
                                item.metadata.sizes.forEach(size => {
                                    adUnitConstraints.push({
                                        type: 'display',
                                        maxWidth: size.width,
                                        maxHeight: size.height
                                    });
                                });
                                break;
                            }
                        }
                    }
                });
            }
        } catch (e) {
            console.warn('Failed to fetch child ad units:', e);
        }
    }

    // Hide placeholder and show formats container
    const placeholder = document.getElementById('formats-placeholder');
    const container = document.getElementById('formats-container');
    const searchTargets = document.getElementById('format-search-targets');
    const searchTargetList = document.getElementById('search-target-list');
    const searchBox = document.getElementById('format-search-box');

    if (adUnitConstraints.length === 0) {
        placeholder.style.display = 'block';
        container.style.display = 'none';
        searchTargets.style.display = 'none';
        searchBox.style.display = 'none';
        return;
    }

    placeholder.style.display = 'none';
    searchBox.style.display = 'block';

    // Helper: Check if format fits within any ad unit constraint
    function formatFitsConstraint(formatWidth, formatHeight, formatType) {
        return adUnitConstraints.some(constraint => {
            // Type compatibility check
            // - Exact match (display ↔ display, video ↔ video, etc.)
            // - Generative formats can serve in display ad units
            // - Universal formats can serve anywhere
            const typeMatches =
                formatType === constraint.type ||
                (formatType === 'generative' && constraint.type === 'display') ||
                formatType === 'universal';

            if (!typeMatches) return false;

            // Format must fit within ad unit dimensions
            return formatWidth <= constraint.maxWidth && formatHeight <= constraint.maxHeight;
        });
    }

    // Group constraints by type for display
    const constraintsByType = {};
    adUnitConstraints.forEach(c => {
        if (!constraintsByType[c.type]) {
            constraintsByType[c.type] = [];
        }
        constraintsByType[c.type].push(`${c.maxWidth}×${c.maxHeight}`);
    });

    // Display search targets grouped by type
    const searchTargetHTML = Object.entries(constraintsByType)
        .map(([type, sizes]) => {
            // Get unique sizes
            const uniqueSizes = [...new Set(sizes)];
            return `
                <span style="background: #1565c0; color: white; padding: 0.4rem 0.75rem; border-radius: 4px; font-size: 0.9rem;">
                    ${type} formats ≤ ${uniqueSizes.join(', ')}
                </span>
            `;
        }).join('');

    searchTargetList.innerHTML = searchTargetHTML;
    searchTargets.style.display = 'block';

    // Filter and display matching formats
    const formatCards = document.querySelectorAll('.format-card');
    container.style.display = 'grid';
    let matchingCount = 0;
    let autoCheckedCount = 0;

    console.log(`[DEBUG] Filtering ${formatCards.length} format cards`);
    console.log(`[DEBUG] Ad unit constraints:`, constraintsByType);

    formatCards.forEach((card, index) => {
        const dimensions = card.getAttribute('data-dimensions');
        const type = card.getAttribute('data-type');
        const checkbox = card.querySelector('input[type="checkbox"]');
        const name = card.querySelector('strong').textContent;

        if (index < 5) {
            console.log(`[DEBUG] Format ${index}: "${name}" type="${type}" dimensions="${dimensions}"`);
        }

        if (dimensions) {
            // Parse format dimensions (e.g., "300x250")
            const [widthStr, heightStr] = dimensions.split('x');
            const formatWidth = parseInt(widthStr, 10);
            const formatHeight = parseInt(heightStr, 10);

            if (index < 5) {
                console.log(`[DEBUG] Format ${index}: parsed w=${formatWidth} h=${formatHeight}`);
            }

            if (formatFitsConstraint(formatWidth, formatHeight, type)) {
                // This format fits - show it
                matchingCount++;
                card.style.display = 'block';
                checkbox.disabled = false;

                // Auto-check if not already checked
                if (!checkbox.checked) {
                    checkbox.checked = true;
                    autoCheckedCount++;
                    // Add visual feedback
                    card.style.borderColor = '#28a745';
                    card.style.backgroundColor = '#f0fff4';
                    setTimeout(() => {
                        card.style.borderColor = '#007bff';
                        card.style.backgroundColor = '#e7f3ff';
                    }, 2000);
                }
            } else {
                // This format doesn't fit - hide it completely
                card.style.display = 'none';
                checkbox.disabled = true;
                checkbox.checked = false;
            }
        } else {
            // No dimensions - hide it
            card.style.display = 'none';
            checkbox.disabled = true;
            checkbox.checked = false;
        }
    });

    // Update summary
    updateFormatSummary(matchingCount);

    if (autoCheckedCount > 0) {
        console.log(`Auto-checked ${autoCheckedCount} matching format(s) from ${matchingCount} compatible formats`);
        console.log(`Constraints: ${JSON.stringify(constraintsByType)}`);
    }
}

function updateFormatSummary(matchingCount) {
    const summary = document.getElementById('format-summary');
    const countSpan = document.getElementById('format-count');

    // Only count visible checked formats
    const checkedCount = Array.from(document.querySelectorAll('.format-card input[type="checkbox"]:checked'))
        .filter(cb => cb.closest('.format-card').style.display !== 'none')
        .length;

    countSpan.textContent = checkedCount;

    if (checkedCount > 0) {
        summary.style.display = 'block';
    } else {
        summary.style.display = 'none';
    }
}

async function removeSelectedItem(containerId, idToRemove) {
    const isAdUnit = containerId === 'selected-ad-units';
    const hiddenInput = document.getElementById(isAdUnit ? 'targeted_ad_unit_ids' : 'targeted_placement_ids');
    const currentIds = hiddenInput.value.split(',').filter(Boolean);
    const newIds = currentIds.filter(id => id !== idToRemove);
    hiddenInput.value = newIds.join(',');

    // Refresh display
    const selectedNames = Array.from(document.getElementById(containerId).querySelectorAll('.selected-item'))
        .map(span => span.textContent.trim().replace('×', '').trim())
        .filter((_, idx) => currentIds[idx] !== idToRemove);

    updateSelectedDisplay(containerId, selectedNames, newIds);

    // If removing ad units, refresh format suggestions
    if (isAdUnit) {
        // Get remaining selected ad units from the inventory list
        const remainingCheckboxes = [];
        // We need to re-fetch to get the checkboxes with size data
        if (newIds.length > 0) {
            try {
                const url = `{{ url_for('inventory.get_inventory_list', tenant_id=tenant_id) }}?type=ad_unit`;
                const response = await fetch(url);
                const data = await response.json();

                if (data.items) {
                    // Create virtual checkboxes for remaining items
                    data.items.forEach(item => {
                        if (newIds.includes(item.id)) {
                            const virtualCheckbox = {
                                getAttribute: (attr) => {
                                    if (attr === 'data-sizes') {
                                        return item.metadata && item.metadata.sizes ? JSON.stringify(item.metadata.sizes) : '[]';
                                    }
                                    if (attr === 'data-path') {
                                        return item.path ? JSON.stringify(item.path) : '[]';
                                    }
                                    return null;
                                },
                                closest: () => ({ querySelector: () => ({ textContent: { trim: () => item.name }}) })
                            };
                            remainingCheckboxes.push(virtualCheckbox);
                        }
                    });
                }
            } catch (e) {
                console.warn('Failed to refresh format suggestions:', e);
            }
        }

        await autoSuggestFormats(remainingCheckboxes);
    }
}

// Search handler
let searchTimeout;
document.addEventListener('DOMContentLoaded', function() {
    const searchInput = document.getElementById('picker-search');
    if (searchInput) {
        searchInput.addEventListener('input', function() {
            clearTimeout(searchTimeout);
            searchTimeout = setTimeout(() => {
                if (currentPickerType) {
                    loadInventory(currentPickerType, this.value);
                }
            }, 300);
        });
    }

    // Add event listeners to format checkboxes to update summary
    const formatsContainer = document.getElementById('formats-container');
    if (formatsContainer) {
        formatsContainer.addEventListener('change', function(e) {
            if (e.target.type === 'checkbox') {
                // Update summary when formats are manually checked/unchecked
                const visibleFormats = Array.from(document.querySelectorAll('.format-card'))
                    .filter(card => card.style.display !== 'none').length;
                updateFormatSummary(visibleFormats);
            }
        });
    }
});

// Pricing Options Management (AdCP PR #88)
// Moved here so it's available for both create and edit modes
let pricingOptionIndex = 0;

function addPricingOption(existingData = null) {
    const container = document.getElementById('pricing-options-container');
    const index = pricingOptionIndex++;

    const optionHtml = `
        <div class="pricing-option" id="pricing-option-${index}" style="border: 1px solid #dee2e6; border-radius: 4px; padding: 1rem; margin-bottom: 1rem; background: white;">
            <div style="display: flex; justify-content: space-between; align-items: center; margin-bottom: 1rem;">
                <h5 style="margin: 0;">Pricing Option #${index + 1}</h5>
                <button type="button" class="btn btn-secondary" onclick="removePricingOption(${index})" style="padding: 0.25rem 0.5rem; font-size: 0.85rem;">Remove</button>
            </div>

            <div style="display: grid; grid-template-columns: 1fr 1fr; gap: 1rem; margin-bottom: 1rem;">
                <div class="form-group">
                    <label>Pricing Model *</label>
                    <select name="pricing_model_${index}" class="pricing-model-select" onchange="updatePricingFields${index}()" required>
                        <option value="">Select...</option>
                        <optgroup label="Guaranteed (Fixed Price)">
                            <option value="cpm_fixed" ${existingData && existingData.pricing_model === 'cpm' && existingData.is_fixed ? 'selected' : ''}>CPM - Fixed Rate (Cost per 1,000 impressions)</option>
                            <option value="flat_rate" ${existingData && existingData.pricing_model === 'flat_rate' ? 'selected' : ''}>Flat Rate - Fixed Campaign Cost (Sponsorship)</option>
                        </optgroup>
                        <optgroup label="Non-Guaranteed (Auction/Bidding)">
                            <option value="cpm_auction" ${existingData && existingData.pricing_model === 'cpm' && !existingData.is_fixed ? 'selected' : ''}>CPM - Auction (Floor price bidding)</option>
                            <option value="vcpm" ${existingData && existingData.pricing_model === 'vcpm' ? 'selected' : ''}>VCPM - Auction (Viewable impressions)</option>
                            <option value="cpc" ${existingData && existingData.pricing_model === 'cpc' ? 'selected' : ''}>CPC - Auction (Cost per click)</option>
                        </optgroup>
                    </select>
                    <small style="color: #666;">All pricing models shown are supported by Google Ad Manager.</small>
                </div>

                <div class="form-group">
                    <label>Currency *</label>
                    <select name="currency_${index}" required>
                        {% for currency in currencies %}
                        <option value="{{ currency }}" ${existingData && existingData.currency === '{{ currency }}' ? 'selected' : ''}>{{ currency }}</option>
                        {% endfor %}
                    </select>
                </div>
            </div>

            <div style="display: grid; grid-template-columns: 1fr 1fr; gap: 1rem;">
                <div class="form-group" id="rate-group-${index}">
                    <label>Rate *</label>
                    <input type="number" name="rate_${index}" step="0.01" min="0" placeholder="e.g., 12.50" value="${existingData && existingData.rate ? existingData.rate : ''}">
                    <small style="color: #666;">Price per unit: CPM=$12.50 per 1K imps, CPC=$2.50 per click, FLAT_RATE=$5000 total campaign</small>
                </div>

                <div class="form-group" id="floor-group-${index}" style="display: none;">
                    <label>Floor Price *</label>
                    <input type="number" name="floor_${index}" step="0.01" min="0" placeholder="Minimum bid" value="${existingData && existingData.price_guidance ? existingData.price_guidance.floor : ''}">
                    <small style="color: #666;">Minimum acceptable price</small>
                </div>

                <div class="form-group">
                    <label>Min Spend Per Package</label>
                    <input type="number" name="min_spend_${index}" step="0.01" min="0" placeholder="Optional" value="${existingData && existingData.min_spend_per_package ? existingData.min_spend_per_package : ''}">
                    <small style="color: #666;">Minimum spend required for this pricing option</small>
                </div>
            </div>
        </div>
    `;

    container.insertAdjacentHTML('beforeend', optionHtml);

    // Create dynamic update function
    window[`updatePricingFields${index}`] = function() {
        const modelSelect = document.querySelector(`select[name="pricing_model_${index}"]`);
        const rateGroup = document.getElementById(`rate-group-${index}`);
        const floorGroup = document.getElementById(`floor-group-${index}`);

        const isAuction = modelSelect.value.includes('auction');

        if (isAuction) {
            rateGroup.style.display = 'none';
            floorGroup.style.display = 'block';
            document.querySelector(`input[name="rate_${index}"]`).removeAttribute('required');
            document.querySelector(`input[name="floor_${index}"]`).setAttribute('required', '');
        } else {
            rateGroup.style.display = 'block';
            floorGroup.style.display = 'none';
            document.querySelector(`input[name="rate_${index}"]`).setAttribute('required', '');
            document.querySelector(`input[name="floor_${index}"]`).removeAttribute('required');
        }
    };

    // Initialize fields if existing data
    if (existingData) {
        window[`updatePricingFields${index}`]();
    }
}

function removePricingOption(index) {
    const element = document.getElementById(`pricing-option-${index}`);
    if (element) {
        element.remove();
    }
}

// Filter formats based on search input
function filterGAMFormats() {
    const searchInput = document.getElementById('format-search-input');
    const searchTerm = searchInput.value.toLowerCase();
    const formatCards = document.querySelectorAll('.format-card');
    let visibleCount = 0;

    formatCards.forEach(card => {
        const formatName = card.querySelector('strong').textContent.toLowerCase();
        const formatType = card.getAttribute('data-type').toLowerCase();
        const formatDimensions = card.getAttribute('data-dimensions') || '';

        const matches = formatName.includes(searchTerm) ||
                       formatType.includes(searchTerm) ||
                       formatDimensions.includes(searchTerm);

        if (matches) {
            card.style.display = 'block';
            visibleCount++;
        } else {
            card.style.display = 'none';
        }
    });

    // Update format count
    const checkedCount = Array.from(document.querySelectorAll('.format-card input[type="checkbox"]:checked'))
        .filter(cb => cb.closest('.format-card').style.display !== 'none')
        .length;
    document.getElementById('format-count').textContent = checkedCount;
}
</script>

<!-- Inventory Picker Modal -->
<div id="inventory-picker-modal" style="display: none; position: fixed; top: 0; left: 0; right: 0; bottom: 0; background: rgba(0,0,0,0.5); z-index: 1000; align-items: center; justify-content: center;">
    <div style="background: white; border-radius: 8px; width: 90%; max-width: 600px; max-height: 80vh; display: flex; flex-direction: column;">
        <!-- Header -->
        <div style="padding: 1.5rem; border-bottom: 1px solid #ddd;">
            <h3 id="picker-modal-title" style="margin: 0;">Select Items</h3>
        </div>

        <!-- Search -->
        <div style="padding: 1rem; border-bottom: 1px solid #ddd;">
            <input type="text" id="picker-search" placeholder="Search..." style="width: 100%; padding: 0.5rem; border: 1px solid #ddd; border-radius: 4px;">
        </div>

        <!-- List -->
        <div id="inventory-list" style="flex: 1; overflow-y: auto; min-height: 200px;">
            <!-- Items loaded dynamically -->
        </div>

        <!-- Footer -->
        <div style="padding: 1rem; border-top: 1px solid #ddd; display: flex; gap: 0.5rem; justify-content: flex-end;">
            <button type="button" onclick="closeInventoryPicker()" class="btn btn-secondary">Cancel</button>
            <button type="button" onclick="applyInventorySelection()" class="btn btn-primary">Apply Selection</button>
        </div>
    </div>
</div>

{% if product %}
<script>
// Pre-populate form for editing
(function() {
    const product = {{ product | tojson }};
    const config = product.implementation_config || {};

    // Line item type is now automatically determined from pricing model - no need to set it

    // Set pricing values
    setTimeout(() => {
        if (product.cpm) {
            const cpmField = document.getElementById('cpm');
            if (cpmField) {
                cpmField.value = product.cpm;
                console.log('Set CPM to:', product.cpm);
            }
        }
        if (product.price_guidance && product.price_guidance.min !== undefined) {
            const floorField = document.getElementById('floor_cpm');
            if (floorField) {
                floorField.value = product.price_guidance.min;
                console.log('Set floor_cpm to:', product.price_guidance.min);
            } else {
                console.warn('floor_cpm field not found!');
            }
        }
        if (config.priority) {
            const priorityField = document.getElementById('priority');
            if (priorityField) {
                priorityField.value = config.priority;
                console.log('Set priority to:', config.priority);
            }
        }
    }, 200);

    // Set countries
    if (product.countries && product.countries.length > 0) {
        const countriesSelect = document.getElementById('countries');
        Array.from(countriesSelect.options).forEach(option => {
            if (product.countries.includes(option.value)) {
                option.selected = true;
            }
        });
    }

    // Set ad units and placements - fetch actual names from inventory
    if (config.targeted_ad_unit_ids && config.targeted_ad_unit_ids.length > 0) {
        document.getElementById('targeted_ad_unit_ids').value = config.targeted_ad_unit_ids.join(',');

        // Fetch ad unit names
        fetch(`{{ url_for('inventory.get_inventory_list', tenant_id=tenant_id) }}?type=ad_unit`)
            .then(response => response.json())
            .then(data => {
                if (data.items) {
                    const names = config.targeted_ad_unit_ids.map(id => {
                        const item = data.items.find(i => i.id === id);
                        return item ? item.name : id;
                    });
                    updateSelectedDisplay('selected-ad-units', names, config.targeted_ad_unit_ids);
                    console.log('Populated ad units:', names);
                }
            })
            .catch(error => {
                console.error('Failed to fetch ad unit names:', error);
                // Fallback to IDs
                updateSelectedDisplay('selected-ad-units', config.targeted_ad_unit_ids, config.targeted_ad_unit_ids);
            });
    }

    if (config.targeted_placement_ids && config.targeted_placement_ids.length > 0) {
        document.getElementById('targeted_placement_ids').value = config.targeted_placement_ids.join(',');

        // Fetch placement names
        fetch(`{{ url_for('inventory.get_inventory_list', tenant_id=tenant_id) }}?type=placement`)
            .then(response => response.json())
            .then(data => {
                if (data.items) {
                    const names = config.targeted_placement_ids.map(id => {
                        const item = data.items.find(i => i.id === id);
                        return item ? item.name : id;
                    });
                    updateSelectedDisplay('selected-placements', names, config.targeted_placement_ids);
                    console.log('Populated placements:', names);
                }
            })
            .catch(error => {
                console.error('Failed to fetch placement names:', error);
                // Fallback to IDs
                updateSelectedDisplay('selected-placements', config.targeted_placement_ids, config.targeted_placement_ids);
            });
    }

    // Set include descendants checkbox
    if (config.include_descendants) {
        const checkbox = document.querySelector('input[name="include_descendants"]');
        if (checkbox) checkbox.checked = true;
    }

    // Set creative formats
    if (product.formats && product.formats.length > 0) {
        product.formats.forEach(format => {
            // Handle both FormatReference objects and legacy string format
            let formatId, agentUrl;
            if (typeof format === 'object') {
                formatId = format.format_id || format.id;
                agentUrl = format.agent_url;
            } else {
                formatId = format;
                agentUrl = 'https://creative.adcontextprotocol.org'; // default
            }

            // Try to match against pipe-delimited format first (current format)
            let checkbox = agentUrl ? document.querySelector(`input[name="formats"][value="${agentUrl}|${formatId}"]`) : null;

            // Fallback: try to match by data-format-id attribute
            if (!checkbox) {
                checkbox = document.querySelector(`input[name="formats"][data-format-id="${formatId}"]`);
            }

            if (checkbox) {
                checkbox.checked = true;
                console.log('Checked format:', formatId);
            } else {
                console.warn('Format checkbox not found for:', formatId);
            }
        });
    }
})();

// Initialize pricing options on page load
{% if product %}
// Edit mode: Load existing pricing options
const existingOptions = {{ product.pricing_options | tojson if product.pricing_options else '[]' }};
if (existingOptions.length > 0) {
    existingOptions.forEach(option => {
        addPricingOption(option);
    });
} else {
    // No existing options, add one empty option
    addPricingOption();
}
{% else %}
// Create mode: Add one empty option
addPricingOption();
{% endif %}

// Format info modal functionality
function showFormatInfo(name, description, previewUrl, agentUrl, formatId) {
    const modal = document.getElementById('format-info-modal');
    document.getElementById('format-info-name').textContent = name;
    document.getElementById('format-info-description').textContent = description;

    // Handle preview image
    const previewContainer = document.getElementById('format-preview-container');
    const previewImg = document.getElementById('format-preview-img');
    const noPreview = document.getElementById('format-no-preview');

    if (previewUrl) {
        previewImg.src = previewUrl;
        previewImg.style.display = 'block';
        noPreview.style.display = 'none';
    } else {
        previewImg.style.display = 'none';
        noPreview.style.display = 'block';
    }

    // Handle more info link
    const moreInfoLink = document.getElementById('format-more-info-link');
    if (agentUrl && formatId) {
        // Construct URL to format details on agent (most agents follow this pattern)
        const detailsUrl = `${agentUrl}/formats/${formatId}`;
        moreInfoLink.href = detailsUrl;
        moreInfoLink.style.display = 'inline-block';
    } else {
        moreInfoLink.style.display = 'none';
    }

    modal.style.display = 'block';
}

function closeFormatInfo() {
    document.getElementById('format-info-modal').style.display = 'none';
}

// Close modal when clicking outside
window.onclick = function(event) {
    const modal = document.getElementById('format-info-modal');
    if (event.target == modal) {
        modal.style.display = 'none';
    }
}
</script>

<!-- Format Info Modal -->
<div id="format-info-modal" style="display: none; position: fixed; z-index: 1000; left: 0; top: 0; width: 100%; height: 100%; overflow: auto; background-color: rgba(0,0,0,0.4);">
    <div style="background-color: #fefefe; margin: 5% auto; padding: 2rem; border: 1px solid #888; border-radius: 8px; width: 90%; max-width: 500px; box-shadow: 0 4px 6px rgba(0,0,0,0.1);">
        <div style="display: flex; justify-content: space-between; align-items: center; margin-bottom: 1.5rem;">
            <h2 style="margin: 0; color: #333; font-size: 1.5rem;" id="format-info-name"></h2>
            <span onclick="closeFormatInfo()" style="color: #aaa; font-size: 28px; font-weight: bold; cursor: pointer; line-height: 1;">&times;</span>
        </div>

        <!-- Preview Image -->
        <div id="format-preview-container" style="margin-bottom: 1.5rem; text-align: center; background: #f8f9fa; border-radius: 4px; padding: 1rem; min-height: 200px; display: flex; align-items: center; justify-content: center;">
            <img id="format-preview-img" src="" alt="Format preview" style="max-width: 100%; max-height: 300px; border-radius: 4px; display: none;">
            <div id="format-no-preview" style="color: #999; display: none;">
                <div style="font-size: 3rem; margin-bottom: 0.5rem;">🖼️</div>
                <div>No preview available</div>
            </div>
        </div>

        <!-- Description -->
        <div style="margin-bottom: 1.5rem;">
            <p id="format-info-description" style="color: #666; line-height: 1.6; margin: 0;"></p>
        </div>

        <!-- Actions -->
        <div style="display: flex; gap: 0.5rem;">
            <a id="format-more-info-link" href="#" target="_blank" class="btn btn-secondary" style="flex: 1; text-align: center; text-decoration: none; display: none;">
                Learn More →
            </a>
            <button onclick="closeFormatInfo()" class="btn btn-primary" style="flex: 1;">Close</button>
        </div>
    </div>
</div>
{% endif %}

{% endblock %}<|MERGE_RESOLUTION|>--- conflicted
+++ resolved
@@ -118,11 +118,7 @@
                    style="border: 2px solid #ddd; border-radius: 4px; padding: 1rem; cursor: pointer; transition: all 0.2s; background: white; position: relative;">
                 <input type="checkbox" name="formats" value="{{ format.agent_url }}|{{ format.id }}" data-format-id="{{ format.id }}" data-agent-url="{{ format.agent_url }}" {% if selected_format_ids and (format.agent_url, format.id) in selected_format_ids %}checked{% endif %} style="margin-right: 0.5rem;">
                 <strong>{{ format.name }}</strong>
-<<<<<<< HEAD
-                <span class="format-info-icon" onclick="event.preventDefault(); event.stopPropagation(); showFormatInfo({{ format.name | tojson }}, {{ (format.description or 'No description available') | tojson }}, {{ (format.preview_url or '') | tojson }}, {{ (format.agent_url or '') | tojson }}, {{ format.format_id | tojson }});" style="cursor: help; color: #007bff; font-size: 0.9rem; margin-left: 0.3rem; float: right;">ⓘ</span>
-=======
-                <span class="format-info-icon" onclick="event.preventDefault(); event.stopPropagation(); showFormatInfo('{{ format.name }}', '{{ format.description or 'No description available' }}', '{{ format.preview_url or '' }}', '{{ format.agent_url or '' }}', '{{ format.id }}');" style="cursor: help; color: #007bff; font-size: 0.9rem; margin-left: 0.3rem; float: right;">ⓘ</span>
->>>>>>> d33b358c
+                <span class="format-info-icon" onclick="event.preventDefault(); event.stopPropagation(); showFormatInfo({{ format.name | tojson }}, {{ (format.description or 'No description available') | tojson }}, {{ (format.preview_url or '') | tojson }}, {{ (format.agent_url or '') | tojson }}, {{ format.id | tojson }});" style="cursor: help; color: #007bff; font-size: 0.9rem; margin-left: 0.3rem; float: right;">ⓘ</span>
                 <br>
                 <small style="color: #666;">
                     {{ format.type }}
