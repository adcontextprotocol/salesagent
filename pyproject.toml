[project]
name = "adcp-sales-agent"
version = "0.1.0"
description = "Add your description here"
readme = "README.md"
requires-python = ">=3.12"

dependencies = [
    "fastmcp>=2.11.0",
    "google-generativeai>=0.5.4",
    "rich>=13.7.1",
    "google-ads>=24.1.0",
    "requests>=2.32.3",
    "googleads==46.0.0", # Pinned to avoid API deprecation issues
    "flask>=3.0.0",
    "psycopg2-binary>=2.9.9",
    "authlib>=1.3.0",
    "requests-oauthlib>=1.3.1",
    "fastapi>=0.100.0",
    "uvicorn>=0.23.0",
    "beautifulsoup4>=4.12.0",
    "aiohttp>=3.9.0",
    "alembic>=1.13.0",
    "sqlalchemy>=2.0.0",
    "watchdog>=6.0.0",
    "waitress>=3.0.0",
    "pytz>=2024.1",
    "flask-socketio>=5.5.1",
    "python-socketio>=5.13.0",
    "simple-websocket>=1.1.0",
    "httpx>=0.28.1",
    "a2a-cli>=0.1.12",
    "a2a-sdk[http-server]>=0.3.2",
]


[project.optional-dependencies]
dev = [
    "pytest>=8.3.2",
    "pytest-mock>=3.14.0",
    "pytest-asyncio>=1.1.0",
    "pytest-cov>=6.2.1",
]
ui-tests = [
    "playwright==1.48.0",
    "pytest-playwright==0.6.1",
    "pytest-asyncio>=1.1.0",
    "allure-pytest==2.13.5",
]

[dependency-groups]
dev = [
    "mocker>=1.1.1",
    "pytest>=8.4.1",
    "pytest-asyncio>=1.1.0",
    "pytest-cov>=6.2.1",
    "pytest-mock>=3.14.1",
    "ruff>=0.8.0",
]

[tool.black]
line-length = 120
target-version = ['py311']
include = '\.pyi?$'
extend-exclude = '''
/(
  # directories
  \.eggs
  | \.git
  | \.hg
  | \.mypy_cache
  | \.tox
  | \.venv
  | _build
  | buck-out
  | build
  | dist
<<<<<<< HEAD
  | alembic/versions
=======
>>>>>>> 707afeb6
)/
'''

[tool.ruff]
line-length = 120
target-version = "py311"
exclude = [
    ".eggs",
    ".git",
    ".hg",
    ".mypy_cache",
    ".tox",
    ".venv",
    "_build",
    "buck-out",
    "build",
    "dist",
<<<<<<< HEAD
    "alembic/versions",
=======
>>>>>>> 707afeb6
]

[tool.ruff.lint]
select = [
    "E",  # pycodestyle errors
    "W",  # pycodestyle warnings
    "F",  # pyflakes
    "I",  # isort
    "B",  # flake8-bugbear
    "C4", # flake8-comprehensions
    "UP", # pyupgrade
]
ignore = [
    "E501",  # line too long (handled by formatter)
    "E402",  # module import not at top of file
    "E722",  # bare except
    "F821",  # undefined name
    "F403",  # star imports (TODO: fix by replacing with specific imports)
    "F405",  # undefined from star imports (related to F403)
    "E741",  # ambiguous variable names (l, I, O)
    "B904",  # raise without from (TODO: fix exception handling)
    "B027",  # empty method in abstract class (TODO: add @abstractmethod)
    "F841",  # unused variables (mostly fixed, remaining are complex)
]

[tool.ruff.lint.per-file-ignores]
"tests/*" = ["E722", "F821"]
"admin_ui.py" = ["E402", "E722"]<|MERGE_RESOLUTION|>--- conflicted
+++ resolved
@@ -75,10 +75,6 @@
   | buck-out
   | build
   | dist
-<<<<<<< HEAD
-  | alembic/versions
-=======
->>>>>>> 707afeb6
 )/
 '''
 
@@ -96,10 +92,6 @@
     "buck-out",
     "build",
     "dist",
-<<<<<<< HEAD
-    "alembic/versions",
-=======
->>>>>>> 707afeb6
 ]
 
 [tool.ruff.lint]
