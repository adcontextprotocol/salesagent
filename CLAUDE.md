# AdCP Sales Agent Server - Development Guide

## 🚨 CRITICAL ARCHITECTURE PATTERNS

### PostgreSQL-Only Architecture
**🚨 DECISION**: This codebase uses PostgreSQL exclusively. No SQLite support.

**Why:**
- Production uses PostgreSQL exclusively
- SQLite hides bugs (different JSONB behavior, no connection pooling, single-threaded)
- "No fallbacks - if it's in our control, make it work" (core principle)
- One database. One source of truth. No hidden bugs.

**What this means:**
- All tests require PostgreSQL container (run via `./run_all_tests.sh ci`)
- `db_config.py` only supports PostgreSQL connections
- Unit tests should mock database access, not use real connections
- Integration tests require `ADCP_TEST_DB_URL` or will skip
<<<<<<< HEAD

**Migration note:** We removed SQLite support to eliminate cross-database bugs. If you see SQLite references in old docs/code, they're outdated.

---

=======

**Migration note:** We removed SQLite support to eliminate cross-database bugs. If you see SQLite references in old docs/code, they're outdated.

---

>>>>>>> b67ad321
### Database JSON Fields Pattern (SQLAlchemy 2.0)
**🚨 MANDATORY**: All JSON columns MUST use `JSONType` for PostgreSQL JSONB handling.

**The Solution: JSONType**
We have a custom `JSONType` TypeDecorator for PostgreSQL JSONB:

```python
# ✅ CORRECT - Use JSONType for ALL JSON columns
from src.core.database.json_type import JSONType

class MyModel(Base):
    __tablename__ = "my_table"

    # Use JSONType, not JSON
    config = Column(JSONType, nullable=False, default=dict)
    tags = Column(JSONType, nullable=True)
    metadata = Column(JSONType)
```

**❌ WRONG - Never use plain JSON type:**
```python
from sqlalchemy import JSON

class MyModel(Base):
    config = Column(JSON)  # ❌ Will cause bugs!
```

**In Application Code:**
```python
# ✅ CORRECT - JSONType handles everything automatically
with get_db_session() as session:
    model = session.query(MyModel).first()

    # Always receive dict/list, never string
    assert isinstance(model.config, dict)
    assert isinstance(model.tags, (list, type(None)))

    # No manual json.loads() needed!
    config_value = model.config.get("key")

# ❌ WRONG - Manual JSON parsing (old pattern)
import json
config = json.loads(model.config) if isinstance(model.config, str) else model.config
```

**Migration Strategy:**
1. **New code**: ALWAYS use `JSONType` for new JSON columns
2. **Existing code**: Convert to `JSONType` when you touch it
3. **No manual parsing**: Remove any `json.loads()` calls when converting

**mypy + SQLAlchemy Plugin Compatibility:**
JSONType is fully compatible with mypy's SQLAlchemy plugin:

```python
from typing import Optional
from sqlalchemy.orm import Mapped, mapped_column

class MyModel(Base):
    __tablename__ = "my_table"

    # mypy-compatible syntax (SQLAlchemy 2.0 style)
    config: Mapped[dict] = mapped_column(JSONType, nullable=False, default=dict)
    tags: Mapped[Optional[list]] = mapped_column(JSONType, nullable=True)
```

**Error Handling:**
JSONType uses fail-fast error handling:
- **Invalid JSON in database** → Raises `ValueError` (data corruption alert)
- **Non-dict/list types being stored** → Converts to `{}` with warning
- **Unexpected database types** → Raises `TypeError`

This ensures data corruption is detected immediately, not hidden.

**Current Status:**
- ✅ All 45 JSON columns in models.py use JSONType
- ✅ 30 comprehensive unit tests
- ✅ PostgreSQL fast-path optimization (~20% performance improvement)
- ✅ Production-ready with robust error handling

**References:**
- Implementation: `src/core/database/json_type.py`
- Tests: `tests/unit/test_json_type.py`
- SQLAlchemy docs: [TypeDecorator](https://docs.sqlalchemy.org/en/20/core/custom_types.html#typedecorator)

---

### MCP/A2A Shared Implementation Pattern
**🚨 MANDATORY**: All tools MUST use shared implementation to avoid code duplication.

```
CORRECT ARCHITECTURE:
  MCP Tool (main.py)  → _tool_name_impl() → [real implementation]
  A2A Raw (tools.py) → _tool_name_impl() → [real implementation]

WRONG - DO NOT DO THIS:
  MCP Tool → [implementation A]
  A2A Raw → [implementation B]  ❌ DUPLICATED CODE!
```

**Pattern for ALL tools:**
1. **Implementation** in `main.py`: `def _tool_name_impl(...) -> ResponseType`
   - Contains ALL business logic
   - No `@mcp.tool` decorator
   - Called by both MCP and A2A paths

2. **MCP Wrapper** in `main.py`: `@mcp.tool() def tool_name(...) -> ResponseType`
   - Thin wrapper with decorator
   - Just calls `_tool_name_impl()`

3. **A2A Raw Function** in `tools.py`: `def tool_name_raw(...) -> ResponseType`
   - Imports and calls `_tool_name_impl()` from main.py
   - Uses lazy import to avoid circular dependencies: `from src.core.main import _tool_name_impl`

**Example:**
```python
# src/core/main.py
def _create_media_buy_impl(promoted_offering: str, ...) -> CreateMediaBuyResponse:
    """Real implementation with all business logic."""
    # 600+ lines of actual implementation
    return response

@mcp.tool()
def create_media_buy(promoted_offering: str, ...) -> CreateMediaBuyResponse:
    """MCP tool wrapper."""
    return _create_media_buy_impl(promoted_offering, ...)

# src/core/tools.py
def create_media_buy_raw(promoted_offering: str, ...) -> CreateMediaBuyResponse:
    """A2A raw function."""
    from src.core.main import _create_media_buy_impl  # Lazy import
    return _create_media_buy_impl(promoted_offering, ...)
```

**Status of Current Tools:**
- ✅ `create_media_buy` - Uses shared `_create_media_buy_impl`
- ✅ `get_media_buy_delivery` - Uses shared `_get_media_buy_delivery_impl`
- ✅ `sync_creatives` - Uses shared `_sync_creatives_impl`
- ✅ `list_creatives` - Uses shared `_list_creatives_impl`
- ✅ `update_media_buy` - Uses shared `_update_media_buy_impl`
- ✅ `update_performance_index` - Uses shared `_update_performance_index_impl`
- ✅ `list_creative_formats` - Uses shared `_list_creative_formats_impl`
- ✅ `list_authorized_properties` - Uses shared `_list_authorized_properties_impl`

**All 8 AdCP tools now use shared implementations - NO code duplication!**

## 🚨 CRITICAL REMINDERS

### Deployment Architecture (Reference Implementation)
**NOTE**: This codebase can be hosted anywhere (Docker, Kubernetes, cloud providers, bare metal). The reference implementation uses:

**TWO SEPARATE ENVIRONMENTS:**
- **Local Dev**: `docker-compose up/down` → localhost:8001/8080/8091
- **Reference Production**: `fly deploy` → https://adcp-sales-agent.fly.dev
- ⚠️ **Docker and Fly.io are INDEPENDENT** - starting Docker does NOT affect production!

**Your Deployment**: You can host this anywhere that supports:
- Docker containers (recommended)
- Python 3.11+
- PostgreSQL (production and testing)
- We'll support your deployment approach as best we can

### Git Workflow - MANDATORY (Reference Implementation)
**❌ NEVER PUSH DIRECTLY TO MAIN**

1. Work on feature branches: `git checkout -b feature/name`
2. Push branch and create PR: `gh pr create`
3. Wait for review and merge via GitHub UI
4. **Merging to main auto-deploys to reference production via Fly.io**

## Project Overview

Python-based AdCP V2.3 sales agent reference implementation with:
- **MCP Server** (8080): FastMCP-based tools for AI agents
- **Admin UI** (8001): Google OAuth secured web interface
- **A2A Server** (8091): Standard python-a2a agent-to-agent communication
- **Multi-Tenant**: Database-backed isolation with subdomain routing
- **Production Ready**: PostgreSQL, Docker deployment, health monitoring

## Key Architecture Principles

### 1. SQLAlchemy 2.0 Query Patterns - MANDATORY
**🚨 CRITICAL**: Use SQLAlchemy 2.0 patterns for all database queries. Legacy 1.x patterns are deprecated.

**Migration Status:**
- ✅ Stage 1 & 2 Complete: Infrastructure and helper functions migrated
- 🔄 In Progress: ~114 files with legacy patterns remain
- 🎯 Goal: All new code uses 2.0 patterns; convert legacy code as touched

**Correct Pattern (SQLAlchemy 2.0):**
```python
from sqlalchemy import select

# Single result
stmt = select(Model).filter_by(field=value)
instance = session.scalars(stmt).first()

# Multiple results
stmt = select(Model).filter_by(field=value)
results = session.scalars(stmt).all()

# With filter() instead of filter_by()
stmt = select(Model).where(Model.field == value)
instance = session.scalars(stmt).first()

# Complex queries with joins
stmt = select(Model).join(Other).where(Model.field == value)
results = session.scalars(stmt).all()
```

**❌ WRONG - Legacy Pattern (SQLAlchemy 1.x):**
```python
# DO NOT USE - Deprecated in 2.0
instance = session.query(Model).filter_by(field=value).first()
results = session.query(Model).filter_by(field=value).all()
```

**When to Migrate:**
1. **Always use 2.0 patterns for new code** - No exceptions
2. **Convert legacy code when touching it** - If you're editing a function with `session.query()`, convert it to `select()` + `scalars()`
3. **Helper functions available**: Use `get_or_404()` and `get_or_create()` from `database_session.py` (already migrated)

**Common Conversions:**
```python
# Pattern 1: Simple filter_by
- session.query(Model).filter_by(x=y).first()
+ stmt = select(Model).filter_by(x=y)
+ session.scalars(stmt).first()

# Pattern 2: filter() with conditions
- session.query(Model).filter(Model.x == y).first()
+ stmt = select(Model).where(Model.x == y)
+ session.scalars(stmt).first()

# Pattern 3: All results
- session.query(Model).filter_by(x=y).all()
+ stmt = select(Model).filter_by(x=y)
+ session.scalars(stmt).all()

# Pattern 4: Count
- session.query(Model).filter_by(x=y).count()
+ from sqlalchemy import func, select
+ stmt = select(func.count()).select_from(Model).where(Model.x == y)
+ session.scalar(stmt)
```

**See Also:**
- PR #307 - Stage 1 & 2 migration examples
- [SQLAlchemy 2.0 Docs](https://docs.sqlalchemy.org/en/20/changelog/migration_20.html)

### 2. AdCP Protocol Compliance - MANDATORY
**🚨 CRITICAL**: All client-facing models MUST be AdCP spec-compliant and tested.

**Requirements:**
- Response models include ONLY AdCP spec-defined fields
- Use exact field names from AdCP schema
- Each model needs AdCP contract test in `tests/unit/test_adcp_contract.py`
- Use `model_dump()` for external responses, `model_dump_internal()` for database

**When Adding New Models:**
1. Check AdCP spec at https://adcontextprotocol.org/docs/
2. Add compliance test BEFORE implementing
3. Test with minimal and full field sets
4. Verify no internal fields leak

**🚨 NEVER ADD FIELDS TO REQUEST/RESPONSE SCHEMAS WITHOUT SPEC VERIFICATION:**
- **Before adding ANY field to a Request/Response model**, verify it exists in the AdCP spec
- **Do NOT bypass pre-commit hooks with `--no-verify`** unless absolutely necessary
- **If you must use `--no-verify`**, manually run schema validation checks:
  ```bash
  # Run schema validation manually
  .git/hooks/pre-commit
  # Or specific checks:
  pre-commit run verify-adcp-schema-sync --all-files
  pre-commit run audit-required-fields --all-files
  ```
- **Example of WRONG approach**: Adding `creative_ids` to `CreateMediaBuyRequest` top-level
  - ❌ NOT in AdCP spec - belongs in `Package.creative_ids`
  - ✅ Correct: Use existing spec-compliant `Package.creative_ids`

**Common mistakes:**
- Adding "convenience" fields that seem useful but aren't in spec
- Assuming client's usage pattern means we should add fields
- Using `--no-verify` and not checking schema compliance manually

See `docs/testing/adcp-compliance.md` for detailed test patterns.

### 2. Admin UI Route Architecture
**⚠️ DEBUGGING TIP**: Routes split between blueprints:
- `settings.py`: POST operations for tenant settings
- `tenants.py`: GET requests for tenant settings pages

Route mapping:
```
/admin/tenant/{id}/settings         → tenants.py::tenant_settings() (GET)
/admin/tenant/{id}/settings/adapter → settings.py::update_adapter() (POST)
```

### 3. Multi-Tenancy & Adapters
- **Tenant Isolation**: Each publisher is isolated with own data
- **Principal System**: Advertisers have unique tokens per tenant
- **Adapter Pattern**: Base class with GAM, Kevel, Triton, Mock implementations
- **GAM Modular**: 250-line orchestrator delegating to specialized managers

### 4. Unified Workflow System
- **Single Source**: All work tracking uses `WorkflowStep` tables
- **No Task Models**: Eliminated deprecated `Task`/`HumanTask` (caused schema conflicts)
- **Dashboard**: Shows workflow activity instead of generic tasks

### 5. Protocol Support
- **MCP**: FastMCP with header-based auth (`x-adcp-auth`)
- **A2A**: Standard `python-a2a` library (no custom protocol code)
- **Testing Backend**: Full AdCP testing spec implementation

## Core Components

```
src/core/
  ├── main.py          # FastMCP server + AdCP tools
  ├── schemas.py       # Pydantic models (AdCP-compliant)
  └── database/        # Multi-tenant schema

src/adapters/
  ├── base.py          # Abstract adapter interface
  ├── mock_ad_server.py
  └── gam/             # Modular GAM implementation

src/admin/           # Flask admin UI
src/a2a_server/      # python-a2a server implementation
```

## Configuration

### Secrets (.env.secrets file - REQUIRED)
**🔒 Security**: All secrets MUST be in `.env.secrets` file (no env vars).

```bash
# API Keys
GEMINI_API_KEY=your-key

# OAuth (Admin UI)
GOOGLE_CLIENT_ID=your-id.apps.googleusercontent.com
GOOGLE_CLIENT_SECRET=your-secret
SUPER_ADMIN_EMAILS=user@example.com

# GAM OAuth
GAM_OAUTH_CLIENT_ID=your-gam-id.apps.googleusercontent.com
GAM_OAUTH_CLIENT_SECRET=your-gam-secret
```

**Note**: Ports auto-configured by workspace setup script.

### Database Schema
```sql
-- Core multi-tenant tables
tenants, principals, products, media_buys, creatives, audit_logs

-- Workflow system (unified)
workflow_steps, object_workflow_mappings

-- Legacy (deprecated)
-- tasks, human_tasks (DO NOT USE)
```

### Admin UI Settings Structure

**Tenant Settings** (http://localhost:8001/tenant/{id}/settings):

Settings are organized around clear conceptual buckets:

**🏢 Account** (Who You Are)
- Organization name and subdomain
- Virtual host configuration
- Domain/email access control

**🖥️ Ad Server** (Infrastructure)
- Adapter selection (GAM, Mock, Kevel)
- OAuth authentication
- Network codes and IDs
- Connection testing

**📋 Policies & Workflows** (How You Operate) ⭐ **NEW**
- **Budget Controls**: Max daily budget
- **Naming Conventions**: Order/line item templates with live preview
  - Works across all adapters (GAM, Mock, Kevel)
  - Quick-start presets (Simple, Campaign-First, Detailed)
  - Variable reference and validation
- **Approval Workflow**: Manual approval, human review
- **Features**: AXE signals, feature flags

**📊 Inventory** (Ad Server Data)
- Sync inventory from ad server
- Browse ad units and placements

**📦 Products** (Advertising Products)
- Product management and configuration

**👥 Advertisers** (Principals)
- Advertiser/principal management
- Platform mappings

**🔗 Integrations** (External Services)
- Slack webhooks
- Signals discovery agent
- API tokens

**⚠️ Danger Zone** (Destructive Operations)
- Delete tenant, reset data

**Key Changes (October 2025):**
- Naming templates moved from Ad Server to Policies & Workflows
- Budget controls moved from Account to Policies & Workflows
- Feature flags moved from Account to Policies & Workflows
- Settings reduced from 11 to 8 sections
- Naming templates now work across all adapters

## Common Operations

### Running Locally
```bash
# Start all services
docker-compose up -d

# View logs
docker-compose logs -f

# Stop
docker-compose down
```

### Testing
```bash
# Recommended: Full test suite with PostgreSQL (matches CI/production)
./run_all_tests.sh ci

# Fast iteration during development (skips database tests)
./run_all_tests.sh quick

# Manual pytest commands
uv run pytest tests/unit/           # Unit tests only
uv run pytest tests/integration/    # Integration tests (needs database)
uv run pytest tests/e2e/            # E2E tests (needs database)

# With coverage
uv run pytest --cov=. --cov-report=html

# AdCP compliance (MANDATORY before commit)
uv run pytest tests/unit/test_adcp_contract.py -v
```

### Database Migrations
```bash
# Run migrations
uv run python migrate.py

# Create new migration
uv run alembic revision -m "description"
```

**⚠️ NEVER modify existing migrations after commit!**

## Development Best Practices

### Code Style
- Use `uv` for dependencies
- Run pre-commit: `pre-commit run --all-files`
- Use type hints
- **🚨 NO hardcoded external system IDs** - use config/database
- **🛡️ NO testing against production systems**

### Type Checking with mypy
**🚨 MANDATORY**: When touching files, fix mypy errors in the code you modify.

**Run mypy manually:**
```bash
# Check specific file
uv run mypy src/core/your_file.py --config-file=mypy.ini

# Check entire directory
uv run mypy src/core/ --config-file=mypy.ini

# Check all source files
uv run mypy src/ --config-file=mypy.ini
```

**When modifying code:**
1. **Run mypy on files you change** - Fix errors introduced by your changes
2. **Fix nearby errors if easy** - Opportunistically improve type safety
3. **Use SQLAlchemy 2.0 Mapped[] annotations** for new ORM models:
   ```python
   from sqlalchemy.orm import Mapped, mapped_column

   class MyModel(Base):
       # ✅ CORRECT - New SQLAlchemy 2.0 style
       id: Mapped[int] = mapped_column(primary_key=True)
       name: Mapped[str] = mapped_column(String(100))
       optional_field: Mapped[str | None] = mapped_column(nullable=True)
   ```

**Common Fixes:**
- Add type hints to function signatures
- Use `| None` instead of `Optional[]` (Python 3.10+)
- Fix `Sequence[Model]` vs `list[Model]` return types
- Add missing imports

**Current Status:**
- ✅ mypy installed with SQLAlchemy plugin
- ✅ Configuration in `mypy.ini` (lenient for incremental adoption)
- ⚠️ ~1313 errors remaining (down from 2644)
- 🎯 Goal: Fix errors as we touch files, gradually improve type safety

**Note**: Pre-commit hook disabled until error count is manageable. Run manually during development.

### Schema Design
**Field Requirement Analysis:**
- Can this have a sensible default?
- Would clients expect this optional?
- Good defaults: `brief: str = ""`, `platforms: str = "all"`

### Import Patterns
```python
# ✅ Always use absolute imports
from src.core.schemas import Principal
from src.core.database.database_session import get_db_session
from src.adapters import get_adapter
```

### Database Patterns
- Use context managers for sessions
- Explicit commits: `session.commit()`
- Use `attributes.flag_modified()` for JSONB updates

### ⛔ NO QUIET FAILURES
**CRITICAL**: NEVER silently skip requested features.

```python
# ❌ WRONG - Silent failure
if not self.supports_device_targeting:
    logger.warning("Skipping...")

# ✅ CORRECT - Explicit failure
if not self.supports_device_targeting and targeting.device_type_any_of:
    raise TargetingNotSupportedException("Cannot fulfill buyer contract.")
```

## Testing Guidelines

### Test Organization
```
tests/
├── unit/          # Fast, isolated (mock external deps only)
├── integration/   # Database + services (real DB, mock external APIs)
├── e2e/          # Full system tests
└── ui/           # Admin UI tests
```

### Quality Enforcement
**🚨 Pre-commit hooks enforce:**
- Max 10 mocks per test file
- AdCP compliance tests for all client-facing models
- MCP contract validation (minimal params work)
- No skipped tests (except `skip_ci`)
- No `.fn()` call patterns

### Critical Testing Patterns
1. **MCP Tool Roundtrip**: Test with real Pydantic objects, not mock dicts
2. **AdCP Compliance**: Every client model needs contract test
3. **Integration over Mocking**: Use real DB, mock only external services
4. **Test What You Import**: If imported, test it's callable
5. **Never Skip or Weaken Tests**: Fix the underlying issue, never bypass with `skip_ci` or `--no-verify`

**🚨 MANDATORY**: When CI tests fail, FIX THE TESTS PROPERLY. Skipping or weakening tests to make CI pass is NEVER acceptable. The tests exist to catch real issues - if they fail, there's a problem that needs fixing, not hiding.

### Testing Workflow - MANDATORY for Refactoring

**⚠️ CRITICAL**: Pre-commit hooks can't catch import errors or integration issues. You MUST run the full test suite for refactorings.

#### Before Committing Code Changes

**For ALL changes:**
```bash
# 1. Run unit tests (fast, always required)
uv run pytest tests/unit/ -x

# 2. Verify imports work (catches missing imports)
python -c "from src.core.tools import get_products_raw"  # Example
python -c "from src.core.main import _get_products_impl"  # For impl functions
```

**For refactorings (shared implementation, moving code, import changes):**
```bash
# 3. Run integration tests (REQUIRED - catches real bugs)
uv run pytest tests/integration/ -x

# 4. Run specific A2A/MCP tests if you changed those paths
uv run pytest tests/integration/test_a2a*.py -x
uv run pytest tests/integration/test_mcp*.py -x
```

**For critical changes (protocol changes, schema updates):**
```bash
# 5. Run full suite including e2e
uv run pytest tests/ -x
```

#### Why This Matters

**Unit tests alone are NOT enough because:**
- ✅ Unit tests pass with mocked imports (don't catch missing imports)
- ✅ Unit tests don't execute real code paths (don't catch integration bugs)
- ✅ Unit tests use fake data (don't catch validation issues)

**Real example from this codebase:**
```python
# Refactored get_products_raw to use GetProductsRequest
# Unit tests: PASSED ✓ (they mock everything)
# Integration tests: FAILED ✗ (import GetProductsRequest was missing)
# CI caught it after 2 failed runs
```

#### Pre-Push Validation

**✅ AUTOMATIC CI MODE:**
The pre-push hook now automatically runs CI mode tests (with PostgreSQL) before every push.
This catches database-specific issues before they hit GitHub Actions.

```bash
# Pre-push hook automatically runs:
./run_all_tests.sh ci        # ~3-5 min, exactly like GitHub Actions

# To skip (not recommended):
git push --no-verify
```

**🔧 Setup Pre-Push Hook:**
If the hook isn't installed or you want to update it:
```bash
./scripts/setup/setup_hooks.sh
```

**Test Modes:**

**CI Mode (DEFAULT - runs automatically on push):**
- Starts PostgreSQL container automatically (postgres:15)
- Runs ALL tests including database-dependent tests
- Exactly matches GitHub Actions and production environment
- Catches database issues before CI does
- Automatically cleans up container
- ~3-5 minutes

**Quick Mode (for fast development iteration):**
- Fast validation: unit tests + integration tests (no database)
- Skips database-dependent tests (marked with `@pytest.mark.requires_db`)
- Good for rapid testing during development
- ~1 minute

**Command Reference:**
```bash
./run_all_tests.sh         # CI mode (default) - PostgreSQL container
./run_all_tests.sh ci      # CI mode (explicit) - USE THIS before pushing!
./run_all_tests.sh quick   # Quick mode - fast iteration
```

**Why PostgreSQL-only?**
- Production uses PostgreSQL exclusively
- SQLite hides bugs (different JSONB behavior, no connection pooling, single-threaded)
- "No fallbacks - if it's in our control, make it work" (core principle)
- One database. One source of truth. No hidden bugs.

See `docs/testing/` for detailed patterns and case studies.

## Pre-Commit Hooks

```bash
# Run all checks
pre-commit run --all-files

# Specific checks
pre-commit run no-excessive-mocking --all-files
pre-commit run adcp-contract-tests --all-files
```

**When hooks fail**: Fix the issue, don't bypass with `--no-verify`.

## Deployment

### Hosting Options
This application can be hosted anywhere:
- **Docker** (recommended) - Works on any Docker-compatible platform
- **Kubernetes** - Full k8s manifests supported
- **Cloud Providers** - AWS, GCP, Azure, DigitalOcean, etc.
- **Bare Metal** - Direct Python deployment with systemd/supervisor
- **Platform Services** - Fly.io, Heroku, Railway, Render, etc.

See `docs/deployment.md` for platform-specific guides.

### Reference Implementation Deployment (Fly.io)
**🚨 For reference implementation maintainers: Fly.io auto-deploys from main branch**

```bash
# Check status
fly status --app adcp-sales-agent

# View logs
fly logs --app adcp-sales-agent

# Manual deploy (rarely needed)
fly deploy --app adcp-sales-agent

# Update secrets
fly secrets set GEMINI_API_KEY="key" --app adcp-sales-agent
```

### Deployment Checklist (General)
1. ✅ Create feature branch
2. ✅ Test locally: `docker-compose up`
3. ✅ Run tests: `uv run pytest`
4. ✅ Check migrations: `uv run python migrate.py`
5. ✅ Create Pull Request (if contributing to reference implementation)
6. ✅ Deploy to your environment
7. ✅ Monitor logs and health endpoints
8. ✅ Verify database migrations ran successfully

## Documentation

For detailed information, see:
- **Architecture**: `docs/ARCHITECTURE.md`
- **Setup**: `docs/SETUP.md`
- **Development**: `docs/DEVELOPMENT.md`
- **Testing**: `docs/testing/`
- **Troubleshooting**: `docs/TROUBLESHOOTING.md`
- **Security**: `docs/security.md`
- **A2A Implementation**: `docs/a2a-implementation-guide.md`
- **Deployment**: `docs/deployment.md`

## Quick Reference

### MCP Client Example
```python
from fastmcp.client import Client, StreamableHttpTransport

headers = {"x-adcp-auth": "token"}
transport = StreamableHttpTransport(url="http://localhost:8080/mcp/", headers=headers)
client = Client(transport=transport)

async with client:
    products = await client.tools.get_products(brief="video ads")
    result = await client.tools.create_media_buy(product_ids=["prod_1"], ...)
```

### A2A Server Pattern
```python
# ✅ ALWAYS use create_flask_app() for A2A servers
from python_a2a.server.http import create_flask_app
app = create_flask_app(agent)  # Provides all standard endpoints
```

### Admin UI Access
```bash
# Local: http://localhost:8001
# Reference Production: https://admin.sales-agent.scope3.com
# Your Production: Configure based on your hosting setup
```

## Support

- Check documentation in `/docs`
- Review test examples in `/tests`
- Consult adapter implementations in `/src/adapters`<|MERGE_RESOLUTION|>--- conflicted
+++ resolved
@@ -16,19 +16,11 @@
 - `db_config.py` only supports PostgreSQL connections
 - Unit tests should mock database access, not use real connections
 - Integration tests require `ADCP_TEST_DB_URL` or will skip
-<<<<<<< HEAD
 
 **Migration note:** We removed SQLite support to eliminate cross-database bugs. If you see SQLite references in old docs/code, they're outdated.
 
 ---
 
-=======
-
-**Migration note:** We removed SQLite support to eliminate cross-database bugs. If you see SQLite references in old docs/code, they're outdated.
-
----
-
->>>>>>> b67ad321
 ### Database JSON Fields Pattern (SQLAlchemy 2.0)
 **🚨 MANDATORY**: All JSON columns MUST use `JSONType` for PostgreSQL JSONB handling.
 
