{
<<<<<<< HEAD
  "etag": "W/\"690dddac-17ff\"",
  "last-modified": "Fri, 07 Nov 2025 11:53:16 GMT",
  "downloaded_at": "2025-11-07T09:01:28.431584",
=======
  "etag": "W/\"690e123d-17ff\"",
  "last-modified": "Fri, 07 Nov 2025 15:37:33 GMT",
  "downloaded_at": "2025-11-07T11:35:36.545357",
>>>>>>> 4268b2e9
  "schema_ref": "/schemas/v1/core/product.json",
  "content_hash": "3de75f08b126a5f3a6205b0a98bac7a2e36710567dca60d6388cf775a8bc001b"
}<|MERGE_RESOLUTION|>--- conflicted
+++ resolved
@@ -1,13 +1,7 @@
 {
-<<<<<<< HEAD
-  "etag": "W/\"690dddac-17ff\"",
-  "last-modified": "Fri, 07 Nov 2025 11:53:16 GMT",
-  "downloaded_at": "2025-11-07T09:01:28.431584",
-=======
   "etag": "W/\"690e123d-17ff\"",
   "last-modified": "Fri, 07 Nov 2025 15:37:33 GMT",
   "downloaded_at": "2025-11-07T11:35:36.545357",
->>>>>>> 4268b2e9
   "schema_ref": "/schemas/v1/core/product.json",
   "content_hash": "3de75f08b126a5f3a6205b0a98bac7a2e36710567dca60d6388cf775a8bc001b"
 }