{
  "etag": "W/\"68f98531-1da\"",
  "last-modified": "Thu, 23 Oct 2025 01:30:25 GMT",
<<<<<<< HEAD
  "downloaded_at": "2025-10-25T10:58:09.105089",
=======
  "downloaded_at": "2025-10-25T10:41:22.637430",
>>>>>>> 58c375dd
  "schema_ref": "/schemas/v1/core/start-timing.json"
}<|MERGE_RESOLUTION|>--- conflicted
+++ resolved
@@ -1,10 +1,6 @@
 {
   "etag": "W/\"68f98531-1da\"",
   "last-modified": "Thu, 23 Oct 2025 01:30:25 GMT",
-<<<<<<< HEAD
-  "downloaded_at": "2025-10-25T10:58:09.105089",
-=======
   "downloaded_at": "2025-10-25T10:41:22.637430",
->>>>>>> 58c375dd
   "schema_ref": "/schemas/v1/core/start-timing.json"
 }