{
  "etag": "W/\"68f98531-13c2\"",
  "last-modified": "Thu, 23 Oct 2025 01:30:25 GMT",
<<<<<<< HEAD
  "downloaded_at": "2025-10-25T10:58:08.609503",
=======
  "downloaded_at": "2025-10-25T10:41:22.215288",
>>>>>>> 58c375dd
  "schema_ref": "/schemas/v1/core/delivery-metrics.json"
}<|MERGE_RESOLUTION|>--- conflicted
+++ resolved
@@ -1,10 +1,6 @@
 {
   "etag": "W/\"68f98531-13c2\"",
   "last-modified": "Thu, 23 Oct 2025 01:30:25 GMT",
-<<<<<<< HEAD
-  "downloaded_at": "2025-10-25T10:58:08.609503",
-=======
   "downloaded_at": "2025-10-25T10:41:22.215288",
->>>>>>> 58c375dd
   "schema_ref": "/schemas/v1/core/delivery-metrics.json"
 }