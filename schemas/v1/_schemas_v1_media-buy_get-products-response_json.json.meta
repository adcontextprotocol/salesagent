{
  "etag": "W/\"68f98531-2c2\"",
  "last-modified": "Thu, 23 Oct 2025 01:30:25 GMT",
<<<<<<< HEAD
  "downloaded_at": "2025-10-25T10:58:09.779736",
=======
  "downloaded_at": "2025-10-25T10:41:23.279608",
>>>>>>> 58c375dd
  "schema_ref": "/schemas/v1/media-buy/get-products-response.json"
}<|MERGE_RESOLUTION|>--- conflicted
+++ resolved
@@ -1,10 +1,6 @@
 {
   "etag": "W/\"68f98531-2c2\"",
   "last-modified": "Thu, 23 Oct 2025 01:30:25 GMT",
-<<<<<<< HEAD
-  "downloaded_at": "2025-10-25T10:58:09.779736",
-=======
   "downloaded_at": "2025-10-25T10:41:23.279608",
->>>>>>> 58c375dd
   "schema_ref": "/schemas/v1/media-buy/get-products-response.json"
 }