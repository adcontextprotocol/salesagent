{
<<<<<<< HEAD
  "etag": "W/\"690dddac-4d00\"",
  "last-modified": "Fri, 07 Nov 2025 11:53:16 GMT",
  "downloaded_at": "2025-11-07T09:01:28.393341",
=======
  "etag": "W/\"690e123d-4d00\"",
  "last-modified": "Fri, 07 Nov 2025 15:37:33 GMT",
  "downloaded_at": "2025-11-07T11:35:36.496856",
>>>>>>> 4268b2e9
  "content_hash": "3d6ec566b57cbb3a9b675fed336ee2dc5d238d1c3508b6a5b40a591d44538258"
}<|MERGE_RESOLUTION|>--- conflicted
+++ resolved
@@ -1,12 +1,6 @@
 {
-<<<<<<< HEAD
-  "etag": "W/\"690dddac-4d00\"",
-  "last-modified": "Fri, 07 Nov 2025 11:53:16 GMT",
-  "downloaded_at": "2025-11-07T09:01:28.393341",
-=======
   "etag": "W/\"690e123d-4d00\"",
   "last-modified": "Fri, 07 Nov 2025 15:37:33 GMT",
   "downloaded_at": "2025-11-07T11:35:36.496856",
->>>>>>> 4268b2e9
   "content_hash": "3d6ec566b57cbb3a9b675fed336ee2dc5d238d1c3508b6a5b40a591d44538258"
 }