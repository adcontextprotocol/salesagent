{
  "etag": "W/\"68f98531-31f\"",
  "last-modified": "Thu, 23 Oct 2025 01:30:25 GMT",
<<<<<<< HEAD
  "downloaded_at": "2025-10-25T10:58:08.660792",
=======
  "downloaded_at": "2025-10-25T10:41:22.250011",
>>>>>>> 58c375dd
  "schema_ref": "/schemas/v1/core/creative-policy.json"
}<|MERGE_RESOLUTION|>--- conflicted
+++ resolved
@@ -1,10 +1,6 @@
 {
   "etag": "W/\"68f98531-31f\"",
   "last-modified": "Thu, 23 Oct 2025 01:30:25 GMT",
-<<<<<<< HEAD
-  "downloaded_at": "2025-10-25T10:58:08.660792",
-=======
   "downloaded_at": "2025-10-25T10:41:22.250011",
->>>>>>> 58c375dd
   "schema_ref": "/schemas/v1/core/creative-policy.json"
 }