"""Inventory and orders management blueprint."""

import json
import logging

from flask import Blueprint, jsonify, render_template, request, session
from sqlalchemy import String, func, or_, select

from src.admin.utils import get_tenant_config_from_db, require_auth, require_tenant_access
from src.admin.utils.audit_decorator import log_admin_action
from src.core.database.database_session import get_db_session
from src.core.database.models import GAMInventory, GAMOrder, MediaBuy, Principal, Tenant

logger = logging.getLogger(__name__)

# Create blueprint
inventory_bp = Blueprint("inventory", __name__)


@inventory_bp.route("/tenant/<tenant_id>/targeting")
@require_tenant_access()
def targeting_browser(tenant_id):
    """Display targeting browser page."""

    with get_db_session() as db_session:
        tenant = db_session.scalars(select(Tenant).filter_by(tenant_id=tenant_id)).first()
        row = (tenant.tenant_id, tenant.name) if tenant else None
        if not row:
            return "Tenant not found", 404

    tenant = {"tenant_id": row[0], "name": row[1]}

    return render_template(
        "targeting_browser.html",
        tenant=tenant,
        tenant_id=tenant_id,
        tenant_name=row[1],
    )


@inventory_bp.route("/api/tenant/<tenant_id>/targeting/all", methods=["GET"])
@require_tenant_access(api_mode=True)
def get_targeting_data(tenant_id):
    """Get all targeting data (custom targeting keys, audience segments, labels) from database."""
    try:
        with get_db_session() as db_session:
            from src.core.database.models import GAMInventory

            # Query custom targeting keys
            custom_keys_stmt = select(GAMInventory).where(
                GAMInventory.tenant_id == tenant_id,
                GAMInventory.inventory_type == "custom_targeting_key",
            )
            custom_keys_rows = db_session.scalars(custom_keys_stmt).all()

            # Query audience segments
            audience_segments_stmt = select(GAMInventory).where(
                GAMInventory.tenant_id == tenant_id,
                GAMInventory.inventory_type == "audience_segment",
            )
            audience_segments_rows = db_session.scalars(audience_segments_stmt).all()

            # Query labels
            labels_stmt = select(GAMInventory).where(
                GAMInventory.tenant_id == tenant_id,
                GAMInventory.inventory_type == "label",
            )
            labels_rows = db_session.scalars(labels_stmt).all()

            # Get last sync time from most recent inventory item
            last_sync_stmt = (
                select(GAMInventory.last_synced)
                .where(GAMInventory.tenant_id == tenant_id)
                .order_by(GAMInventory.last_synced.desc())
                .limit(1)
            )
            last_sync = db_session.scalar(last_sync_stmt)

            # Transform to frontend format
            custom_keys = []
            for row in custom_keys_rows:
                metadata = row.inventory_metadata or {}
                custom_keys.append(
                    {
                        "id": row.inventory_id,
                        "name": row.name,
                        "display_name": metadata.get("display_name") if metadata else row.name,
                        "status": row.status,
                        "type": metadata.get("type") if metadata else None,
                    }
                )

            audiences = []
            for row in audience_segments_rows:
                metadata = row.inventory_metadata or {}
                audiences.append(
                    {
                        "id": row.inventory_id,
                        "name": row.name,
                        "description": metadata.get("description") if metadata else None,
                        "status": row.status,
                        "size": metadata.get("size") if metadata else None,
                    }
                )

            labels = []
            for row in labels_rows:
                metadata = row.inventory_metadata or {}
                labels.append(
                    {
                        "id": row.inventory_id,
                        "name": row.name,
                        "description": metadata.get("description") if metadata else None,
                        "is_active": row.status == "ACTIVE",
                    }
                )

            return jsonify(
                {
                    "customKeys": custom_keys,
                    "audiences": audiences,
                    "labels": labels,
                    "last_sync": last_sync.isoformat() if last_sync else None,
                }
            )

    except Exception as e:
        logger.error(f"Error fetching targeting data: {e}")
        return jsonify({"error": str(e)}), 500


@inventory_bp.route("/tenant/<tenant_id>/inventory")
@require_tenant_access()
def inventory_browser(tenant_id):
    """Display inventory browser page."""

    with get_db_session() as db_session:
        tenant = db_session.scalars(select(Tenant).filter_by(tenant_id=tenant_id)).first()
        row = (tenant.tenant_id, tenant.name) if tenant else None
        if not row:
            return "Tenant not found", 404

    tenant = {"tenant_id": row[0], "name": row[1]}

    # Get inventory type from query param
    inventory_type = request.args.get("type", "all")

    return render_template(
        "inventory_browser.html",
        tenant=tenant,
        tenant_id=tenant_id,
        tenant_name=row[1],
        inventory_type=inventory_type,
    )


@inventory_bp.route("/tenant/<tenant_id>/orders")
@require_auth()
def orders_browser(tenant_id):
    """Display GAM orders browser page."""
    # Check access
    if session.get("role") != "super_admin" and session.get("tenant_id") != tenant_id:
        return "Access denied", 403

    with get_db_session() as db_session:
        tenant = db_session.scalars(select(Tenant).filter_by(tenant_id=tenant_id)).first()
        if not tenant:
            return "Tenant not found", 404

        # Get GAM orders from database
        stmt = select(GAMOrder).filter_by(tenant_id=tenant_id).order_by(GAMOrder.updated_at.desc())
        orders = db_session.scalars(stmt).all()

        # Calculate summary stats
        total_orders = len(orders)
        active_orders = sum(1 for o in orders if o.status == "ACTIVE")

        # Get total revenue from media buys
        stmt = select(func.sum(MediaBuy.budget)).filter_by(tenant_id=tenant_id)
        total_revenue = db_session.scalar(stmt) or 0

        return render_template(
            "orders_browser.html",
            tenant=tenant,
            tenant_id=tenant_id,
            orders=orders,
            total_orders=total_orders,
            active_orders=active_orders,
            total_revenue=total_revenue,
        )


@inventory_bp.route("/api/tenant/<tenant_id>/sync/orders", methods=["POST"])
@log_admin_action("sync_orders")
@require_tenant_access(api_mode=True)
def sync_orders(tenant_id):
    """Sync GAM orders for a tenant."""
    try:
        with get_db_session() as db_session:

            tenant = db_session.scalars(select(Tenant).filter_by(tenant_id=tenant_id)).first()

            if not tenant:
                return jsonify({"error": "Tenant not found"}), 404

            # Get GAM configuration from adapter_config
            adapter_config = tenant.adapter_config

            if not adapter_config or not adapter_config.gam_network_code or not adapter_config.gam_refresh_token:
                return (
                    jsonify(
                        {
                            "error": "Please connect your GAM account before trying to sync inventory. Go to Ad Server settings to configure GAM."
                        }
                    ),
                    400,
                )

            # Import GAM sync functionality
            from src.adapters.gam_order_sync import sync_gam_orders

            # Perform sync
            result = sync_gam_orders(
                tenant_id=tenant_id,
                network_code=adapter_config.gam_network_code,
                refresh_token=adapter_config.gam_refresh_token,
            )

            return jsonify(result)

    except Exception as e:
        logger.error(f"Error syncing orders: {e}", exc_info=True)
        return jsonify({"error": str(e)}), 500


@inventory_bp.route("/api/tenant/<tenant_id>/orders", methods=["GET"])
@require_tenant_access(api_mode=True)
def get_orders(tenant_id):
    """Get orders for a tenant."""
    try:
        with get_db_session() as db_session:
            # Get filter parameters
            status = request.args.get("status")
            advertiser = request.args.get("advertiser")

            # Build query
            stmt = select(GAMOrder).filter_by(tenant_id=tenant_id)

            if status:
                stmt = stmt.filter_by(status=status)
            if advertiser:
                stmt = stmt.filter_by(advertiser_name=advertiser)

            # Get orders
            orders = db_session.scalars(stmt.order_by(GAMOrder.updated_at.desc())).all()

            # Convert to JSON
            orders_data = []
            for order in orders:
                orders_data.append(
                    {
                        "order_id": order.order_id,
                        "name": order.name,
                        "status": order.status,
                        "advertiser_name": order.advertiser_name,
                        "trafficker_name": order.trafficker_name,
                        "total_impressions_delivered": order.total_impressions_delivered,
                        "total_clicks_delivered": order.total_clicks_delivered,
                        "total_ctr": order.total_ctr,
                        "start_date": order.start_date.isoformat() if order.start_date else None,
                        "end_date": order.end_date.isoformat() if order.end_date else None,
                        "updated_at": order.updated_at.isoformat() if order.updated_at else None,
                    }
                )

            return jsonify(
                {
                    "orders": orders_data,
                    "total": len(orders_data),
                }
            )

    except Exception as e:
        logger.error(f"Error getting orders: {e}", exc_info=True)
        return jsonify({"error": str(e)}), 500


@inventory_bp.route("/api/tenant/<tenant_id>/orders/<order_id>", methods=["GET"])
@require_tenant_access(api_mode=True)
def get_order_details(tenant_id, order_id):
    """Get details for a specific order."""
    try:
        with get_db_session() as db_session:
            order = db_session.scalars(select(GAMOrder).filter_by(tenant_id=tenant_id, order_id=order_id)).first()

            if not order:
                return jsonify({"error": "Order not found"}), 404

            # Get line items count (would need GAMLineItem model)
            # stmt = select(GAMLineItem).filter_by(
            #     tenant_id=tenant_id,
            #     order_id=order_id
            # )
            # line_items_count = db_session.scalar(select(func.count()).select_from(stmt.subquery()))

            return jsonify(
                {
                    "order": {
                        "order_id": order.order_id,
                        "name": order.name,
                        "status": order.status,
                        "advertiser_id": order.advertiser_id,
                        "advertiser_name": order.advertiser_name,
                        "trafficker_id": order.trafficker_id,
                        "trafficker_name": order.trafficker_name,
                        "salesperson_name": order.salesperson_name,
                        "total_impressions_delivered": order.total_impressions_delivered,
                        "total_clicks_delivered": order.total_clicks_delivered,
                        "total_ctr": order.total_ctr,
                        "start_date": order.start_date.isoformat() if order.start_date else None,
                        "end_date": order.end_date.isoformat() if order.end_date else None,
                        "created_at": order.created_at.isoformat() if order.created_at else None,
                        "updated_at": order.updated_at.isoformat() if order.updated_at else None,
                        # "line_items_count": line_items_count,
                    }
                }
            )

    except Exception as e:
        logger.error(f"Error getting order details: {e}", exc_info=True)
        return jsonify({"error": str(e)}), 500


@inventory_bp.route("/tenant/<tenant_id>/check-inventory-sync")
@require_auth()
def check_inventory_sync(tenant_id):
    """Check if GAM inventory has been synced for this tenant."""
    # Check access
    if session.get("role") != "super_admin" and session.get("tenant_id") != tenant_id:
        return jsonify({"error": "Access denied"}), 403

    try:
        with get_db_session() as db_session:
            # Count inventory items
            inventory_count = db_session.scalar(
                select(func.count()).select_from(GAMInventory).filter_by(tenant_id=tenant_id)
            )

            has_inventory = inventory_count > 0

            # Get last sync time if available
            last_sync = None
            if has_inventory:
                stmt = (
                    select(GAMInventory)
                    .filter(GAMInventory.tenant_id == tenant_id)
                    .order_by(GAMInventory.created_at.desc())
                )
                latest = db_session.scalars(stmt).first()
                if latest and latest.created_at:
                    last_sync = latest.created_at.isoformat()

            return jsonify(
                {
                    "has_inventory": has_inventory,
                    "inventory_count": inventory_count,
                    "last_sync": last_sync,
                }
            )

    except Exception as e:
        logger.error(f"Error checking inventory sync: {e}")
        return jsonify({"error": str(e)}), 500


@inventory_bp.route("/tenant/<tenant_id>/analyze-ad-server")
@require_auth()
def analyze_ad_server_inventory(tenant_id):
    """Analyze ad server to discover audiences, formats, and placements."""
    # Check access
    if session.get("role") == "viewer":
        return jsonify({"error": "Access denied"}), 403

    if session.get("role") == "tenant_admin" and session.get("tenant_id") != tenant_id:
        return jsonify({"error": "Access denied"}), 403

    try:
        # Get tenant config to determine adapter
        config = get_tenant_config_from_db(tenant_id)
        if not config:
            return jsonify({"error": "Tenant not found"}), 404

        # Find enabled adapter from database
        with get_db_session() as db_session:
            tenant = db_session.scalars(select(Tenant).filter_by(tenant_id=tenant_id)).first()

            adapter_type = None
            adapter_config = {}

            # Check database for adapter configuration
            if tenant and tenant.ad_server:
                adapter_type = tenant.ad_server
            elif tenant and tenant.adapter_config and tenant.adapter_config.adapter_type:
                adapter_type = tenant.adapter_config.adapter_type

        if not adapter_type:
            # Return mock data if no adapter configured
            return jsonify(
                {
                    "audiences": [
                        {
                            "id": "tech_enthusiasts",
                            "name": "Tech Enthusiasts",
                            "size": 1200000,
                        },
                        {"id": "sports_fans", "name": "Sports Fans", "size": 800000},
                    ],
                    "formats": [],
                    "placements": [
                        {
                            "id": "homepage_hero",
                            "name": "Homepage Hero",
                            "sizes": ["970x250", "728x90"],
                        }
                    ],
                }
            )

        # Get a principal for API calls
        with get_db_session() as db_session:
            principal_obj = db_session.scalars(select(Principal).filter_by(tenant_id=tenant_id)).first()

            if not principal_obj:
                return jsonify({"error": "No principal found for tenant"}), 404

            # Create principal object
            from src.core.schemas import Principal as PrincipalSchema

            # Handle both string (SQLite) and dict (PostgreSQL JSONB) formats
            mappings = principal_obj.platform_mappings
            if mappings and isinstance(mappings, str):
                mappings = json.loads(mappings)
            elif not mappings:
                mappings = {}
            principal = PrincipalSchema(
                tenant_id=tenant_id,
                principal_id=principal_obj.principal_id,
                name=principal_obj.name,
                access_token=principal_obj.access_token,
                platform_mappings=mappings,
            )

        # Get adapter instance
        from src.adapters import get_adapter

        adapter = get_adapter(adapter_type, principal, config=config, dry_run=False)

        # Mock analysis (real adapters would implement actual discovery)
        analysis = {
            "audiences": [
                {"id": "auto_intenders", "name": "Auto Intenders", "size": 500000},
                {"id": "travel_enthusiasts", "name": "Travel Enthusiasts", "size": 750000},
            ],
            "formats": [
                {"id": "display_728x90", "name": "Leaderboard", "dimensions": "728x90"},
                {"id": "display_300x250", "name": "Medium Rectangle", "dimensions": "300x250"},
            ],
            "placements": [
                {"id": "homepage_top", "name": "Homepage Top", "formats": ["display_728x90"]},
                {"id": "article_sidebar", "name": "Article Sidebar", "formats": ["display_300x250"]},
            ],
        }

        return jsonify(analysis)

    except Exception as e:
        logger.error(f"Error analyzing ad server: {e}")
        return jsonify({"error": str(e)}), 500


@inventory_bp.route("/api/tenant/<tenant_id>/inventory/sync", methods=["POST"])
@log_admin_action("sync_inventory")
@require_tenant_access(api_mode=True)
def sync_inventory(tenant_id):
    """Sync GAM inventory for a tenant with optional selective sync.

    Request body (optional):
    {
        "types": ["ad_units", "placements", "labels", "custom_targeting", "audience_segments"],
        "custom_targeting_limit": 1000,  // Optional: limit number of custom targeting values
        "audience_segment_limit": 500    // Optional: limit number of audience segments
    }

    If no body provided, syncs everything (backwards compatible).
    """
    try:
        with get_db_session() as db_session:
            tenant = db_session.scalars(select(Tenant).filter_by(tenant_id=tenant_id)).first()

            if not tenant:
                return jsonify({"error": "Tenant not found"}), 404

            # Check if GAM is configured
            from src.core.database.models import AdapterConfig

            adapter_config = db_session.scalars(
                select(AdapterConfig).filter_by(tenant_id=tenant_id, adapter_type="google_ad_manager")
            ).first()

<<<<<<< HEAD
            if not adapter_config or not adapter_config.gam_network_code:
                return jsonify({"error": "GAM not configured for this tenant"}), 400
=======
            if not adapter_config or not adapter_config.gam_network_code or not adapter_config.gam_refresh_token:
                return (
                    jsonify(
                        {
                            "error": "Please connect your GAM account before trying to sync inventory. Go to Ad Server settings to configure GAM."
                        }
                    ),
                    400,
                )
>>>>>>> e6897c23

            # Check authentication method - support both OAuth and service account
            auth_method = getattr(adapter_config, "gam_auth_method", None)

            if not auth_method:
                # Legacy: infer auth method from available credentials
                if adapter_config.gam_refresh_token:
                    auth_method = "oauth"
                elif hasattr(adapter_config, "gam_service_account_json") and adapter_config.gam_service_account_json:
                    auth_method = "service_account"
                else:
                    return jsonify({"error": "No GAM authentication configured for this tenant"}), 400

            # Parse request body for selective sync options
            data = request.get_json() or {}
            sync_types = data.get("types", None)  # None means sync all
            custom_targeting_limit = data.get("custom_targeting_limit")
            audience_segment_limit = data.get("audience_segment_limit")

            # Import and use GAM inventory discovery
            import os
            import json
            import tempfile

            from googleads import ad_manager, oauth2
            import google.oauth2.service_account

            from src.adapters.gam_inventory_discovery import GAMInventoryDiscovery

            # Create credentials based on auth method
            if auth_method == "service_account":
                # Service account authentication
                if not hasattr(adapter_config, "gam_service_account_json") or not adapter_config.gam_service_account_json:
                    return jsonify({"error": "Service account credentials not found"}), 400

                # Decrypt service account JSON
                from src.core.utils.encryption import decrypt_api_key
                service_account_json_str = decrypt_api_key(adapter_config.gam_service_account_json)
                service_account_info = json.loads(service_account_json_str)

                # Create service account credentials
                oauth2_credentials = google.oauth2.service_account.Credentials.from_service_account_info(
                    service_account_info,
                    scopes=["https://www.googleapis.com/auth/dfp"]
                )

                # Create GAM client with service account credentials
                client = ad_manager.AdManagerClient(
                    oauth2_credentials, "AdCP Sales Agent", network_code=adapter_config.gam_network_code
                )
            else:
                # OAuth authentication
                if not adapter_config.gam_refresh_token:
                    return jsonify({"error": "OAuth refresh token not found"}), 400

                # Create OAuth2 client
                oauth2_client = oauth2.GoogleRefreshTokenClient(
                    client_id=os.environ.get("GAM_OAUTH_CLIENT_ID"),
                    client_secret=os.environ.get("GAM_OAUTH_CLIENT_SECRET"),
                    refresh_token=adapter_config.gam_refresh_token,
                )

                # Create GAM client
                client = ad_manager.AdManagerClient(
                    oauth2_client, "AdCP Sales Agent", network_code=adapter_config.gam_network_code
                )

            # Initialize GAM inventory discovery
            discovery = GAMInventoryDiscovery(client=client, tenant_id=tenant_id)

            # Perform selective or full sync
            if sync_types:
                result = discovery.sync_selective(
                    sync_types=sync_types,
                    custom_targeting_limit=custom_targeting_limit,
                    audience_segment_limit=audience_segment_limit,
                )
            else:
                # Full sync (backwards compatible)
                result = discovery.sync_all()

            # Save to database
            from src.services.gam_inventory_service import GAMInventoryService

            inventory_service = GAMInventoryService(db_session)
            inventory_service._save_inventory_to_db(tenant_id, discovery)

            return jsonify(result)

    except Exception as e:
        logger.error(f"Error syncing inventory: {e}", exc_info=True)
        return jsonify({"error": str(e)}), 500


@inventory_bp.route("/api/tenant/<tenant_id>/inventory-list", methods=["GET"])
@require_tenant_access(api_mode=True)
def get_inventory_list(tenant_id):
    """Get list of ad units and placements for picker UI.

    Query Parameters:
        type: Filter by inventory_type ('ad_unit' or 'placement', defaults to both)
        search: Filter by name (case-insensitive partial match)
        status: Filter by status (default: 'ACTIVE')

    Returns:
        JSON array of inventory items with id, name, type, path, status
    """
    try:
        inventory_type = request.args.get("type")  # 'ad_unit' or 'placement' or None for both
        search = request.args.get("search", "").strip()
        status = request.args.get("status", "ACTIVE")

        with get_db_session() as db_session:
            # Build query
            stmt = select(GAMInventory).filter(GAMInventory.tenant_id == tenant_id)

            # Filter by type if specified
            if inventory_type:
                stmt = stmt.filter(GAMInventory.inventory_type == inventory_type)
            else:
                # Default to ad_unit and placement only
                stmt = stmt.filter(GAMInventory.inventory_type.in_(["ad_unit", "placement"]))

            # Filter by status
            if status:
                stmt = stmt.filter(GAMInventory.status == status)

            # Filter by search term
            if search:
                stmt = stmt.filter(
                    or_(
                        GAMInventory.name.ilike(f"%{search}%"),
                        func.cast(GAMInventory.path, String).ilike(f"%{search}%"),
                    )
                )

            # Order by path/name for better organization
            stmt = stmt.order_by(GAMInventory.inventory_type, GAMInventory.name)

            # Limit results to prevent overwhelming the UI
            stmt = stmt.limit(500)

            items = db_session.scalars(stmt).all()

            # Format response
            result = []
            for item in items:
                result.append(
                    {
                        "id": item.inventory_id,
                        "name": item.name,
                        "type": item.inventory_type,
                        "path": item.path if item.path else [item.name],
                        "status": item.status,
                        "metadata": item.inventory_metadata or {},
                    }
                )

            return jsonify({"items": result, "count": len(result), "has_more": len(result) >= 500})

    except Exception as e:
        logger.error(f"Error fetching inventory list: {e}", exc_info=True)
        return jsonify({"error": str(e)}), 500<|MERGE_RESOLUTION|>--- conflicted
+++ resolved
@@ -507,11 +507,7 @@
                 select(AdapterConfig).filter_by(tenant_id=tenant_id, adapter_type="google_ad_manager")
             ).first()
 
-<<<<<<< HEAD
             if not adapter_config or not adapter_config.gam_network_code:
-                return jsonify({"error": "GAM not configured for this tenant"}), 400
-=======
-            if not adapter_config or not adapter_config.gam_network_code or not adapter_config.gam_refresh_token:
                 return (
                     jsonify(
                         {
@@ -520,7 +516,6 @@
                     ),
                     400,
                 )
->>>>>>> e6897c23
 
             # Check authentication method - support both OAuth and service account
             auth_method = getattr(adapter_config, "gam_auth_method", None)
@@ -532,7 +527,14 @@
                 elif hasattr(adapter_config, "gam_service_account_json") and adapter_config.gam_service_account_json:
                     auth_method = "service_account"
                 else:
-                    return jsonify({"error": "No GAM authentication configured for this tenant"}), 400
+                    return (
+                        jsonify(
+                            {
+                                "error": "Please connect your GAM account before trying to sync inventory. Go to Ad Server settings to configure GAM."
+                            }
+                        ),
+                        400,
+                    )
 
             # Parse request body for selective sync options
             data = request.get_json() or {}
