"""Products management blueprint for admin UI."""

import json
import logging
import uuid

from flask import Blueprint, flash, jsonify, redirect, render_template, request, url_for
from sqlalchemy import func, select

from src.admin.utils import require_tenant_access
from src.core.database.database_session import get_db_session
from src.core.database.models import PricingOption, Product, Tenant
from src.core.validation import sanitize_form_data
from src.services.gam_product_config_service import GAMProductConfigService

logger = logging.getLogger(__name__)

# Create Blueprint
products_bp = Blueprint("products", __name__)


def get_creative_formats(
    tenant_id: str | None = None,
    max_width: int | None = None,
    max_height: int | None = None,
    min_width: int | None = None,
    min_height: int | None = None,
    is_responsive: bool | None = None,
    asset_types: list[str] | None = None,
    name_search: str | None = None,
    type_filter: str | None = None,
):
    """Get all available creative formats for the product form.

    Returns formats from all registered creative agents (default + tenant-specific).
    Uses CreativeAgentRegistry for dynamic format discovery.

    Args:
        tenant_id: Optional tenant ID for tenant-specific agents
        max_width: Maximum width in pixels (inclusive)
        max_height: Maximum height in pixels (inclusive)
        min_width: Minimum width in pixels (inclusive)
        min_height: Minimum height in pixels (inclusive)
        is_responsive: Filter for responsive formats
        asset_types: Filter by asset types
        name_search: Search by name
        type_filter: Filter by format type (display, video, audio)

    Returns:
        List of format dictionaries for frontend
    """
    from src.core.format_resolver import list_available_formats

    # Get formats from creative agent registry with optional filtering
    formats = list_available_formats(
        tenant_id=tenant_id,
        max_width=max_width,
        max_height=max_height,
        min_width=min_width,
        min_height=min_height,
        is_responsive=is_responsive,
        asset_types=asset_types,
        name_search=name_search,
        type_filter=type_filter,
    )

    formats_list = []
    for fmt in formats:
        format_dict = {
            "format_id": fmt.format_id,
            "agent_url": fmt.agent_url,
            "name": fmt.name,
            "type": fmt.type,
            "category": fmt.category,
            "description": fmt.description or f"{fmt.name} - {fmt.iab_specification or 'Standard format'}",
            "dimensions": None,
            "duration": None,
        }

        # Add dimensions for display/video formats
        if fmt.requirements and "width" in fmt.requirements and "height" in fmt.requirements:
            format_dict["dimensions"] = f"{fmt.requirements['width']}x{fmt.requirements['height']}"
        elif "_" in fmt.format_id:
            # Fallback: Parse dimensions from format_id (e.g., "display_300x250_image" → "300x250")
            # This handles creative agents that don't populate requirements field
            import re

            match = re.search(r"_(\d+)x(\d+)_", fmt.format_id)
            if match:
                format_dict["dimensions"] = f"{match.group(1)}x{match.group(2)}"

        # Add duration for video/audio formats
        if fmt.requirements and "duration" in fmt.requirements:
            format_dict["duration"] = f"{fmt.requirements['duration']}s"
        elif fmt.requirements and "duration_max" in fmt.requirements:
            format_dict["duration"] = f"{fmt.requirements['duration_max']}s"

        formats_list.append(format_dict)

    # Sort by type, then name
    formats_list.sort(key=lambda x: (x["type"], x["name"]))

    return formats_list


def parse_pricing_options_from_form(form_data: dict) -> list[dict]:
    """Parse pricing options from form data (AdCP PR #88).

    Form data uses indexed fields: pricing_model_0, pricing_model_1, etc.

    Returns list of pricing option dicts ready for database insertion.
    """
    pricing_options = []
    index = 0

    # Find all pricing options by looking for pricing_model_{i} fields
    while f"pricing_model_{index}" in form_data:
        pricing_model_raw = form_data.get(f"pricing_model_{index}")
        if not pricing_model_raw:
            index += 1
            continue

        # Parse pricing model and is_fixed from combined value (AdCP PR #88 UI update)
        # Values are: cpm_fixed, cpm_auction, cpcv, cpp, cpc, cpv, flat_rate
        if pricing_model_raw == "cpm_fixed":
            pricing_model = "cpm"
            is_fixed = True
        elif pricing_model_raw == "cpm_auction":
            pricing_model = "cpm"
            is_fixed = False
        else:
            # All other models are fixed-rate only (cpcv, cpp, cpc, cpv, flat_rate)
            pricing_model = pricing_model_raw
            is_fixed = True

        # Parse basic fields
        currency = form_data.get(f"currency_{index}", "USD")

        # Parse rate (for fixed pricing)
        rate = None
        rate_str = form_data.get(f"rate_{index}", "").strip()
        if rate_str:
            try:
                rate = float(rate_str)
            except ValueError:
                pass

        # Parse price_guidance (for auction pricing)
        price_guidance = None
        if not is_fixed:
            # Floor price is required for auction
            floor_str = form_data.get(f"floor_{index}", "").strip()
            if floor_str:
                try:
                    floor = float(floor_str)
                    price_guidance = {"floor": floor}

                    # Optional percentiles
                    for percentile in ["p25", "p50", "p75", "p90"]:
                        value_str = form_data.get(f"{percentile}_{index}", "").strip()
                        if value_str:
                            try:
                                price_guidance[percentile] = float(value_str)
                            except ValueError:
                                pass
                except ValueError:
                    pass

        # Parse min_spend_per_package
        min_spend = None
        min_spend_str = form_data.get(f"min_spend_{index}", "").strip()
        if min_spend_str:
            try:
                min_spend = float(min_spend_str)
            except ValueError:
                pass

        # Parse model-specific parameters
        parameters = None
        if pricing_model == "cpp":
            # CPP parameters
            demographic = form_data.get(f"demographic_{index}", "").strip()
            min_points_str = form_data.get(f"min_points_{index}", "").strip()
            if demographic or min_points_str:
                parameters = {}
                if demographic:
                    parameters["demographic"] = demographic
                if min_points_str:
                    try:
                        parameters["min_points"] = float(min_points_str)
                    except ValueError:
                        pass

        elif pricing_model == "cpv":
            # CPV parameters
            view_threshold_str = form_data.get(f"view_threshold_{index}", "").strip()
            if view_threshold_str:
                try:
                    view_threshold = float(view_threshold_str)
                    if 0 <= view_threshold <= 1:
                        parameters = {"view_threshold": view_threshold}
                except ValueError:
                    pass

        # Build pricing option dict
        pricing_option = {
            "pricing_model": pricing_model,
            "currency": currency,
            "is_fixed": is_fixed,
            "rate": rate,
            "price_guidance": price_guidance,
            "parameters": parameters,
            "min_spend_per_package": min_spend,
        }

        pricing_options.append(pricing_option)
        index += 1

    return pricing_options


@products_bp.route("/")
@require_tenant_access()
def list_products(tenant_id):
    """List all products for a tenant."""
    try:
        with get_db_session() as db_session:
            tenant = db_session.scalars(select(Tenant).filter_by(tenant_id=tenant_id)).first()
            if not tenant:
                flash("Tenant not found", "error")
                return redirect(url_for("core.index"))

            products = db_session.scalars(select(Product).filter_by(tenant_id=tenant_id).order_by(Product.name)).all()

            # Convert products to dict format for template
            products_list = []
            for product in products:
                product_dict = {
                    "product_id": product.product_id,
                    "name": product.name,
                    "description": product.description,
                    "delivery_type": product.delivery_type,
                    "is_fixed_price": product.is_fixed_price,
                    "cpm": product.cpm,
                    "price_guidance": product.price_guidance,
                    "formats": (
                        product.formats
                        if isinstance(product.formats, list)
                        else json.loads(product.formats) if product.formats else []
                    ),
                    "countries": (
                        product.countries
                        if isinstance(product.countries, list)
                        else json.loads(product.countries) if product.countries else []
                    ),
                    "implementation_config": (
                        product.implementation_config
                        if isinstance(product.implementation_config, dict)
                        else json.loads(product.implementation_config) if product.implementation_config else {}
                    ),
                    "created_at": product.created_at if hasattr(product, "created_at") else None,
                }
                products_list.append(product_dict)

            return render_template(
                "products.html",
                tenant=tenant,
                tenant_id=tenant_id,
                products=products_list,
            )

    except Exception as e:
        logger.error(f"Error loading products: {e}", exc_info=True)
        flash("Error loading products", "error")
        return redirect(url_for("tenants.dashboard", tenant_id=tenant_id))


@products_bp.route("/add", methods=["GET", "POST"])
@require_tenant_access()
def add_product(tenant_id):
    """Add a new product - adapter-specific form."""
    # Get tenant's adapter type and currencies
    with get_db_session() as db_session:
        tenant = db_session.scalars(select(Tenant).filter_by(tenant_id=tenant_id)).first()
        if not tenant:
            flash("Tenant not found", "error")
            return redirect(url_for("products.list_products", tenant_id=tenant_id))

        adapter_type = tenant.ad_server or "mock"

        # Get tenant's supported currencies from currency_limits
        from src.core.database.models import CurrencyLimit

        currency_limits = db_session.scalars(select(CurrencyLimit).filter_by(tenant_id=tenant_id)).all()
        currencies = [limit.currency_code for limit in currency_limits]
        # Default to USD if no currencies configured
        if not currencies:
            currencies = ["USD"]

    if request.method == "POST":
        try:
            # Sanitize form data
            form_data = sanitize_form_data(request.form.to_dict())

            # Validate required fields
            if not form_data.get("name"):
                flash("Product name is required", "error")
                return redirect(url_for("products.add_product", tenant_id=tenant_id))

            with get_db_session() as db_session:
                # Parse formats - expecting JSON string with FormatReference objects
                formats_json = form_data.get("formats", "[]")
                try:
                    formats = json.loads(formats_json) if formats_json else []
                    # Validate format structure
                    if not isinstance(formats, list):
                        formats = []
                except json.JSONDecodeError:
                    # Fallback to legacy format (list of strings)
                    formats = request.form.getlist("formats")
                    if not formats:
                        formats = []

                # Parse countries - from multi-select
                countries_list = request.form.getlist("countries")
                # Only set countries if some were selected; None means all countries
                countries = countries_list if countries_list and "ALL" not in countries_list else None

                # Parse and create pricing options (AdCP PR #88)
                pricing_options_data = parse_pricing_options_from_form(form_data)

                # Derive legacy fields (delivery_type, cpm, price_guidance) from first pricing option for backwards compatibility
                # These legacy fields are used by implementation_config but will eventually be deprecated
                delivery_type = "guaranteed"  # Default
                cpm = None
                price_guidance = None

                if pricing_options_data and len(pricing_options_data) > 0:
                    first_option = pricing_options_data[0]
                    # Determine delivery_type based on is_fixed
                    if first_option.get("is_fixed", True):
                        delivery_type = "guaranteed"
                        cpm = first_option.get("rate")
                    else:
                        delivery_type = "non-guaranteed"
                        pg = first_option.get("price_guidance")
                        if pg and "floor" in pg:
                            price_guidance = {"min": pg["floor"], "max": pg.get("p90", pg["floor"])}

                # Build implementation config based on adapter type
                implementation_config = {}
                if adapter_type == "google_ad_manager":
                    # Parse GAM-specific fields from unified form
                    gam_config_service = GAMProductConfigService()
                    base_config = gam_config_service.generate_default_config(delivery_type, formats)

                    # Add ad unit/placement targeting if provided
                    ad_unit_ids = form_data.get("targeted_ad_unit_ids", "").strip()
                    if ad_unit_ids:
                        base_config["targeted_ad_unit_ids"] = [
                            id.strip() for id in ad_unit_ids.split(",") if id.strip()
                        ]

                    placement_ids = form_data.get("targeted_placement_ids", "").strip()
                    if placement_ids:
                        base_config["targeted_placement_ids"] = [
                            id.strip() for id in placement_ids.split(",") if id.strip()
                        ]

                    base_config["include_descendants"] = form_data.get("include_descendants") == "on"

                    # Add GAM-specific settings
                    if form_data.get("line_item_type"):
                        base_config["line_item_type"] = form_data["line_item_type"]
                    if form_data.get("priority"):
                        base_config["priority"] = int(form_data["priority"])

                    implementation_config = base_config
                else:
                    # For other adapters, use simple config
                    gam_config_service = GAMProductConfigService()
                    implementation_config = gam_config_service.generate_default_config(delivery_type, formats)

                # Build product kwargs, excluding None values for JSON fields that have database constraints
                product_kwargs = {
                    "product_id": form_data.get("product_id") or f"prod_{uuid.uuid4().hex[:8]}",
                    "tenant_id": tenant_id,
                    "name": form_data["name"],
                    "description": form_data.get("description", ""),
                    "formats": formats,
                    "delivery_type": delivery_type,
                    "is_fixed_price": (delivery_type == "guaranteed"),
                    "cpm": cpm,
                    "price_guidance": price_guidance,
                    "targeting_template": {},
                    "implementation_config": implementation_config,
                }

                # Only add countries if explicitly set
                if countries is not None:
                    product_kwargs["countries"] = countries

                # Handle property authorization (AdCP requirement)
                property_mode = form_data.get("property_mode", "tags")
                if property_mode == "tags":
                    # Parse property tags from comma-separated string
                    property_tags_str = form_data.get("property_tags", "").strip()
                    if property_tags_str:
                        property_tags = [
                            tag.strip().lower().replace("-", "_") for tag in property_tags_str.split(",") if tag.strip()
                        ]

                        # Server-side validation (defense in depth - client-side validation exists)
                        import re

                        for tag in property_tags:
                            # Length validation
                            if len(tag) < 2 or len(tag) > 50:
                                flash("Property tags must be 2-50 characters", "error")
                                return redirect(url_for("products.add_product", tenant_id=tenant_id))

                            # Character whitelist validation (AdCP spec: ^[a-z0-9_]+$)
                            if not re.match(r"^[a-z0-9_]+$", tag):
                                flash(
                                    f"Invalid tag '{tag}': use only lowercase letters, numbers, and underscores",
                                    "error",
                                )
                                return redirect(url_for("products.add_product", tenant_id=tenant_id))

                        # Check for duplicates
                        if len(property_tags) != len(set(property_tags)):
                            flash("Duplicate property tags detected", "error")
                            return redirect(url_for("products.add_product", tenant_id=tenant_id))

                        # Validate that all property tags exist in the database
                        if property_tags:
                            from src.core.database.models import PropertyTag

                            existing_tags = db_session.scalars(
                                select(PropertyTag).filter(
                                    PropertyTag.tenant_id == tenant_id, PropertyTag.tag_id.in_(property_tags)
                                )
                            ).all()

                            existing_tag_ids = {tag.tag_id for tag in existing_tags}
                            missing_tags = set(property_tags) - existing_tag_ids

                            if missing_tags:
                                flash(
                                    f"Property tags do not exist: {', '.join(missing_tags)}. "
                                    f"Please create them in Settings → Authorized Properties first.",
                                    "error",
                                )
                                return redirect(url_for("products.add_product", tenant_id=tenant_id))

                            product_kwargs["property_tags"] = property_tags
                elif property_mode == "full":
                    # Get selected property IDs and load full property objects
                    property_ids_str = request.form.getlist("property_ids")

                    # Validate property IDs are integers (security)
                    try:
                        property_ids = [int(pid) for pid in property_ids_str]
                    except (ValueError, TypeError):
                        flash("Invalid property IDs provided", "error")
                        return redirect(url_for("products.add_product", tenant_id=tenant_id))

                    if property_ids:
                        from src.core.database.models import AuthorizedProperty

                        properties = db_session.scalars(
                            select(AuthorizedProperty).filter(
                                AuthorizedProperty.id.in_(property_ids), AuthorizedProperty.tenant_id == tenant_id
                            )
                        ).all()

                        # Verify all requested IDs were found (prevent TOCTOU)
                        if len(properties) != len(property_ids):
                            flash("One or more selected properties not found or not authorized", "error")
                            return redirect(url_for("products.add_product", tenant_id=tenant_id))

                        if properties:
                            # Convert to dict format for JSONB storage
                            properties_data = []
                            for prop in properties:
                                prop_dict = {
                                    "property_type": prop.property_type,
                                    "name": prop.name,
                                    "identifiers": prop.identifiers or [],
                                    "tags": prop.tags or [],
                                    "publisher_domain": prop.publisher_domain,
                                }
                                properties_data.append(prop_dict)
                            product_kwargs["properties"] = properties_data

                # Create product with correct fields matching the Product model
                product = Product(**product_kwargs)
                db_session.add(product)
                db_session.flush()  # Flush to get product ID before creating pricing options

                # Create pricing options (already parsed above)
                if pricing_options_data:
                    logger.info(
                        f"Creating {len(pricing_options_data)} pricing options for product {product.product_id}"
                    )
                    for option_data in pricing_options_data:
                        from decimal import Decimal

                        pricing_option = PricingOption(
                            tenant_id=tenant_id,
                            product_id=product.product_id,
                            pricing_model=option_data["pricing_model"],
                            rate=Decimal(str(option_data["rate"])) if option_data["rate"] is not None else None,
                            currency=option_data["currency"],
                            is_fixed=option_data["is_fixed"],
                            price_guidance=option_data["price_guidance"],
                            parameters=option_data["parameters"],
                            min_spend_per_package=(
                                Decimal(str(option_data["min_spend_per_package"]))
                                if option_data["min_spend_per_package"] is not None
                                else None
                            ),
                        )
                        db_session.add(pricing_option)

                db_session.commit()

                flash(f"Product '{product.name}' created successfully!", "success")
                # Redirect to products list
                return redirect(url_for("products.list_products", tenant_id=tenant_id))

        except Exception as e:
            logger.error(f"Error creating product: {e}", exc_info=True)
            flash("Error creating product", "error")
            return redirect(url_for("products.add_product", tenant_id=tenant_id))

    # GET request - show adapter-specific form
    # Load authorized properties and property tags for property selection
    with get_db_session() as db_session:
        from src.core.database.models import AuthorizedProperty, PropertyTag

        authorized_properties = db_session.scalars(
            select(AuthorizedProperty).filter_by(tenant_id=tenant_id, verification_status="verified")
        ).all()

        # Convert to dict for template
        properties_list = []
        for prop in authorized_properties:
            properties_list.append(
                {
                    "id": prop.id,
                    "name": prop.name,
                    "property_type": prop.property_type,
                    "tags": prop.tags or [],
                }
            )

        # Load all property tags for dropdown
        property_tags = db_session.scalars(
            select(PropertyTag).filter_by(tenant_id=tenant_id).order_by(PropertyTag.name)
        ).all()

    if adapter_type == "google_ad_manager":
        # For GAM: unified form with inventory selection
        # Check if inventory has been synced
        from src.core.database.models import GAMInventory

        with get_db_session() as db_session:
            inventory_count = db_session.scalar(
                select(func.count()).select_from(GAMInventory).filter_by(tenant_id=tenant_id)
            )
            inventory_synced = inventory_count > 0

        return render_template(
            "add_product_gam.html",
            tenant_id=tenant_id,
            inventory_synced=inventory_synced,
<<<<<<< HEAD
            formats=get_creative_formats(tenant_id=tenant_id),
=======
            formats=get_creative_formats(),
            authorized_properties=properties_list,
            property_tags=property_tags,
>>>>>>> 9451710b
            currencies=currencies,
        )
    else:
        # For Mock and other adapters: simple form
<<<<<<< HEAD
        formats = get_creative_formats(tenant_id=tenant_id)
        return render_template("add_product.html", tenant_id=tenant_id, formats=formats, currencies=currencies)
=======
        formats = get_creative_formats()
        return render_template(
            "add_product.html",
            tenant_id=tenant_id,
            formats=formats,
            authorized_properties=properties_list,
            property_tags=property_tags,
            currencies=currencies,
        )
>>>>>>> 9451710b


@products_bp.route("/<product_id>/edit", methods=["GET", "POST"])
@require_tenant_access()
def edit_product(tenant_id, product_id):
    """Edit an existing product."""
    # Get tenant's adapter type and currencies
    with get_db_session() as db_session:
        tenant = db_session.scalars(select(Tenant).filter_by(tenant_id=tenant_id)).first()
        if not tenant:
            flash("Tenant not found", "error")
            return redirect(url_for("products.list_products", tenant_id=tenant_id))

        adapter_type = tenant.ad_server or "mock"

        # Get tenant's supported currencies from currency_limits
        from src.core.database.models import CurrencyLimit

        currency_limits = db_session.scalars(select(CurrencyLimit).filter_by(tenant_id=tenant_id)).all()
        currencies = [limit.currency_code for limit in currency_limits]
        # Default to USD if no currencies configured
        if not currencies:
            currencies = ["USD"]

    try:
        with get_db_session() as db_session:
            product = db_session.scalars(select(Product).filter_by(tenant_id=tenant_id, product_id=product_id)).first()
            if not product:
                flash("Product not found", "error")
                return redirect(url_for("products.list_products", tenant_id=tenant_id))

            if request.method == "POST":
                # Sanitize form data
                form_data = sanitize_form_data(request.form.to_dict())

                # Update basic fields
                product.name = form_data.get("name", product.name)
                product.description = form_data.get("description", product.description)

                # Parse formats - expecting multiple checkbox values
                formats = request.form.getlist("formats")
                if formats:
                    product.formats = formats

                # Parse countries - from multi-select
                countries_list = request.form.getlist("countries")
                if countries_list and "ALL" not in countries_list:
                    product.countries = countries_list
                else:
                    product.countries = None

                # Get pricing based on line item type (GAM form) or delivery type (other adapters)
                line_item_type = form_data.get("line_item_type")

                if line_item_type:
                    # GAM form: map line item type to delivery type and pricing
                    if line_item_type in ["STANDARD", "SPONSORSHIP"]:
                        product.delivery_type = "guaranteed"
                        product.is_fixed_price = True
                        product.cpm = float(form_data.get("cpm", 0)) if form_data.get("cpm") else None
                        product.price_guidance = None
                    elif line_item_type == "PRICE_PRIORITY":
                        product.delivery_type = "non-guaranteed"
                        product.is_fixed_price = False
                        product.cpm = None
                        floor_cpm = float(form_data.get("floor_cpm", 0)) if form_data.get("floor_cpm") else None
                        if floor_cpm:
                            product.price_guidance = {"min": floor_cpm, "max": floor_cpm}
                    elif line_item_type == "HOUSE":
                        product.delivery_type = "non-guaranteed"
                        product.is_fixed_price = False
                        product.cpm = None
                        product.price_guidance = None

                    # Update implementation_config with GAM-specific fields
                    if adapter_type == "google_ad_manager":
                        from src.services.gam_product_config_service import GAMProductConfigService

                        gam_config_service = GAMProductConfigService()
                        base_config = gam_config_service.generate_default_config(product.delivery_type, formats)

                        # Add ad unit/placement targeting if provided
                        ad_unit_ids = form_data.get("targeted_ad_unit_ids", "").strip()
                        if ad_unit_ids:
                            base_config["targeted_ad_unit_ids"] = [
                                id.strip() for id in ad_unit_ids.split(",") if id.strip()
                            ]

                        placement_ids = form_data.get("targeted_placement_ids", "").strip()
                        if placement_ids:
                            base_config["targeted_placement_ids"] = [
                                id.strip() for id in placement_ids.split(",") if id.strip()
                            ]

                        base_config["include_descendants"] = form_data.get("include_descendants") == "on"

                        # Add GAM settings
                        if form_data.get("line_item_type"):
                            base_config["line_item_type"] = form_data["line_item_type"]
                        if form_data.get("priority"):
                            base_config["priority"] = int(form_data["priority"])

                        product.implementation_config = base_config
                        from sqlalchemy.orm import attributes

                        attributes.flag_modified(product, "implementation_config")

                # Update minimum spend override
                from decimal import Decimal, InvalidOperation

                min_spend_str = form_data.get("min_spend", "").strip()
                if min_spend_str:
                    try:
                        product.min_spend = Decimal(min_spend_str)
                    except (ValueError, InvalidOperation):
                        flash("Invalid minimum spend value", "error")
                        return redirect(url_for("products.edit_product", tenant_id=tenant_id, product_id=product_id))
                else:
                    product.min_spend = None

                # Update pricing options (AdCP PR #88)
                # Delete existing pricing options and recreate from form
                db_session.query(PricingOption).filter_by(tenant_id=tenant_id, product_id=product_id).delete()

                pricing_options_data = parse_pricing_options_from_form(form_data)
                if pricing_options_data:
                    logger.info(
                        f"Updating {len(pricing_options_data)} pricing options for product {product.product_id}"
                    )
                    for option_data in pricing_options_data:
                        pricing_option = PricingOption(
                            tenant_id=tenant_id,
                            product_id=product.product_id,
                            pricing_model=option_data["pricing_model"],
                            rate=Decimal(str(option_data["rate"])) if option_data["rate"] is not None else None,
                            currency=option_data["currency"],
                            is_fixed=option_data["is_fixed"],
                            price_guidance=option_data["price_guidance"],
                            parameters=option_data["parameters"],
                            min_spend_per_package=(
                                Decimal(str(option_data["min_spend_per_package"]))
                                if option_data["min_spend_per_package"] is not None
                                else None
                            ),
                        )
                        db_session.add(pricing_option)

                db_session.commit()

                flash(f"Product '{product.name}' updated successfully", "success")
                return redirect(url_for("products.list_products", tenant_id=tenant_id))

            # GET request - show form
            product_dict = {
                "product_id": product.product_id,
                "name": product.name,
                "description": product.description,
                "delivery_type": product.delivery_type,
                "is_fixed_price": product.is_fixed_price,
                "cpm": product.cpm,
                "min_spend": product.min_spend,
                "price_guidance": product.price_guidance,
                "formats": (
                    product.formats
                    if isinstance(product.formats, list)
                    else json.loads(product.formats) if product.formats else []
                ),
                "countries": (
                    product.countries
                    if isinstance(product.countries, list)
                    else json.loads(product.countries) if product.countries else []
                ),
                "implementation_config": (
                    product.implementation_config
                    if isinstance(product.implementation_config, dict)
                    else json.loads(product.implementation_config) if product.implementation_config else {}
                ),
            }

            # Load existing pricing options (AdCP PR #88)
            pricing_options = db_session.scalars(
                select(PricingOption).filter_by(tenant_id=tenant_id, product_id=product_id)
            ).all()

            pricing_options_list = []
            for po in pricing_options:
                pricing_options_list.append(
                    {
                        "pricing_model": po.pricing_model,
                        "rate": float(po.rate) if po.rate else None,
                        "currency": po.currency,
                        "is_fixed": po.is_fixed,
                        "price_guidance": po.price_guidance,
                        "parameters": po.parameters,
                        "min_spend_per_package": float(po.min_spend_per_package) if po.min_spend_per_package else None,
                    }
                )

            product_dict["pricing_options"] = pricing_options_list

            # Show adapter-specific form
            if adapter_type == "google_ad_manager":
                from src.core.database.models import GAMInventory

                inventory_count = db_session.scalar(
                    select(func.count()).select_from(GAMInventory).filter_by(tenant_id=tenant_id)
                )
                inventory_synced = inventory_count > 0

                return render_template(
                    "add_product_gam.html",
                    tenant_id=tenant_id,
                    product=product_dict,
                    inventory_synced=inventory_synced,
                    formats=get_creative_formats(),
                    currencies=currencies,
                )
            else:
                return render_template(
                    "edit_product.html",
                    tenant_id=tenant_id,
                    product=product_dict,
                    tenant_adapter=adapter_type,
                    currencies=currencies,
                )

    except Exception as e:
        logger.error(f"Error editing product: {e}", exc_info=True)
        flash("Error editing product", "error")
        return redirect(url_for("products.list_products", tenant_id=tenant_id))


@products_bp.route("/<product_id>/delete", methods=["DELETE"])
@require_tenant_access()
def delete_product(tenant_id, product_id):
    """Delete a product."""
    try:
        with get_db_session() as db_session:
            # Find the product
            product = db_session.scalars(select(Product).filter_by(tenant_id=tenant_id, product_id=product_id)).first()

            if not product:
                return jsonify({"error": "Product not found"}), 404

            # Store product name for response
            product_name = product.name

            # Check if product is used in any active media buys
            # Import here to avoid circular imports
            from src.core.database.models import MediaBuy

            stmt = (
                select(MediaBuy)
                .filter_by(tenant_id=tenant_id)
                .filter(MediaBuy.status.in_(["pending", "active", "paused"]))
            )
            active_buys = db_session.scalars(stmt).all()

            # Check if any active media buys reference this product
            for buy in active_buys:
                # Check both config (legacy) and raw_request (current) fields for backward compatibility
                config_product_ids = []
                try:
                    # Legacy field: may not exist on older MediaBuy records
                    config_data = getattr(buy, "config", None)
                    if config_data:
                        config_product_ids = config_data.get("product_ids", [])
                except (AttributeError, TypeError):
                    pass

                # Current field: should always exist
                raw_request_product_ids = (buy.raw_request or {}).get("product_ids", [])
                all_product_ids = config_product_ids + raw_request_product_ids

                if product_id in all_product_ids:
                    return (
                        jsonify(
                            {
                                "error": f"Cannot delete product '{product_name}' - it is used in active media buy '{buy.media_buy_id}'"
                            }
                        ),
                        400,
                    )

            # Delete the product
            db_session.delete(product)
            db_session.commit()

            logger.info(f"Product {product_id} ({product_name}) deleted by tenant {tenant_id}")

            return jsonify({"success": True, "message": f"Product '{product_name}' deleted successfully"})

    except Exception as e:
        logger.error(f"Error deleting product {product_id}: {e}", exc_info=True)
        # Sanitize error messages to prevent information leakage
        error_message = str(e)
        if "ValidationError" in error_message or "pattern" in error_message.lower():
            logger.warning(f"Product validation error for {product_id}: {error_message}")
            return jsonify({"error": "Product data validation failed"}), 400

        logger.error(f"Product deletion failed for {product_id}: {error_message}")
        return jsonify({"error": "Failed to delete product. Please contact support."}), 500<|MERGE_RESOLUTION|>--- conflicted
+++ resolved
@@ -575,22 +575,14 @@
             "add_product_gam.html",
             tenant_id=tenant_id,
             inventory_synced=inventory_synced,
-<<<<<<< HEAD
             formats=get_creative_formats(tenant_id=tenant_id),
-=======
-            formats=get_creative_formats(),
             authorized_properties=properties_list,
             property_tags=property_tags,
->>>>>>> 9451710b
             currencies=currencies,
         )
     else:
         # For Mock and other adapters: simple form
-<<<<<<< HEAD
         formats = get_creative_formats(tenant_id=tenant_id)
-        return render_template("add_product.html", tenant_id=tenant_id, formats=formats, currencies=currencies)
-=======
-        formats = get_creative_formats()
         return render_template(
             "add_product.html",
             tenant_id=tenant_id,
@@ -599,7 +591,6 @@
             property_tags=property_tags,
             currencies=currencies,
         )
->>>>>>> 9451710b
 
 
 @products_bp.route("/<product_id>/edit", methods=["GET", "POST"])
