--- conflicted
+++ resolved
@@ -813,14 +813,11 @@
                         return redirect(url_for("products.edit_product", tenant_id=tenant_id, product_id=product_id))
 
                     product.formats = formats
-<<<<<<< HEAD
                     logger.info(f"[DEBUG] Updated product.formats to: {formats}")
-=======
                     # Flag JSONB column as modified so SQLAlchemy generates UPDATE
                     from sqlalchemy.orm import attributes
 
                     attributes.flag_modified(product, "formats")
->>>>>>> d33b358c
 
                 # Parse countries - from multi-select
                 countries_list = request.form.getlist("countries")
@@ -1041,13 +1038,9 @@
                 # Build set of selected format IDs for template checking
                 # Use composite key (agent_url, format_id) tuples per AdCP spec (same as main.py)
                 selected_format_ids = set()
-<<<<<<< HEAD
                 logger.info(
                     f"[DEBUG] Building selected_format_ids from product_dict['formats']: {product_dict['formats']}"
                 )
-=======
-                logger.info(f"[DEBUG] Building selected_format_ids from product_dict['formats']: {product_dict['formats']}")
->>>>>>> d33b358c
                 for fmt in product_dict["formats"]:
                     agent_url = None
                     format_id = None
