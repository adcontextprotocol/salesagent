--- conflicted
+++ resolved
@@ -543,15 +543,12 @@
     oauth = current_app.oauth if hasattr(current_app, "oauth") else None
     if not oauth:
         flash("OAuth not configured. Please contact your administrator.", "error")
-        return redirect(url_for("tenants.tenant_settings", tenant_id=tenant_id))
+        return redirect(url_for("tenants.settings", tenant_id=tenant_id))
 
     try:
         # Get GAM OAuth configuration
         from src.core.config import get_gam_oauth_config
 
-<<<<<<< HEAD
-        gam_config = get_gam_oauth_config()
-=======
         try:
             gam_config = get_gam_oauth_config()
             if not gam_config.client_id or not gam_config.client_secret:
@@ -560,7 +557,6 @@
             logger.error(f"GAM OAuth configuration error: {config_error}")
             flash(f"GAM OAuth not properly configured: {str(config_error)}", "error")
             return redirect(url_for("tenants.tenant_settings", tenant_id=tenant_id))
->>>>>>> f8ae512e
 
         # Store tenant context for callback
         session["gam_oauth_tenant_id"] = tenant_id
@@ -599,7 +595,7 @@
     except Exception as e:
         logger.error(f"Error initiating GAM OAuth for tenant {tenant_id}: {e}")
         flash(f"Error starting OAuth flow: {str(e)}", "error")
-        return redirect(url_for("tenants.tenant_settings", tenant_id=tenant_id))
+        return redirect(url_for("tenants.settings", tenant_id=tenant_id))
 
 
 @auth_bp.route("/auth/gam/callback")
@@ -648,12 +644,9 @@
         # Exchange authorization code for tokens
         import requests
 
-<<<<<<< HEAD
-=======
         logger.info(f"Exchanging authorization code for tokens - tenant: {tenant_id}, callback_uri: {callback_uri}")
         logger.debug(f"Token exchange request - client_id: {gam_config.client_id[:20]}...")
 
->>>>>>> f8ae512e
         token_response = requests.post(
             "https://oauth2.googleapis.com/token",
             data={
@@ -666,10 +659,6 @@
         )
 
         if not token_response.ok:
-<<<<<<< HEAD
-            logger.error(f"Token exchange failed: {token_response.text}")
-            flash("Failed to exchange authorization code for tokens", "error")
-=======
             error_details = (
                 token_response.json()
                 if token_response.headers.get("content-type", "").startswith("application/json")
@@ -690,7 +679,6 @@
                     f"Failed to exchange authorization code for tokens: {error_description or 'Unknown error'}", "error"
                 )
 
->>>>>>> f8ae512e
             return redirect(url_for("tenants.tenant_settings", tenant_id=tenant_id))
 
         token_data = token_response.json()
@@ -699,7 +687,7 @@
         if not refresh_token:
             logger.error("No refresh token in OAuth response")
             flash("No refresh token received. Please try again or contact support.", "error")
-            return redirect(url_for("tenants.tenant_settings", tenant_id=tenant_id))
+            return redirect(url_for("tenants.settings", tenant_id=tenant_id))
 
         # Store refresh token in tenant's adapter config
         with get_db_session() as db_session:
