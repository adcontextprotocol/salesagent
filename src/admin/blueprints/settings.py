--- conflicted
+++ resolved
@@ -658,8 +658,6 @@
                     flash("Invalid maximum daily budget value", "error")
                     return redirect(url_for("tenants.tenant_settings", tenant_id=tenant_id, section="business-rules"))
 
-<<<<<<< HEAD
-=======
             # Update currency limits
             from decimal import Decimal, InvalidOperation
 
@@ -726,8 +724,6 @@
                         max_daily_package_spend=max_value,
                     )
                     db_session.add(limit)
-
->>>>>>> b67ad321
             # Update naming templates with validation
             if "order_name_template" in data:
                 order_template = data.get("order_name_template", "").strip()
@@ -764,7 +760,6 @@
                 # Checkbox not present in form data means unchecked
                 tenant.human_review_required = False
 
-<<<<<<< HEAD
             # Update creative review settings
             if "approval_mode" in data:
                 approval_mode = data.get("approval_mode", "").strip()
@@ -777,14 +772,13 @@
                     creative_review_criteria = creative_review_criteria.strip()
                     # Allow empty string or set to None if empty
                     tenant.creative_review_criteria = creative_review_criteria if creative_review_criteria else None
-=======
+
             # Update features
             if "enable_axe_signals" in data:
                 tenant.enable_axe_signals = data.get("enable_axe_signals") in [True, "true", "on", 1, "1"]
             elif not request.is_json:
                 # Checkbox not present in form data means unchecked
                 tenant.enable_axe_signals = False
->>>>>>> b67ad321
 
             tenant.updated_at = datetime.now(UTC)
             db_session.commit()
