--- conflicted
+++ resolved
@@ -2,6 +2,8 @@
 
 import json
 import logging
+import secrets
+import uuid
 from datetime import UTC, datetime
 
 from flask import Blueprint, flash, jsonify, redirect, render_template, request, url_for
@@ -65,7 +67,6 @@
         return redirect(url_for("core.index"))
 
 
-<<<<<<< HEAD
 @principals_bp.route("/principals/create", methods=["GET", "POST"])
 @require_tenant_access()
 def create_principal(tenant_id):
@@ -152,8 +153,6 @@
         return redirect(request.url)
 
 
-=======
->>>>>>> 936819b9
 @principals_bp.route("/principal/<principal_id>/update_mappings", methods=["POST"])
 @require_tenant_access()
 def update_mappings(tenant_id, principal_id):
@@ -204,10 +203,7 @@
             # Check if GAM is configured
             gam_enabled = False
 
-<<<<<<< HEAD
-=======
             # Check multiple ways GAM might be configured
->>>>>>> 936819b9
             if tenant.ad_server == "google_ad_manager":
                 gam_enabled = True
             elif tenant.adapter_config and tenant.adapter_config.adapter_type == "google_ad_manager":
@@ -251,10 +247,7 @@
                     {
                         "network_code": tenant.adapter_config.gam_network_code,
                         "refresh_token": tenant.adapter_config.gam_refresh_token,
-<<<<<<< HEAD
-=======
                         "trafficker_id": tenant.adapter_config.gam_trafficker_id,
->>>>>>> 936819b9
                         "manual_approval_required": tenant.adapter_config.gam_manual_approval_required or False,
                     }
                     if tenant.adapter_config
