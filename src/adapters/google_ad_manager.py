import csv
import gzip
import io
import json
import logging
import os
import random
import time
from datetime import datetime, timedelta
from typing import Any
from urllib.parse import urlparse

import google.oauth2.service_account
import requests
from flask import Flask, flash, redirect, render_template, request, url_for
from googleads import ad_manager

from src.adapters.base import AdServerAdapter, CreativeEngineAdapter
from src.adapters.constants import REQUIRED_UPDATE_ACTIONS
from src.adapters.gam_implementation_config_schema import GAMImplementationConfig
from src.adapters.gam_reporting_service import ReportingConfig
from src.adapters.gam_validation import GAMValidator
from src.core.schemas import (
    AdapterGetMediaBuyDeliveryResponse,
    AssetStatus,
    CheckMediaBuyStatusResponse,
    CreateMediaBuyRequest,
    CreateMediaBuyResponse,
    DeliveryTotals,
    MediaPackage,
    PackageDelivery,
    PackagePerformance,
    Principal,
    ReportingPeriod,
    UpdateMediaBuyResponse,
)

# Set up logger
logger = logging.getLogger(__name__)

# Line item type constants for automation logic
GUARANTEED_LINE_ITEM_TYPES = {"STANDARD", "SPONSORSHIP"}
NON_GUARANTEED_LINE_ITEM_TYPES = {"NETWORK", "BULK", "PRICE_PRIORITY", "HOUSE"}


class GoogleAdManager(AdServerAdapter):
    """
    Adapter for interacting with the Google Ad Manager API.
    """

    adapter_name = "gam"

    def __init__(
        self,
        config: dict[str, Any],
        principal: Principal,
        dry_run: bool = False,
        creative_engine: CreativeEngineAdapter | None = None,
        tenant_id: str | None = None,
    ):
        super().__init__(config, principal, dry_run, creative_engine, tenant_id)
        self.network_code = self.config.get("network_code")
        self.key_file = self.config.get("service_account_key_file")
        self.refresh_token = self.config.get("refresh_token")
        self.trafficker_id = self.config.get("trafficker_id", None)

        # Use the principal's advertiser_id from platform_mappings
        self.advertiser_id = self.adapter_principal_id
        # For backward compatibility, fall back to company_id if advertiser_id is not set
        if not self.advertiser_id:
            self.advertiser_id = self.config.get("company_id")

        # Store company_id (advertiser_id) for use in API calls
        self.company_id = self.advertiser_id

        # Check for either service account or OAuth credentials
        if not self.dry_run:
            if not self.network_code:
                raise ValueError("GAM config is missing 'network_code'")
            if not self.advertiser_id:
                raise ValueError("Principal is missing 'gam_advertiser_id' in platform_mappings")
            if not self.trafficker_id:
                raise ValueError("GAM config is missing 'trafficker_id'")
            if not self.key_file and not self.refresh_token:
                raise ValueError("GAM config requires either 'service_account_key_file' or 'refresh_token'")

        if not self.dry_run:
            self.client = self._init_client()
        else:
            self.client = None
            self.log("[yellow]Running in dry-run mode - GAM client not initialized[/yellow]")

        # Load geo mappings
        self._load_geo_mappings()

        # Initialize GAM validator for creative validation
        self.validator = GAMValidator()

    def _create_order_statement(self, order_id: int):
        """Helper method to create a GAM statement for order filtering."""
        statement_builder = ad_manager.StatementBuilder()
        statement_builder.Where("ORDER_ID = :orderId")
        statement_builder.WithBindVariable("orderId", order_id)
        return statement_builder.ToStatement()

    def _init_client(self):
        """Initializes the Ad Manager client."""
        try:
            # Use the new helper function if we have a tenant_id
            if self.tenant_id:
                pass

            from googleads import ad_manager

            if self.refresh_token:
                # Use OAuth with refresh token
                oauth2_client = self._get_oauth_credentials()

                # Create AdManager client
                ad_manager_client = ad_manager.AdManagerClient(
                    oauth2_client, "AdCP Sales Agent", network_code=self.network_code
                )
                return ad_manager_client

            elif self.key_file:
                # Use service account (legacy)
                credentials = google.oauth2.service_account.Credentials.from_service_account_file(
                    self.key_file, scopes=["https://www.googleapis.com/auth/dfp"]
                )

                # Create AdManager client
                ad_manager_client = ad_manager.AdManagerClient(
                    credentials, "AdCP Sales Agent", network_code=self.network_code
                )
                return ad_manager_client
            else:
                raise ValueError("GAM config requires either 'service_account_key_file' or 'refresh_token'")

        except Exception as e:
            logger.error(f"Error initializing GAM client: {e}")
            raise

    def _get_oauth_credentials(self):
        """Get OAuth credentials using refresh token and superadmin config."""
        from googleads import oauth2

        from src.core.database.database_session import get_db_session
        from src.core.database.models import SuperadminConfig

        # Get OAuth client credentials from superadmin config
        with get_db_session() as db_session:
            client_id_config = db_session.query(SuperadminConfig).filter_by(config_key="gam_oauth_client_id").first()

            client_secret_config = (
                db_session.query(SuperadminConfig).filter_by(config_key="gam_oauth_client_secret").first()
            )

            if not client_id_config or not client_id_config.config_value:
                raise ValueError("GAM OAuth Client ID not configured in superadmin settings")
            if not client_secret_config or not client_secret_config.config_value:
                raise ValueError("GAM OAuth Client Secret not configured in superadmin settings")

            client_id = client_id_config.config_value
            client_secret = client_secret_config.config_value

        # Create GoogleAds OAuth2 client
        oauth2_client = oauth2.GoogleRefreshTokenClient(
            client_id=client_id, client_secret=client_secret, refresh_token=self.refresh_token
        )

        return oauth2_client

    # Supported device types and their GAM numeric device category IDs
    # These are GAM's standard device category IDs that work across networks
    DEVICE_TYPE_MAP = {
        "mobile": 30000,  # Mobile devices
        "desktop": 30001,  # Desktop computers
        "tablet": 30002,  # Tablet devices
        "ctv": 30003,  # Connected TV / Streaming devices
        "dooh": 30004,  # Digital out-of-home / Set-top box
    }

    def _load_geo_mappings(self):
        """Load geo mappings from JSON file."""
        try:
            mapping_file = os.path.join(os.path.dirname(__file__), "gam_geo_mappings.json")
            with open(mapping_file) as f:
                geo_data = json.load(f)

            self.GEO_COUNTRY_MAP = geo_data.get("countries", {})
            self.GEO_REGION_MAP = geo_data.get("regions", {})
            self.GEO_METRO_MAP = geo_data.get("metros", {}).get("US", {})  # Currently only US metros

            self.log(
                f"Loaded GAM geo mappings: {len(self.GEO_COUNTRY_MAP)} countries, "
                f"{sum(len(v) for v in self.GEO_REGION_MAP.values())} regions, "
                f"{len(self.GEO_METRO_MAP)} metros"
            )
        except Exception as e:
            self.log(f"[yellow]Warning: Could not load geo mappings file: {e}[/yellow]")
            self.log("[yellow]Using empty geo mappings - geo targeting will not work properly[/yellow]")
            self.GEO_COUNTRY_MAP = {}
            self.GEO_REGION_MAP = {}
            self.GEO_METRO_MAP = {}

    def _lookup_region_id(self, region_code):
        """Look up region ID across all countries."""
        # First check if we have country context (not implemented yet)
        # For now, search across all countries
        for _country, regions in self.GEO_REGION_MAP.items():
            if region_code in regions:
                return regions[region_code]
        return None

    # Supported media types
    SUPPORTED_MEDIA_TYPES = {"video", "display", "native"}

    def _validate_targeting(self, targeting_overlay):
        """Validate targeting and return unsupported features."""
        unsupported = []

        if not targeting_overlay:
            return unsupported

        # Check device types
        if targeting_overlay.device_type_any_of:
            for device in targeting_overlay.device_type_any_of:
                if device not in self.DEVICE_TYPE_MAP:
                    unsupported.append(f"Device type '{device}' not supported")

        # Check media types
        if targeting_overlay.media_type_any_of:
            for media in targeting_overlay.media_type_any_of:
                if media not in self.SUPPORTED_MEDIA_TYPES:
                    unsupported.append(f"Media type '{media}' not supported")

        # Audio-specific targeting not supported
        if targeting_overlay.media_type_any_of and "audio" in targeting_overlay.media_type_any_of:
            unsupported.append("Audio media type not supported by Google Ad Manager")

        # City and postal targeting require GAM API lookups (not implemented)
        if targeting_overlay.geo_city_any_of or targeting_overlay.geo_city_none_of:
            unsupported.append("City targeting requires GAM geo service integration (not implemented)")
        if targeting_overlay.geo_zip_any_of or targeting_overlay.geo_zip_none_of:
            unsupported.append("Postal code targeting requires GAM geo service integration (not implemented)")

        # GAM supports all other standard targeting dimensions

        return unsupported

    def _build_targeting(self, targeting_overlay):
        """Build GAM targeting criteria from AdCP targeting."""
        if not targeting_overlay:
            return {}

        gam_targeting = {}

        # Geographic targeting
        geo_targeting = {}

        # Build targeted locations
        if any(
            [
                targeting_overlay.geo_country_any_of,
                targeting_overlay.geo_region_any_of,
                targeting_overlay.geo_metro_any_of,
                targeting_overlay.geo_city_any_of,
                targeting_overlay.geo_zip_any_of,
            ]
        ):
            geo_targeting["targetedLocations"] = []

            # Map countries
            if targeting_overlay.geo_country_any_of:
                for country in targeting_overlay.geo_country_any_of:
                    if country in self.GEO_COUNTRY_MAP:
                        geo_targeting["targetedLocations"].append({"id": self.GEO_COUNTRY_MAP[country]})
                    else:
                        self.log(f"[yellow]Warning: Country code '{country}' not in GAM mapping[/yellow]")

            # Map regions
            if targeting_overlay.geo_region_any_of:
                for region in targeting_overlay.geo_region_any_of:
                    region_id = self._lookup_region_id(region)
                    if region_id:
                        geo_targeting["targetedLocations"].append({"id": region_id})
                    else:
                        self.log(f"[yellow]Warning: Region code '{region}' not in GAM mapping[/yellow]")

            # Map metros (DMAs)
            if targeting_overlay.geo_metro_any_of:
                for metro in targeting_overlay.geo_metro_any_of:
                    if metro in self.GEO_METRO_MAP:
                        geo_targeting["targetedLocations"].append({"id": self.GEO_METRO_MAP[metro]})
                    else:
                        self.log(f"[yellow]Warning: Metro code '{metro}' not in GAM mapping[/yellow]")

            # City and postal require real GAM API lookup - for now we log a warning
            if targeting_overlay.geo_city_any_of:
                self.log("[yellow]Warning: City targeting requires GAM geo service lookup (not implemented)[/yellow]")
            if targeting_overlay.geo_zip_any_of:
                self.log(
                    "[yellow]Warning: Postal code targeting requires GAM geo service lookup (not implemented)[/yellow]"
                )

        # Build excluded locations
        if any(
            [
                targeting_overlay.geo_country_none_of,
                targeting_overlay.geo_region_none_of,
                targeting_overlay.geo_metro_none_of,
                targeting_overlay.geo_city_none_of,
                targeting_overlay.geo_zip_none_of,
            ]
        ):
            geo_targeting["excludedLocations"] = []

            # Map excluded countries
            if targeting_overlay.geo_country_none_of:
                for country in targeting_overlay.geo_country_none_of:
                    if country in self.GEO_COUNTRY_MAP:
                        geo_targeting["excludedLocations"].append({"id": self.GEO_COUNTRY_MAP[country]})

            # Map excluded regions
            if targeting_overlay.geo_region_none_of:
                for region in targeting_overlay.geo_region_none_of:
                    region_id = self._lookup_region_id(region)
                    if region_id:
                        geo_targeting["excludedLocations"].append({"id": region_id})

            # Map excluded metros
            if targeting_overlay.geo_metro_none_of:
                for metro in targeting_overlay.geo_metro_none_of:
                    if metro in self.GEO_METRO_MAP:
                        geo_targeting["excludedLocations"].append({"id": self.GEO_METRO_MAP[metro]})

            # City and postal exclusions
            if targeting_overlay.geo_city_none_of:
                self.log("[yellow]Warning: City exclusion requires GAM geo service lookup (not implemented)[/yellow]")
            if targeting_overlay.geo_zip_none_of:
                self.log(
                    "[yellow]Warning: Postal code exclusion requires GAM geo service lookup (not implemented)[/yellow]"
                )

        if geo_targeting:
            gam_targeting["geoTargeting"] = geo_targeting

        # Technology/Device targeting - NOT SUPPORTED, MUST FAIL LOUDLY
        if targeting_overlay.device_type_any_of:
            raise ValueError(
                f"Device targeting requested but not supported. "
                f"Cannot fulfill buyer contract for device types: {targeting_overlay.device_type_any_of}."
            )

        if targeting_overlay.os_any_of:
            raise ValueError(
                f"OS targeting requested but not supported. "
                f"Cannot fulfill buyer contract for OS types: {targeting_overlay.os_any_of}."
            )

        if targeting_overlay.browser_any_of:
            raise ValueError(
                f"Browser targeting requested but not supported. "
                f"Cannot fulfill buyer contract for browsers: {targeting_overlay.browser_any_of}."
            )

        # Content targeting - NOT SUPPORTED, MUST FAIL LOUDLY
        if targeting_overlay.content_cat_any_of:
            raise ValueError(
                f"Content category targeting requested but not supported. "
                f"Cannot fulfill buyer contract for categories: {targeting_overlay.content_cat_any_of}."
            )

        if targeting_overlay.keywords_any_of:
            raise ValueError(
                f"Keyword targeting requested but not supported. "
                f"Cannot fulfill buyer contract for keywords: {targeting_overlay.keywords_any_of}."
            )

        # Custom key-value targeting
        custom_targeting = {}

        # Platform-specific custom targeting
        if targeting_overlay.custom and "gam" in targeting_overlay.custom:
            custom_targeting.update(targeting_overlay.custom["gam"].get("key_values", {}))

        # AEE signal integration via key-value pairs (managed-only)
        if targeting_overlay.key_value_pairs:
            self.log("[bold cyan]Adding AEE signals to GAM key-value targeting[/bold cyan]")
            for key, value in targeting_overlay.key_value_pairs.items():
                custom_targeting[key] = value
                self.log(f"  {key}: {value}")

        if custom_targeting:
            gam_targeting["customTargeting"] = custom_targeting

        self.log(f"Applying GAM targeting: {list(gam_targeting.keys())}")
        return gam_targeting

    def create_media_buy(
        self, request: CreateMediaBuyRequest, packages: list[MediaPackage], start_time: datetime, end_time: datetime
    ) -> CreateMediaBuyResponse:
        """Creates a new Order and associated LineItems in Google Ad Manager."""
        # Get products to access implementation_config
        from src.core.database.database_session import get_db_session
        from src.core.database.models import Product

        # Create a map of package_id to product for easy lookup
        products_map = {}
        with get_db_session() as db_session:
            for package in packages:
                product = (
                    db_session.query(Product)
                    .filter_by(
                        tenant_id=self.tenant_id, product_id=package.package_id  # package_id is actually product_id
                    )
                    .first()
                )
                if product:
                    products_map[package.package_id] = {
                        "product_id": product.product_id,
                        "implementation_config": (
                            json.loads(product.implementation_config) if product.implementation_config else {}
                        ),
                    }

        # Log operation
        self.audit_logger.log_operation(
            operation="create_media_buy",
            principal_name=self.principal.name,
            principal_id=self.principal.principal_id,
            adapter_id=self.advertiser_id,
            success=True,
            details={"po_number": request.po_number, "flight_dates": f"{start_time.date()} to {end_time.date()}"},
        )

        self.log(
            f"[bold]GoogleAdManager.create_media_buy[/bold] for principal '{self.principal.name}' (GAM advertiser ID: {self.advertiser_id})",
            dry_run_prefix=False,
        )

        # Validate targeting
        unsupported_features = self._validate_targeting(request.targeting_overlay)
        if unsupported_features:
            error_msg = f"Unsupported targeting features for Google Ad Manager: {', '.join(unsupported_features)}"
            self.log(f"[red]Error: {error_msg}[/red]")
            return CreateMediaBuyResponse(media_buy_id="", status="failed", detail=error_msg)

        media_buy_id = f"gam_{int(datetime.now().timestamp())}"

        # Determine automation behavior BEFORE creating orders
        has_non_guaranteed = False
        automation_mode = "manual"  # Default

        for package in packages:
            product = products_map.get(package.package_id)
            impl_config = product.get("implementation_config", {}) if product else {}
            line_item_type = impl_config.get("line_item_type", "STANDARD")

            if line_item_type in NON_GUARANTEED_LINE_ITEM_TYPES:
                has_non_guaranteed = True
                automation_mode = impl_config.get("non_guaranteed_automation", "manual")
                break  # Use first non-guaranteed product's automation setting

        # Handle manual mode - don't create orders, just create workflow
        if has_non_guaranteed and automation_mode == "manual":
            self.log("[bold blue]Manual mode: Creating human workflow step instead of GAM order[/bold blue]")
            self._create_manual_order_workflow_step(request, packages, start_time, end_time, media_buy_id)
            return CreateMediaBuyResponse(
                media_buy_id=media_buy_id,
                status="pending_manual_creation",
                detail="Awaiting manual creation of GAM order by human operator",
                creative_deadline=datetime.now() + timedelta(days=2),
            )

        # Continue with order creation for automatic and confirmation_required modes
        # Get order name template from first product's config (they should all be the same)
        order_name_template = "AdCP-{po_number}-{timestamp}"
        applied_team_ids = []
        if products_map:
            first_product = next(iter(products_map.values()))
            if first_product.get("implementation_config"):
                order_name_template = first_product["implementation_config"].get(
                    "order_name_template", order_name_template
                )
                applied_team_ids = first_product["implementation_config"].get("applied_team_ids", [])

        # Format order name
        order_name = order_name_template.format(
            po_number=request.po_number or media_buy_id,
            product_name=packages[0].name if packages else "Unknown",
            timestamp=datetime.now().strftime("%Y%m%d_%H%M%S"),
            principal_name=self.principal.name,
        )

        # Create Order object
        order = {
            "name": order_name,
            "advertiserId": self.advertiser_id,
            "traffickerId": self.trafficker_id,
            "totalBudget": {"currencyCode": "USD", "microAmount": int(request.total_budget * 1_000_000)},
            "startDateTime": {
                "date": {"year": start_time.year, "month": start_time.month, "day": start_time.day},
                "hour": start_time.hour,
                "minute": start_time.minute,
                "second": start_time.second,
            },
            "endDateTime": {
                "date": {"year": end_time.year, "month": end_time.month, "day": end_time.day},
                "hour": end_time.hour,
                "minute": end_time.minute,
                "second": end_time.second,
            },
        }

        # Add team IDs if configured
        if applied_team_ids:
            order["appliedTeamIds"] = applied_team_ids

        if self.dry_run:
            self.log(f"Would call: order_service.createOrders([{order['name']}])")
            self.log(f"  Advertiser ID: {self.advertiser_id}")
            self.log(f"  Total Budget: ${request.total_budget:,.2f}")
            self.log(f"  Flight Dates: {start_time.date()} to {end_time.date()}")
        else:
            order_service = self.client.GetService("OrderService")
            created_orders = order_service.createOrders([order])
            if created_orders:
                media_buy_id = str(created_orders[0]["id"])
                self.log(f"✓ Created GAM Order ID: {media_buy_id}")
                self.audit_logger.log_success(f"Created GAM Order ID: {media_buy_id}")

        # Create LineItems for each package
        for package in packages:
            # Get product-specific configuration
            product = products_map.get(package.package_id)
            impl_config = product.get("implementation_config", {}) if product else {}

            # Build targeting - merge product targeting with request overlay
            targeting = self._build_targeting(request.targeting_overlay)

            # Add ad unit/placement targeting from product config
            if impl_config.get("targeted_ad_unit_ids"):
                if "inventoryTargeting" not in targeting:
                    targeting["inventoryTargeting"] = {}
                targeting["inventoryTargeting"]["targetedAdUnits"] = [
                    {"adUnitId": ad_unit_id, "includeDescendants": impl_config.get("include_descendants", True)}
                    for ad_unit_id in impl_config["targeted_ad_unit_ids"]
                ]

            if impl_config.get("targeted_placement_ids"):
                if "inventoryTargeting" not in targeting:
                    targeting["inventoryTargeting"] = {}
                targeting["inventoryTargeting"]["targetedPlacements"] = [
                    {"placementId": placement_id} for placement_id in impl_config["targeted_placement_ids"]
                ]

            # Fallback: If no inventory targeting specified, use root ad unit from network config (GAM requires inventory targeting)
            if "inventoryTargeting" not in targeting or not targeting["inventoryTargeting"]:
                self.log(
                    "[yellow]Warning: No inventory targeting specified in product config. Using network root ad unit as fallback.[/yellow]"
                )

                # Get root ad unit ID from GAM network info (fallback only)
                # This should be rare - products should specify their own targeted_ad_unit_ids
                network_service = self.client.GetService("NetworkService")
                current_network = network_service.getCurrentNetwork()
                root_ad_unit_id = current_network["effectiveRootAdUnitId"]

                targeting["inventoryTargeting"] = {
                    "targetedAdUnits": [{"adUnitId": root_ad_unit_id, "includeDescendants": True}]
                }

            # Add custom targeting from product config
            if impl_config.get("custom_targeting_keys"):
                if "customTargeting" not in targeting:
                    targeting["customTargeting"] = {}
                targeting["customTargeting"].update(impl_config["custom_targeting_keys"])

            # Build creative placeholders from config
            creative_placeholders = []
            if impl_config.get("creative_placeholders"):
                for placeholder in impl_config["creative_placeholders"]:
                    creative_placeholders.append(
                        {
                            "size": {"width": placeholder["width"], "height": placeholder["height"]},
                            "expectedCreativeCount": placeholder.get("expected_creative_count", 1),
                            "creativeSizeType": "NATIVE" if placeholder.get("is_native") else "PIXEL",
                        }
                    )
            else:
                # Default placeholder if none configured
                creative_placeholders = [
                    {"size": {"width": 300, "height": 250}, "expectedCreativeCount": 1, "creativeSizeType": "PIXEL"}
                ]

            # Determine goal type based on flight duration
            # GAM doesn't allow DAILY for flights < 3 days
            flight_duration_days = (end_time - start_time).days
            if flight_duration_days < 3:
                goal_type = "LIFETIME"
                goal_units = package.impressions  # Use full impression count for lifetime
            else:
                goal_type = impl_config.get("primary_goal_type", "DAILY")
                goal_units = min(package.impressions, 100)  # Cap daily impressions for test accounts

            line_item = {
                "name": package.name,
                "orderId": media_buy_id,
                "targeting": targeting,
                "creativePlaceholders": creative_placeholders,
                "lineItemType": impl_config.get("line_item_type", "STANDARD"),
                "priority": impl_config.get("priority", 8),
                "costType": impl_config.get("cost_type", "CPM"),
                "costPerUnit": {"currencyCode": "USD", "microAmount": int(package.cpm * 1_000_000)},
                "primaryGoal": {
                    "goalType": goal_type,
                    "unitType": impl_config.get("primary_goal_unit_type", "IMPRESSIONS"),
                    "units": goal_units,
                },
                "creativeRotationType": impl_config.get("creative_rotation_type", "EVEN"),
                "deliveryRateType": impl_config.get("delivery_rate_type", "EVENLY"),
                # Add line item dates (required by GAM) - inherit from order
                "startDateTime": {
                    "date": {"year": start_time.year, "month": start_time.month, "day": start_time.day},
                    "hour": start_time.hour,
                    "minute": start_time.minute,
                    "second": start_time.second,
                    "timeZoneId": "America/New_York",  # Line items require timezone (orders don't) - Note: lowercase 'd'
                },
                "endDateTime": {
                    "date": {"year": end_time.year, "month": end_time.month, "day": end_time.day},
                    "hour": end_time.hour,
                    "minute": end_time.minute,
                    "second": end_time.second,
                    "timeZoneId": "America/New_York",  # Line items require timezone (orders don't) - Note: lowercase 'd'
                },
            }

            # Add frequency caps if configured
            if impl_config.get("frequency_caps"):
                frequency_caps = []
                for cap in impl_config["frequency_caps"]:
                    frequency_caps.append(
                        {
                            "maxImpressions": cap["max_impressions"],
                            "numTimeUnits": cap["time_range"],
                            "timeUnit": cap["time_unit"],
                        }
                    )
                line_item["frequencyCaps"] = frequency_caps

            # Add competitive exclusion labels
            if impl_config.get("competitive_exclusion_labels"):
                line_item["effectiveAppliedLabels"] = [
                    {"labelId": label} for label in impl_config["competitive_exclusion_labels"]
                ]

            # Add discount if configured
            if impl_config.get("discount_type") and impl_config.get("discount_value"):
                line_item["discount"] = impl_config["discount_value"]
                line_item["discountType"] = impl_config["discount_type"]

            # Add video-specific settings
            if impl_config.get("environment_type") == "VIDEO_PLAYER":
                line_item["environmentType"] = "VIDEO_PLAYER"
                if impl_config.get("companion_delivery_option"):
                    line_item["companionDeliveryOption"] = impl_config["companion_delivery_option"]
                if impl_config.get("video_max_duration"):
                    line_item["videoMaxDuration"] = impl_config["video_max_duration"]
                if impl_config.get("skip_offset"):
                    line_item["videoSkippableAdType"] = "ENABLED"
                    line_item["videoSkipOffset"] = impl_config["skip_offset"]
            else:
                line_item["environmentType"] = impl_config.get("environment_type", "BROWSER")

            # Advanced settings
            if impl_config.get("allow_overbook"):
                line_item["allowOverbook"] = True
            if impl_config.get("skip_inventory_check"):
                line_item["skipInventoryCheck"] = True
            if impl_config.get("disable_viewability_avg_revenue_optimization"):
                line_item["disableViewabilityAvgRevenueOptimization"] = True

            if self.dry_run:
                self.log(f"Would call: line_item_service.createLineItems(['{package.name}'])")
                self.log(f"  Package: {package.name}")
                self.log(f"  Line Item Type: {impl_config.get('line_item_type', 'STANDARD')}")
                self.log(f"  Priority: {impl_config.get('priority', 8)}")
                self.log(f"  CPM: ${package.cpm}")
                self.log(f"  Impressions Goal: {package.impressions:,}")
                self.log(f"  Creative Placeholders: {len(creative_placeholders)} sizes")
                for cp in creative_placeholders[:3]:  # Show first 3
                    self.log(
                        f"    - {cp['size']['width']}x{cp['size']['height']} ({'Native' if cp.get('creativeSizeType') == 'NATIVE' else 'Display'})"
                    )
                if len(creative_placeholders) > 3:
                    self.log(f"    - ... and {len(creative_placeholders) - 3} more")
                if impl_config.get("frequency_caps"):
                    self.log(f"  Frequency Caps: {len(impl_config['frequency_caps'])} configured")
                # Log key-value pairs for AEE signals
                if "customTargeting" in targeting and targeting["customTargeting"]:
                    self.log("  Custom Targeting (Key-Value Pairs):")
                    for key, value in targeting["customTargeting"].items():
                        self.log(f"    - {key}: {value}")
                if impl_config.get("targeted_ad_unit_ids"):
                    self.log(f"  Targeted Ad Units: {len(impl_config['targeted_ad_unit_ids'])} units")
                if impl_config.get("environment_type") == "VIDEO_PLAYER":
                    self.log(
                        f"  Video Settings: max duration {impl_config.get('video_max_duration', 'N/A')}ms, skip after {impl_config.get('skip_offset', 'N/A')}ms"
                    )
            else:
                try:
                    line_item_service = self.client.GetService("LineItemService")
                    created_line_items = line_item_service.createLineItems([line_item])
                    if created_line_items:
                        self.log(f"✓ Created LineItem ID: {created_line_items[0]['id']} for {package.name}")
                        self.audit_logger.log_success(f"Created GAM LineItem ID: {created_line_items[0]['id']}")
                except Exception as e:
                    error_msg = f"Failed to create LineItem for {package.name}: {str(e)}"
                    self.log(f"[red]Error: {error_msg}[/red]")
                    self.audit_logger.log_warning(error_msg)
                    # Log the targeting structure for debugging
                    self.log(f"[red]Targeting structure that caused error: {targeting}[/red]")
                    raise

        # Apply automation logic for orders that were created (automatic and confirmation_required)
        status = "pending_activation"
        detail = "Media buy created in Google Ad Manager"

        if has_non_guaranteed:
            if automation_mode == "automatic":
                self.log("[bold green]Non-guaranteed order with automatic activation enabled[/bold green]")
                if self._activate_order_automatically(media_buy_id):
                    status = "active"
                    detail = "Media buy created and automatically activated in Google Ad Manager"
                else:
                    status = "failed"
                    detail = "Media buy created but automatic activation failed"

            elif automation_mode == "confirmation_required":
                self.log("[bold yellow]Non-guaranteed order requiring confirmation before activation[/bold yellow]")
                # Create workflow step for human approval
                self._create_activation_workflow_step(media_buy_id, packages)
                status = "pending_confirmation"
                detail = "Media buy created, awaiting approval for automatic activation"

            # Note: manual mode is handled earlier and returns before this point

        else:
            self.log("[bold blue]Guaranteed order types always require manual activation[/bold blue]")
            # Guaranteed orders always stay pending_activation regardless of config

        return CreateMediaBuyResponse(
            media_buy_id=media_buy_id,
            status=status,
            detail=detail,
            creative_deadline=datetime.now() + timedelta(days=2),
        )

    def _activate_order_automatically(self, media_buy_id: str) -> bool:
        """Activates a GAM order and its line items automatically.

        Uses performOrderAction with ResumeOrders to activate the order,
        then performLineItemAction with ActivateLineItems for line items.

        Args:
            media_buy_id: The GAM order ID to activate

        Returns:
            bool: True if activation succeeded, False otherwise
        """
        self.log(f"[bold cyan]Automatically activating GAM Order {media_buy_id}[/bold cyan]")

        if self.dry_run:
            self.log(f"Would call: order_service.performOrderAction(ResumeOrders, {media_buy_id})")
            self.log(
                f"Would call: line_item_service.performLineItemAction(ActivateLineItems, WHERE orderId={media_buy_id})"
            )
            return True

        try:
            # Get services
            order_service = self.client.GetService("OrderService")
            line_item_service = self.client.GetService("LineItemService")

            # Activate the order using ResumeOrders action
            from googleads import ad_manager

            order_action = {"xsi_type": "ResumeOrders"}
            order_statement_builder = ad_manager.StatementBuilder()
            order_statement_builder.Where("id = :orderId")
            order_statement_builder.WithBindVariable("orderId", int(media_buy_id))
            order_statement = order_statement_builder.ToStatement()

            order_result = order_service.performOrderAction(order_action, order_statement)

            if order_result and order_result.get("numChanges", 0) > 0:
                self.log(f"✓ Successfully activated GAM Order {media_buy_id}")
                self.audit_logger.log_success(f"Auto-activated GAM Order {media_buy_id}")
            else:
                self.log(f"[yellow]Warning: Order {media_buy_id} may already be active or no changes made[/yellow]")

            # Activate line items using ActivateLineItems action
            line_item_action = {"xsi_type": "ActivateLineItems"}
            line_item_statement_builder = ad_manager.StatementBuilder()
            line_item_statement_builder.Where("orderId = :orderId")
            line_item_statement_builder.WithBindVariable("orderId", int(media_buy_id))
            line_item_statement = line_item_statement_builder.ToStatement()

            line_item_result = line_item_service.performLineItemAction(line_item_action, line_item_statement)

            if line_item_result and line_item_result.get("numChanges", 0) > 0:
                self.log(
                    f"✓ Successfully activated {line_item_result['numChanges']} line items in Order {media_buy_id}"
                )
                self.audit_logger.log_success(
                    f"Auto-activated {line_item_result['numChanges']} line items in Order {media_buy_id}"
                )
            else:
                self.log(
                    f"[yellow]Warning: No line items activated in Order {media_buy_id} (may already be active)[/yellow]"
                )

            return True

        except Exception as e:
            error_msg = f"Failed to activate GAM Order {media_buy_id}: {str(e)}"
            self.log(f"[red]Error: {error_msg}[/red]")
            self.audit_logger.log_warning(error_msg)
            return False

    def _create_activation_workflow_step(self, media_buy_id: str, packages: list) -> None:
        """Creates a workflow step for human approval of order activation.

        Args:
            media_buy_id: The GAM order ID awaiting activation
            packages: List of packages in the media buy for context
        """
        import uuid

        from src.core.database.database_session import get_db_session
        from src.core.database.models import ObjectWorkflowMapping, WorkflowStep

        step_id = f"a{uuid.uuid4().hex[:5]}"  # 6 chars total

        # Build detailed action list for humans
        action_details = {
            "action_type": "activate_gam_order",
            "order_id": media_buy_id,
            "platform": "Google Ad Manager",
            "automation_mode": "confirmation_required",
            "instructions": [
                f"Review GAM Order {media_buy_id} in your GAM account",
                "Verify line item settings, targeting, and creative placeholders are correct",
                "Confirm budget, flight dates, and delivery settings are acceptable",
                "Check that ad units and placements are properly targeted",
                "Once verified, approve this task to automatically activate the order and line items",
            ],
            "gam_order_url": f"https://admanager.google.com/orders/{media_buy_id}",
            "packages": [{"name": pkg.name, "impressions": pkg.impressions, "cpm": pkg.cpm} for pkg in packages],
            "next_action_after_approval": "automatic_activation",
        }

        try:
            with get_db_session() as db_session:
                # Create a context for this workflow if needed
                import uuid

                context_id = f"ctx_{uuid.uuid4().hex[:12]}"

                # Create workflow step
                workflow_step = WorkflowStep(
                    step_id=step_id,
                    context_id=context_id,
                    step_type="approval",
                    tool_name="activate_gam_order",
                    request_data=action_details,
                    status="approval",  # Shortened to fit database field
                    owner="publisher",  # Publisher needs to approve GAM order activation
                    assigned_to=None,  # Will be assigned by admin
                    transaction_details={"gam_order_id": media_buy_id},
                )

                db_session.add(workflow_step)

                # Create object mapping to link this step with the media buy
                object_mapping = ObjectWorkflowMapping(
                    object_type="media_buy", object_id=media_buy_id, step_id=step_id, action="activate"
                )

                db_session.add(object_mapping)
                db_session.commit()

                self.log(f"✓ Created workflow step {step_id} for GAM order activation approval")
                self.audit_logger.log_success(f"Created activation approval workflow step: {step_id}")

                # Send Slack notification if configured
                self._send_workflow_notification(step_id, action_details)

        except Exception as e:
            error_msg = f"Failed to create activation workflow step for order {media_buy_id}: {str(e)}"
            self.log(f"[red]Error: {error_msg}[/red]")
            self.audit_logger.log_warning(error_msg)

    def _create_manual_order_workflow_step(
        self,
        request: CreateMediaBuyRequest,
        packages: list[MediaPackage],
        start_time: datetime,
        end_time: datetime,
        media_buy_id: str,
    ) -> None:
        """Creates a workflow step for manual creation of GAM order (manual mode).

        Args:
            request: The original media buy request
            packages: List of packages to be created
            start_time: Campaign start time
            end_time: Campaign end time
            media_buy_id: Generated media buy ID for tracking
        """
        import uuid

        from src.core.database.database_session import get_db_session
        from src.core.database.models import ObjectWorkflowMapping, WorkflowStep

        step_id = f"c{uuid.uuid4().hex[:5]}"  # 6 chars total

        # Build detailed action list for humans to manually create the order
        action_details = {
            "action_type": "create_gam_order",
            "media_buy_id": media_buy_id,
            "platform": "Google Ad Manager",
            "automation_mode": "manual",
            "instructions": [
                "Manually create a new order in Google Ad Manager with the following details:",
                f"Order Name: {request.po_number or media_buy_id}",
                f"Advertiser: {self.advertiser_id}",
                f"Total Budget: ${request.total_budget:,.2f}",
                f"Flight Dates: {start_time.date()} to {end_time.date()}",
                "Create line items for each package listed below",
                "Set up targeting, creative placeholders, and delivery settings",
                "Once order is created, update this task with the GAM Order ID",
            ],
            "order_details": {
                "po_number": request.po_number,
                "total_budget": request.total_budget,
                "flight_start": start_time.isoformat(),
                "flight_end": end_time.isoformat(),
                "advertiser_id": self.advertiser_id,
                "trafficker_id": self.trafficker_id,
            },
            "packages": [
                {
                    "name": pkg.name,
                    "impressions": pkg.impressions,
                    "cpm": pkg.cpm,
                    "delivery_type": pkg.delivery_type,
                    "format_ids": pkg.format_ids,
                }
                for pkg in packages
            ],
            "targeting": request.targeting_overlay.model_dump() if request.targeting_overlay else {},
            "next_action_after_completion": "order_created",
            "gam_network_url": f"https://admanager.google.com/{self.network_code}",
        }

        try:
            with get_db_session() as db_session:
                # Create a context for this workflow if needed
                import uuid

                context_id = f"ctx_{uuid.uuid4().hex[:12]}"

                # Create workflow step
                workflow_step = WorkflowStep(
                    step_id=step_id,
                    context_id=context_id,
                    step_type="manual_task",
                    tool_name="create_gam_order",
                    request_data=action_details,
                    status="pending",  # Shortened to fit database field
                    owner="publisher",  # Publisher needs to manually create the order
                    assigned_to=None,  # Will be assigned by admin
                    transaction_details={"media_buy_id": media_buy_id, "expected_gam_order_id": None},
                )
                db_session.add(workflow_step)

                # Create object mapping to link this step with the media buy
                object_mapping = ObjectWorkflowMapping(
                    object_type="media_buy", object_id=media_buy_id, step_id=step_id, action="create"
                )
                db_session.add(object_mapping)

                db_session.commit()

                self.log(f"✓ Created manual workflow step {step_id} for GAM order creation")
                self.audit_logger.log_success(f"Created manual order creation workflow step: {step_id}")

                # Send Slack notification if configured
                self._send_workflow_notification(step_id, action_details)

        except Exception as e:
            error_msg = f"Failed to create manual order workflow step for {media_buy_id}: {str(e)}"
            self.log(f"[red]Error: {error_msg}[/red]")
            self.audit_logger.log_warning(error_msg)

    def _send_workflow_notification(self, step_id: str, action_details: dict) -> None:
        """Send Slack notification for workflow step if configured.

        Args:
            step_id: The workflow step ID
            action_details: Details about the workflow step
        """
        try:
            from src.core.config_loader import get_tenant_config

            tenant_config = get_tenant_config(self.tenant_id)
            slack_webhook_url = tenant_config.get("slack", {}).get("webhook_url")

            if not slack_webhook_url:
                self.log("[yellow]No Slack webhook configured - skipping notification[/yellow]")
                return

            import requests

            action_type = action_details.get("action_type", "workflow_step")
            automation_mode = action_details.get("automation_mode", "unknown")

            if action_type == "create_gam_order":
                title = "🔨 Manual GAM Order Creation Required"
                color = "#FF9500"  # Orange
                description = "Manual mode activated - human intervention needed to create GAM order"
            elif action_type == "activate_gam_order":
                title = "✅ GAM Order Activation Approval Required"
                color = "#FFD700"  # Gold
                description = "Order created successfully - approval needed for activation"
            else:
                title = "🔔 Workflow Step Requires Attention"
                color = "#36A2EB"  # Blue
                description = f"Workflow step {step_id} needs human intervention"

            # Build Slack message
            slack_payload = {
                "attachments": [
                    {
                        "color": color,
                        "title": title,
                        "text": description,
                        "fields": [
                            {"title": "Step ID", "value": step_id, "short": True},
                            {
                                "title": "Automation Mode",
                                "value": automation_mode.replace("_", " ").title(),
                                "short": True,
                            },
                            {
                                "title": "Action Required",
                                "value": action_details.get("instructions", ["Check admin dashboard"])[0],
                                "short": False,
                            },
                        ],
                        "footer": "AdCP Sales Agent",
                        "ts": int(datetime.now().timestamp()),
                    }
                ]
            }

            # Send notification
            response = requests.post(
                slack_webhook_url, json=slack_payload, timeout=10, headers={"Content-Type": "application/json"}
            )

            if response.status_code == 200:
                self.log(f"✓ Sent Slack notification for workflow step {step_id}")
                self.audit_logger.log_success(f"Sent Slack notification for workflow step: {step_id}")
            else:
                self.log(f"[yellow]Slack notification failed with status {response.status_code}[/yellow]")

        except Exception as e:
            self.log(f"[yellow]Failed to send Slack notification: {str(e)}[/yellow]")
            # Don't fail the workflow creation if notification fails

    def archive_order(self, order_id: str) -> bool:
        """Archive a GAM order for cleanup purposes.

        Args:
            order_id: The GAM order ID to archive

        Returns:
            bool: True if archival succeeded, False otherwise
        """
        self.log(f"[bold yellow]Archiving GAM Order {order_id} for cleanup[/bold yellow]")

        if self.dry_run:
            self.log(f"Would call: order_service.performOrderAction(ArchiveOrders, {order_id})")
            return True

        try:
            from googleads import ad_manager

            order_service = self.client.GetService("OrderService")

            # Use ArchiveOrders action
            archive_action = {"xsi_type": "ArchiveOrders"}

            order_statement_builder = ad_manager.StatementBuilder()
            order_statement_builder.Where("id = :orderId")
            order_statement_builder.WithBindVariable("orderId", int(order_id))
            order_statement = order_statement_builder.ToStatement()

            result = order_service.performOrderAction(archive_action, order_statement)

            if result and result.get("numChanges", 0) > 0:
                self.log(f"✓ Successfully archived GAM Order {order_id}")
                self.audit_logger.log_success(f"Archived GAM Order {order_id}")
                return True
            else:
                self.log(
                    f"[yellow]Warning: No changes made when archiving Order {order_id} (may already be archived)[/yellow]"
                )
                return True  # Consider this successful

        except Exception as e:
            error_msg = f"Failed to archive GAM Order {order_id}: {str(e)}"
            self.log(f"[red]Error: {error_msg}[/red]")
            self.audit_logger.log_warning(error_msg)
            return False

    def get_advertisers(self) -> list[dict[str, Any]]:
        """Get list of advertisers (companies) from GAM for advertiser selection.

        Returns:
            List of advertisers with id, name, and type for dropdown selection
        """
        self.log("[bold]GoogleAdManager.get_advertisers[/bold] - Loading GAM advertisers")

        if self.dry_run:
            self.log("Would call: company_service.getCompaniesByStatement(WHERE type='ADVERTISER')")
            # Return mock data for dry-run
            return [
                {"id": "123456789", "name": "Test Advertiser 1", "type": "ADVERTISER"},
                {"id": "987654321", "name": "Test Advertiser 2", "type": "ADVERTISER"},
                {"id": "456789123", "name": "Test Advertiser 3", "type": "ADVERTISER"},
            ]

        try:
            from googleads import ad_manager

            company_service = self.client.GetService("CompanyService")

            # Create statement to get only advertisers
            statement_builder = ad_manager.StatementBuilder()
            statement_builder.Where("type = :type")
            statement_builder.WithBindVariable("type", "ADVERTISER")
            statement_builder.OrderBy("name", ascending=True)
            statement = statement_builder.ToStatement()

            # Get companies from GAM
            response = company_service.getCompaniesByStatement(statement)

            advertisers = []
            if response and "results" in response:
                for company in response["results"]:
                    advertisers.append({"id": str(company["id"]), "name": company["name"], "type": company["type"]})

            self.log(f"✓ Retrieved {len(advertisers)} advertisers from GAM")
            return advertisers

        except Exception as e:
            error_msg = f"Failed to retrieve GAM advertisers: {str(e)}"
            self.log(f"[red]Error: {error_msg}[/red]")
            self.audit_logger.log_warning(error_msg)
            raise Exception(error_msg)

    def add_creative_assets(
        self, media_buy_id: str, assets: list[dict[str, Any]], today: datetime
    ) -> list[AssetStatus]:
        """Creates a new Creative in GAM and associates it with LineItems."""
        self.log(f"[bold]GoogleAdManager.add_creative_assets[/bold] for order '{media_buy_id}'")
        self.log(f"Adding {len(assets)} creative assets")

        if not self.dry_run:
            creative_service = self.client.GetService("CreativeService")
            lica_service = self.client.GetService("LineItemCreativeAssociationService")
            line_item_service = self.client.GetService("LineItemService")

        created_asset_statuses = []

        # Create a mapping from package_id (which is the line item name) to line_item_id
        if not self.dry_run:
            statement = (
                self.client.new_statement_builder()
                .where("orderId = :orderId")
                .with_bind_variable("orderId", int(media_buy_id))
            )
            response = line_item_service.getLineItemsByStatement(statement.ToStatement())
            line_item_map = {item["name"]: item["id"] for item in response.get("results", [])}
        else:
            # In dry-run mode, create a mock line item map
            line_item_map = {"mock_package": "mock_line_item_123"}

        for asset in assets:
            # Validate creative asset against GAM requirements
            validation_issues = self._validate_creative_for_gam(asset)
            if validation_issues:
                self.log(f"[red]Creative {asset['creative_id']} failed GAM validation:[/red]")
                for issue in validation_issues:
                    self.log(f"  - {issue}")
                created_asset_statuses.append(AssetStatus(creative_id=asset["creative_id"], status="failed"))
                continue

            # Determine creative type using AdCP v1.3+ logic
            creative_type = self._get_creative_type(asset)

            if creative_type == "vast":
                # VAST is handled at line item level, not creative level
                self.log(f"VAST creative {asset['creative_id']} - configuring at line item level")
                self._configure_vast_for_line_items(media_buy_id, asset, line_item_map)
                created_asset_statuses.append(AssetStatus(creative_id=asset["creative_id"], status="approved"))
                continue

            # Create GAM creative object
            creative = self._create_gam_creative(asset, creative_type)
            if not creative:
                self.log(f"Skipping unsupported creative {asset['creative_id']} with type: {creative_type}")
                created_asset_statuses.append(AssetStatus(creative_id=asset["creative_id"], status="failed"))
                continue

            if self.dry_run:
                self.log(f"Would call: creative_service.createCreatives(['{creative['name']}'])")
                self.log(f"  Type: {creative.get('xsi_type', 'Unknown')}")
                self.log(f"  Size: {creative['size']['width']}x{creative['size']['height']}")
                self.log(f"  Destination URL: {creative['destinationUrl']}")
                created_asset_statuses.append(AssetStatus(creative_id=asset["creative_id"], status="approved"))
            else:
                try:
                    created_creatives = creative_service.createCreatives([creative])
                    if not created_creatives:
                        raise Exception(f"Failed to create creative for asset {asset['creative_id']}")

                    creative_id = created_creatives[0]["id"]
                    self.log(f"✓ Created GAM Creative with ID: {creative_id}")

                    # Associate the creative with the assigned line items
                    line_item_ids_to_associate = [
                        line_item_map[pkg_id] for pkg_id in asset["package_assignments"] if pkg_id in line_item_map
                    ]

                    if line_item_ids_to_associate:
                        licas = [
                            {"lineItemId": line_item_id, "creativeId": creative_id}
                            for line_item_id in line_item_ids_to_associate
                        ]
                        lica_service.createLineItemCreativeAssociations(licas)
                        self.log(
                            f"✓ Associated creative {creative_id} with {len(line_item_ids_to_associate)} line items."
                        )
                    else:
                        self.log(
                            f"[yellow]Warning: No matching line items found for creative {creative_id} package assignments.[/yellow]"
                        )

                    created_asset_statuses.append(AssetStatus(creative_id=asset["creative_id"], status="approved"))

                except Exception as e:
                    self.log(f"[red]Error creating GAM Creative or LICA for asset {asset['creative_id']}: {e}[/red]")
                    created_asset_statuses.append(AssetStatus(creative_id=asset["creative_id"], status="failed"))

        return created_asset_statuses

    def _get_creative_type(self, asset: dict[str, Any]) -> str:
        """Determine the creative type based on AdCP v1.3+ fields."""
        # Check AdCP v1.3+ fields first
        if asset.get("snippet") and asset.get("snippet_type"):
            if asset["snippet_type"] in ["vast_xml", "vast_url"]:
                return "vast"
            else:
                return "third_party_tag"
        elif asset.get("template_variables"):
            return "native"
<<<<<<< HEAD
        elif asset.get("media_url"):
            # Check if HTML5 based on file extension or format
            media_url = asset["media_url"]
            format_str = asset.get("format", "")
            if (
                media_url.lower().endswith((".html", ".htm", ".html5", ".zip"))
                or "html5" in format_str.lower()
                or "rich_media" in format_str.lower()
            ):
                return "html5"
            else:
                return "hosted_asset"
=======
        elif asset.get("media_url") or asset.get("media_data"):
            return "hosted_asset"
>>>>>>> 49cc1652
        else:
            # Auto-detect from legacy patterns for backward compatibility
            url = asset.get("url", "")
            format_str = asset.get("format", "")

            if self._is_html_snippet(url):
                return "third_party_tag"
            elif "native" in format_str:
                return "native"
            elif url and (".xml" in url.lower() or "vast" in url.lower()):
                return "vast"
            elif (
                url.lower().endswith((".html", ".htm", ".html5", ".zip"))
                or "html5" in format_str.lower()
                or "rich_media" in format_str.lower()
            ):
                return "html5"
            else:
                return "hosted_asset"  # Default

    def _validate_creative_for_gam(self, asset: dict[str, Any]) -> list[str]:
        """
        Validate creative asset against GAM requirements before API submission.

        Args:
            asset: Creative asset dictionary

        Returns:
            List of validation error messages (empty if valid)
        """
        return self.validator.validate_creative_asset(asset)

    def _is_html_snippet(self, content: str) -> bool:
        """Detect if content is HTML/JS snippet rather than URL."""
        if not content:
            return False
        html_indicators = ["<script", "<iframe", "<ins", "<div", "document.write", "innerHTML"]
        return any(indicator in content for indicator in html_indicators)

    def _create_gam_creative(self, asset: dict[str, Any], creative_type: str) -> dict[str, Any] | None:
        """Create the appropriate GAM creative object based on creative type."""
        base_creative = {
            "advertiserId": self.company_id,
            "name": asset["name"],
            "destinationUrl": asset.get("click_url", ""),
        }

        if creative_type == "third_party_tag":
            return self._create_third_party_creative(asset, base_creative)
        elif creative_type == "native":
            return self._create_native_creative(asset, base_creative)
        elif creative_type == "html5":
            return self._create_html5_creative(asset, base_creative)
        elif creative_type == "hosted_asset":
            return self._create_hosted_asset_creative(asset, base_creative)
        else:
            self.log(f"Unknown creative type: {creative_type}")
            return None

    def _create_third_party_creative(self, asset: dict[str, Any], base_creative: dict) -> dict[str, Any]:
        """Create a ThirdPartyCreative for tag-based delivery using AdCP v1.3+ fields."""
        width, height = self._extract_dimensions_from_format(asset.get("format", ""))

        # Get snippet from AdCP v1.3+ field
        snippet = asset.get("snippet")
        if not snippet:
            # Fallback for legacy support
            if self._is_html_snippet(asset.get("url", "")):
                snippet = asset["url"]
            else:
                raise ValueError(f"No snippet found for third-party creative {asset['creative_id']}")

        creative = {
            **base_creative,
            "xsi_type": "ThirdPartyCreative",
            "size": {"width": width, "height": height},
            "snippet": snippet,
            "isSafeFrameCompatible": True,  # Default to safe
            "isSSLScanRequired": True,  # Default to secure
        }

        # Add optional fields from delivery_settings
        if "delivery_settings" in asset and asset["delivery_settings"]:
            settings = asset["delivery_settings"]
            if "safe_frame_compatible" in settings:
                creative["isSafeFrameCompatible"] = settings["safe_frame_compatible"]
            if "ssl_required" in settings:
                creative["isSSLScanRequired"] = settings["ssl_required"]

        # Add impression tracking URLs using unified method
        self._add_tracking_urls_to_creative(creative, asset)

        return creative

    def _create_native_creative(self, asset: dict[str, Any], base_creative: dict) -> dict[str, Any]:
        """Create a TemplateCreative for native ads."""
        # Native ads use 1x1 size convention
        creative = {
            **base_creative,
            "xsi_type": "TemplateCreative",
            "size": {"width": 1, "height": 1},
            "creativeTemplateId": self._get_native_template_id(asset),
            "creativeTemplateVariableValues": self._build_native_template_variables(asset),
        }

        # Add impression tracking URLs using unified method
        self._add_tracking_urls_to_creative(creative, asset)

        return creative

    def _create_html5_creative(self, asset: dict[str, Any], base_creative: dict) -> dict[str, Any]:
        """Create an Html5Creative for rich media HTML5 ads."""
        width, height = self._extract_dimensions_from_format(asset.get("format", ""))

        creative = {
            **base_creative,
            "xsi_type": "Html5Creative",
            "size": {"width": width, "height": height},
            "htmlAsset": {
                "htmlSource": self._get_html5_source(asset),
                "size": {"width": width, "height": height},
            },
            "overrideSize": False,  # Use the creative size for display
            "isInterstitial": False,  # Default to non-interstitial
        }

        # Add backup image if provided (AdCP v1.3+ feature)
        if "backup_image_url" in asset:
            creative["backupImageAsset"] = {
                "assetUrl": asset["backup_image_url"],
                "size": {"width": width, "height": height},
            }

        # Configure interstitial setting if specified
        if "delivery_settings" in asset and asset["delivery_settings"]:
            settings = asset["delivery_settings"]
            if "interstitial" in settings:
                creative["isInterstitial"] = settings["interstitial"]
            if "override_size" in settings:
                creative["overrideSize"] = settings["override_size"]

        return creative

    def _get_html5_source(self, asset: dict[str, Any]) -> str:
        """Get HTML5 source content from asset."""
        media_url = asset.get("media_url", "")

        # For HTML5 creatives, we need to handle different scenarios:
        # 1. Direct HTML content in media_url (if it's a data URL or inline HTML)
        # 2. ZIP file URL containing HTML5 creative assets
        # 3. Direct HTML file URL

        if media_url.startswith("data:text/html"):
            # Extract HTML content from data URL
            return media_url.split(",", 1)[1] if "," in media_url else ""
        elif media_url.lower().endswith(".zip"):
            # For ZIP files, GAM expects the URL to be referenced
            # The actual HTML content will be extracted by GAM
            return f"<!-- HTML5 Creative ZIP: {media_url} -->"
        else:
            # For direct HTML files or URLs, reference the URL
            # In real implementation, you might fetch and validate the HTML content
            return f"<!-- HTML5 Creative URL: {media_url} -->"

    def _create_hosted_asset_creative(self, asset: dict[str, Any], base_creative: dict) -> dict[str, Any]:
        """Create ImageCreative or VideoCreative for hosted assets."""
        format_str = asset.get("format", "")
        width, height = self._extract_dimensions_from_format(format_str)

        creative = {
            **base_creative,
            "size": {"width": width, "height": height},
        }

        # Check if we have binary data to upload
        if asset.get("media_data"):
            # Upload binary asset to GAM and get asset ID
            uploaded_asset = self._upload_binary_asset(asset)
            if format_str.startswith("video"):
                creative["xsi_type"] = "VideoCreative"
                creative["videoAsset"] = uploaded_asset
                creative["duration"] = asset.get("duration", 0)  # Duration in milliseconds
            else:  # Default to image
                creative["xsi_type"] = "ImageCreative"
                creative["primaryImageAsset"] = uploaded_asset
        else:
            # Fallback to URL-based assets (legacy behavior)
            if format_str.startswith("video"):
                creative["xsi_type"] = "VideoCreative"
                creative["videoSourceUrl"] = asset.get("media_url") or asset.get("url")
                creative["duration"] = asset.get("duration", 0)  # Duration in milliseconds
            else:  # Default to image
                creative["xsi_type"] = "ImageCreative"
                creative["primaryImageAsset"] = {"assetUrl": asset.get("media_url") or asset.get("url")}

        # Add impression tracking URLs for hosted assets (both image and video)
        self._add_tracking_urls_to_creative(creative, asset)

        return creative

    def _add_tracking_urls_to_creative(self, creative: dict[str, Any], asset: dict[str, Any]) -> None:
        """
        Add impression tracking URLs to GAM creative object.

        Supports tracking for all creative types:
        - ThirdPartyCreative: thirdPartyImpressionTrackingUrls
        - ImageCreative/VideoCreative: thirdPartyImpressionUrls
        - TemplateCreative (native): handled via template variables

        Args:
            creative: GAM creative object to modify
            asset: Creative asset dictionary with tracking configuration
        """
        # Get tracking URLs from delivery_settings
        tracking_urls = []

        if "delivery_settings" in asset and asset["delivery_settings"]:
            settings = asset["delivery_settings"]
            if "tracking_urls" in settings:
                tracking_urls = settings["tracking_urls"]

        # Also check for direct tracking_urls field (AdCP v1.3+ support)
        if "tracking_urls" in asset:
            tracking_urls.extend(asset["tracking_urls"])

        # Add tracking URLs based on creative type
        if tracking_urls:
            creative_type = creative.get("xsi_type", "")

            if creative_type == "ThirdPartyCreative":
                # Third-party creatives use thirdPartyImpressionTrackingUrls
                creative["thirdPartyImpressionTrackingUrls"] = tracking_urls
                self.log(f"Added {len(tracking_urls)} third-party tracking URLs")

            elif creative_type in ["ImageCreative", "VideoCreative"]:
                # Hosted asset creatives use thirdPartyImpressionUrls
                creative["thirdPartyImpressionUrls"] = tracking_urls
                self.log(f"Added {len(tracking_urls)} impression tracking URLs to {creative_type}")

            elif creative_type == "TemplateCreative":
                # Native creatives: tracking should be handled via template variables
                self.log(
                    f"Note: {len(tracking_urls)} tracking URLs provided for native creative - should be handled via template variables"
                )

            else:
                self.log(f"Warning: Cannot add tracking URLs to unknown creative type: {creative_type}")

    def _upload_binary_asset(self, asset: dict[str, Any]) -> dict[str, Any]:
        """
        Upload binary asset data to GAM using CreativeAssetService.

        Args:
            asset: Creative asset dictionary containing media_data

        Returns:
            GAM CreativeAsset object with assetId

        Raises:
            Exception: If upload fails or media_data is invalid
        """
        if self.dry_run:
            self.log(f"Would upload binary asset for creative {asset['creative_id']}")
            return {
                "assetId": "mock_asset_123456",
                "fileName": asset.get("filename", f"{asset['creative_id']}.jpg"),
                "fileSize": len(asset.get("media_data", b"")),
            }

        media_data = asset.get("media_data")
        if not media_data:
            raise ValueError(f"No media_data found for asset {asset['creative_id']}")

        # Decode base64 if needed
        if isinstance(media_data, str):
            import base64

            try:
                media_data = base64.b64decode(media_data)
            except Exception as e:
                raise ValueError(f"Failed to decode base64 media_data for asset {asset['creative_id']}: {e}")

        if not isinstance(media_data, bytes):
            raise ValueError(f"media_data must be bytes or base64 string for asset {asset['creative_id']}")

        # Get CreativeAssetService
        creative_asset_service = self.client.GetService("CreativeAssetService")

        # Determine content type from format or filename
        content_type = self._get_content_type(asset)
        filename = asset.get("filename") or f"{asset['creative_id']}.{self._get_file_extension(content_type)}"

        # Create CreativeAsset object
        creative_asset = {
            "assetByteArray": media_data,
            "fileName": filename,
        }

        try:
            self.log(f"Uploading {len(media_data)} bytes for creative {asset['creative_id']} as {filename}")

            # Upload the asset
            uploaded_assets = creative_asset_service.createAssets([creative_asset])

            if not uploaded_assets or len(uploaded_assets) == 0:
                raise Exception(f"Failed to upload asset for creative {asset['creative_id']}: No assets returned")

            uploaded_asset = uploaded_assets[0]
            self.log(f"✓ Uploaded asset with ID: {uploaded_asset['assetId']}")

            return uploaded_asset

        except Exception as e:
            self.log(f"[red]Error uploading binary asset for creative {asset['creative_id']}: {e}[/red]")
            raise

    def _get_content_type(self, asset: dict[str, Any]) -> str:
        """Determine content type from asset format or filename."""
        format_str = asset.get("format", "").lower()
        filename = asset.get("filename", "").lower()

        # Check format first
        if format_str.startswith("video"):
            if "mp4" in format_str or filename.endswith(".mp4"):
                return "video/mp4"
            elif "mov" in format_str or filename.endswith(".mov"):
                return "video/quicktime"
            elif "avi" in format_str or filename.endswith(".avi"):
                return "video/avi"
            else:
                return "video/mp4"  # Default video format
        else:
            # Image formats
            if filename.endswith(".png") or "png" in format_str:
                return "image/png"
            elif filename.endswith(".gif") or "gif" in format_str:
                return "image/gif"
            elif filename.endswith(".jpg") or filename.endswith(".jpeg") or "jpg" in format_str or "jpeg" in format_str:
                return "image/jpeg"
            else:
                return "image/jpeg"  # Default image format

    def _get_file_extension(self, content_type: str) -> str:
        """Get file extension from content type."""
        content_type_map = {
            "image/jpeg": "jpg",
            "image/png": "png",
            "image/gif": "gif",
            "video/mp4": "mp4",
            "video/quicktime": "mov",
            "video/avi": "avi",
        }
        return content_type_map.get(content_type, "jpg")

    def _extract_dimensions_from_format(self, format_id: str) -> tuple[int, int]:
        """Extract width and height from format ID like 'display_300x250'."""
        if "_" in format_id:
            parts = format_id.split("_")
            if len(parts) >= 2 and "x" in parts[-1]:
                dims = parts[-1].split("x")
                if len(dims) == 2:
                    try:
                        return int(dims[0]), int(dims[1])
                    except ValueError:
                        pass
        # Default dimensions for unknown formats
        return 300, 250

    def _get_native_template_id(self, asset: dict[str, Any]) -> str:
        """Get or find a native template ID for this creative."""
        # Check if template ID is specified
        if "native_template_id" in asset and asset["native_template_id"]:
            return asset["native_template_id"]

        # For now, use a placeholder - in real implementation, would query GAM for available templates
        if self.dry_run:
            return "12345"  # Placeholder for dry run

        # In real implementation, would query CreativeTemplateService for native-eligible templates
        # and select the most appropriate one based on the asset components
        raise NotImplementedError("Native template discovery not yet implemented - specify native_template_id")

    def _build_native_template_variables(self, asset: dict[str, Any]) -> list[dict[str, Any]]:
        """Build template variables for native creative from AdCP v1.3+ template_variables."""
        variables = []

        # Get template variables from AdCP v1.3+ field
        template_vars = asset.get("template_variables")
        if not template_vars:
            raise ValueError(f"No template_variables found for native creative {asset['creative_id']}")

        # Map AdCP template variable names to GAM template variables
        # AdCP uses more standardized naming than our old approach
        variable_mappings = {
            "headline": "Headline",
            "body": "Body",
            "main_image_url": "MainImage",
            "logo_url": "Logo",
            "cta_text": "CallToAction",
            "advertiser_name": "Advertiser",
            "price": "Price",
            "star_rating": "StarRating",
        }

        for adcp_key, gam_var in variable_mappings.items():
            if adcp_key in template_vars:
                value_obj = {"uniqueName": gam_var}

                # Handle asset URLs vs text content based on field name
                if "_url" in adcp_key:
                    value_obj["assetUrl"] = template_vars[adcp_key]
                else:
                    value_obj["value"] = template_vars[adcp_key]

                variables.append(value_obj)

        return variables

    def _configure_vast_for_line_items(self, media_buy_id: str, asset: dict[str, Any], line_item_map: dict):
        """Configure VAST settings at the line item level (not creative level)."""
        # VAST configuration happens at line item creation time, not creative upload time
        # This is a placeholder for future VAST support
        self.log(f"VAST configuration for {asset['creative_id']} would be handled at line item level")
        if self.dry_run:
            self.log("Would update line items with VAST configuration:")
            self.log(f"  VAST URL: {asset.get('url') or asset.get('media_url')}")
            self.log(f"  Duration: {asset.get('duration', 0)} seconds")

    def check_media_buy_status(self, media_buy_id: str, today: datetime) -> CheckMediaBuyStatusResponse:
        """Checks the status of all LineItems in a GAM Order."""
        self.log(f"[bold]GoogleAdManager.check_media_buy_status[/bold] for order '{media_buy_id}'")

        if self.dry_run:
            self.log("Would call: line_item_service.getLineItemsByStatement()")
            self.log(f"  Query: WHERE orderId = {media_buy_id}")
            return CheckMediaBuyStatusResponse(
                media_buy_id=media_buy_id, status="delivering", last_updated=datetime.now().astimezone()
            )

        line_item_service = self.client.GetService("LineItemService")
        statement = (
            self.client.new_statement_builder()
            .where("orderId = :orderId")
            .with_bind_variable("orderId", int(media_buy_id))
        )

        try:
            response = line_item_service.getLineItemsByStatement(statement.ToStatement())
            line_items = response.get("results", [])

            if not line_items:
                return CheckMediaBuyStatusResponse(media_buy_id=media_buy_id, status="pending_creative")

            # Determine the overall status. This is a simplified logic.
            # A real implementation might need to handle more nuanced statuses.
            statuses = {item["status"] for item in line_items}

            overall_status = "live"
            if "PAUSED" in statuses:
                overall_status = "paused"
            elif all(s == "DELIVERING" for s in statuses):
                overall_status = "delivering"
            elif all(s == "COMPLETED" for s in statuses):
                overall_status = "completed"
            elif any(s in ["PENDING_APPROVAL", "DRAFT"] for s in statuses):
                overall_status = "pending_approval"

            # For delivery data, we'd need a reporting call.
            # For now, we'll return placeholder data.
            return CheckMediaBuyStatusResponse(
                media_buy_id=media_buy_id, status=overall_status, last_updated=datetime.now().astimezone()
            )

        except Exception as e:
            logger.error(f"Error checking media buy status in GAM: {e}")
            raise

    def get_media_buy_delivery(
        self, media_buy_id: str, date_range: ReportingPeriod, today: datetime
    ) -> AdapterGetMediaBuyDeliveryResponse:
        """Runs and parses a delivery report in GAM to get detailed performance data."""
        self.log(f"[bold]GoogleAdManager.get_media_buy_delivery[/bold] for order '{media_buy_id}'")
        self.log(f"Date range: {date_range.start.date()} to {date_range.end.date()}")

        if self.dry_run:
            # Simulate the report query
            self.log("Would call: report_service.runReportJob()")
            self.log("  Report Query:")
            self.log("    Dimensions: DATE, ORDER_ID, LINE_ITEM_ID, CREATIVE_ID")
            self.log("    Columns: AD_SERVER_IMPRESSIONS, AD_SERVER_CLICKS, AD_SERVER_CPM_AND_CPC_REVENUE")
            self.log(f"    Date Range: {date_range.start.date()} to {date_range.end.date()}")
            self.log(f"    Filter: ORDER_ID = {media_buy_id}")

            # Return simulated data
            simulated_impressions = random.randint(50000, 150000)
            simulated_spend = simulated_impressions * 0.01  # $10 CPM

            self.log(f"Would return: {simulated_impressions:,} impressions, ${simulated_spend:,.2f} spend")

            return AdapterGetMediaBuyDeliveryResponse(
                media_buy_id=media_buy_id,
                reporting_period=date_range,
                totals=DeliveryTotals(
                    impressions=simulated_impressions,
                    spend=simulated_spend,
                    clicks=int(simulated_impressions * 0.002),  # 0.2% CTR
                    video_completions=int(simulated_impressions * 0.7),  # 70% completion rate
                ),
                by_package=[],
                currency="USD",
            )

        report_service = self.client.GetService("ReportService")

        report_job = {
            "reportQuery": {
                "dimensions": ["DATE", "ORDER_ID", "LINE_ITEM_ID", "CREATIVE_ID"],
                "columns": [
                    "AD_SERVER_IMPRESSIONS",
                    "AD_SERVER_CLICKS",
                    "AD_SERVER_CTR",
                    "AD_SERVER_CPM_AND_CPC_REVENUE",  # This is spend from the buyer's view
                    "VIDEO_COMPLETIONS",
                    "VIDEO_COMPLETION_RATE",
                ],
                "dateRangeType": "CUSTOM_DATE",
                "startDate": {
                    "year": date_range.start.year,
                    "month": date_range.start.month,
                    "day": date_range.start.day,
                },
                "endDate": {"year": date_range.end.year, "month": date_range.end.month, "day": date_range.end.day},
                "statement": self._create_order_statement(int(media_buy_id)),
            }
        }

        try:
            report_job_id = report_service.runReportJob(report_job)

            # Wait for completion with timeout
            max_wait = ReportingConfig.REPORT_TIMEOUT_SECONDS
            wait_time = 0
            poll_interval = ReportingConfig.POLL_INTERVAL_SECONDS

            while wait_time < max_wait:
                status = report_service.getReportJobStatus(report_job_id)
                if status == "COMPLETED":
                    break
                elif status == "FAILED":
                    raise Exception("GAM report job failed")

                time.sleep(poll_interval)
                wait_time += poll_interval

            if report_service.getReportJobStatus(report_job_id) != "COMPLETED":
                raise Exception(f"GAM report timed out after {max_wait} seconds")

            # Use modern ReportService method instead of deprecated GetDataDownloader
            try:
                download_url = report_service.getReportDownloadURL(report_job_id, "CSV_DUMP")
            except Exception as e:
                raise Exception(f"Failed to get GAM report download URL: {str(e)}") from e

            # Validate URL is from Google for security
            parsed_url = urlparse(download_url)
            if not parsed_url.hostname or not any(
                parsed_url.hostname.endswith(domain) for domain in ReportingConfig.ALLOWED_DOMAINS
            ):
                raise Exception(f"Invalid download URL: not from Google domain ({parsed_url.hostname})")

            # Download the report using requests with proper timeout and error handling
            try:
                response = requests.get(
                    download_url,
                    timeout=(ReportingConfig.HTTP_CONNECT_TIMEOUT, ReportingConfig.HTTP_READ_TIMEOUT),
                    headers={"User-Agent": ReportingConfig.USER_AGENT},
                    stream=True,  # For better memory handling of large files
                )
                response.raise_for_status()
            except requests.exceptions.Timeout as e:
                raise Exception(f"GAM report download timed out: {str(e)}") from e
            except requests.exceptions.RequestException as e:
                raise Exception(f"Failed to download GAM report: {str(e)}") from e

            # Parse the CSV data directly from the response with memory safety
            try:
                # The response content is gzipped CSV data
                with gzip.open(io.BytesIO(response.content), "rt") as gz_file:
                    report_csv = gz_file.read()

                # Limit CSV size to prevent memory issues
                if len(report_csv) > ReportingConfig.MAX_CSV_SIZE_BYTES:
                    logger.warning(
                        f"GAM report CSV size ({len(report_csv)} bytes) exceeds limit ({ReportingConfig.MAX_CSV_SIZE_BYTES} bytes)"
                    )
                    report_csv = report_csv[: ReportingConfig.MAX_CSV_SIZE_BYTES]

                report_reader = csv.reader(io.StringIO(report_csv))
            except Exception as e:
                raise Exception(f"Failed to parse GAM report CSV data: {str(e)}") from e

            # Skip header row
            header = next(report_reader)

            # Map columns to indices for robust parsing
            col_map = {col: i for i, col in enumerate(header)}

            totals = {"impressions": 0, "spend": 0.0, "clicks": 0, "video_completions": 0}
            by_package = {}

            for row in report_reader:
                impressions = int(row[col_map["AD_SERVER_IMPRESSIONS"]])
                spend = float(row[col_map["AD_SERVER_CPM_AND_CPC_REVENUE"]]) / 1000000  # Convert from micros
                clicks = int(row[col_map["AD_SERVER_CLICKS"]])
                video_completions = int(row[col_map["VIDEO_COMPLETIONS"]])
                line_item_id = row[col_map["LINE_ITEM_ID"]]

                totals["impressions"] += impressions
                totals["spend"] += spend
                totals["clicks"] += clicks
                totals["video_completions"] += video_completions

                if line_item_id not in by_package:
                    by_package[line_item_id] = {"impressions": 0, "spend": 0.0}

                by_package[line_item_id]["impressions"] += impressions
                by_package[line_item_id]["spend"] += spend

            return AdapterGetMediaBuyDeliveryResponse(
                media_buy_id=media_buy_id,
                reporting_period=date_range,
                totals=DeliveryTotals(**totals),
                by_package=[PackageDelivery(package_id=k, **v) for k, v in by_package.items()],
                currency="USD",
            )

        except Exception as e:
            logger.error(f"Error getting delivery report from GAM: {e}")
            raise

    def update_media_buy_performance_index(
        self, media_buy_id: str, package_performance: list[PackagePerformance]
    ) -> bool:
        logger.info("GAM Adapter: update_media_buy_performance_index called. (Not yet implemented)")
        return True

    def _get_order_line_items(self, order_id: str) -> list[dict]:
        """Get all line items for an order.

        Args:
            order_id: The GAM order ID

        Returns:
            List of line item dictionaries
        """
        if self.dry_run:
            self.log(f"Would call: line_item_service.getLineItemsByStatement(WHERE orderId={order_id})")
            # Return mock line items for dry run testing
            return [
                {"id": "123", "lineItemType": "NETWORK", "name": "Test Line Item 1"},
                {"id": "124", "lineItemType": "STANDARD", "name": "Test Line Item 2"},
            ]

        try:
            line_item_service = self.client.GetService("LineItemService")
            statement = (
                ad_manager.StatementBuilder().Where("orderId = :orderId").WithBindVariable("orderId", int(order_id))
            )

            response = line_item_service.getLineItemsByStatement(statement.ToStatement())
            return response.get("results", [])

        except Exception as e:
            self.log(f"[red]Error fetching line items for order {order_id}: {e}[/red]")
            return []

    def _check_order_has_guaranteed_items(self, order_id: str) -> tuple[bool, list[str]]:
        """Check if an order contains any guaranteed line items.

        Args:
            order_id: The GAM order ID

        Returns:
            Tuple of (has_guaranteed_items: bool, guaranteed_types: list[str])
        """
        line_items = self._get_order_line_items(order_id)
        guaranteed_types = []

        for line_item in line_items:
            line_item_type = line_item.get("lineItemType", "STANDARD")
            if line_item_type in GUARANTEED_LINE_ITEM_TYPES:
                guaranteed_types.append(line_item_type)

        has_guaranteed = len(guaranteed_types) > 0
        self.log(f"Order {order_id} has guaranteed items: {has_guaranteed} (types: {guaranteed_types})")
        return has_guaranteed, guaranteed_types

    def _is_admin_principal(self) -> bool:
        """Check if the current principal has admin privileges.

        Returns:
            True if principal is admin, False otherwise
        """
        # Check if principal has admin role or special admin flag
        platform_mappings = getattr(self.principal, "platform_mappings", {})
        gam_mappings = platform_mappings.get("google_ad_manager", {})
        is_admin = (
            gam_mappings.get("gam_admin", False)
            or gam_mappings.get("is_admin", False)
            or getattr(self.principal, "role", "") == "admin"
        )

        self.log(f"Principal {self.principal.name} admin check: {is_admin}")
        return is_admin

    def _get_order_status(self, order_id: str) -> str:
        """Get the current status of a GAM order.

        Args:
            order_id: The GAM order ID

        Returns:
            Order status string (e.g., 'DRAFT', 'PENDING_APPROVAL', 'APPROVED', 'PAUSED')
        """
        if self.dry_run:
            self.log(f"Would call: order_service.getOrdersByStatement(WHERE id={order_id})")
            return "DRAFT"  # Mock status for dry run

        try:
            order_service = self.client.GetService("OrderService")
            statement = ad_manager.StatementBuilder().Where("id = :orderId").WithBindVariable("orderId", int(order_id))

            response = order_service.getOrdersByStatement(statement.ToStatement())
            orders = response.get("results", [])

            if orders:
                status = orders[0].get("status", "UNKNOWN")
                self.log(f"Order {order_id} current status: {status}")
                return status
            else:
                self.log(f"[yellow]Warning: Order {order_id} not found[/yellow]")
                return "NOT_FOUND"

        except Exception as e:
            self.log(f"[red]Error fetching order status for {order_id}: {e}[/red]")
            return "ERROR"

    def _create_approval_workflow_step(self, media_buy_id: str):
        """Create a workflow step for order approval tracking."""
        try:
            import uuid
            from datetime import datetime

            from src.core.database.database_session import get_db_session
            from src.core.database.models import ObjectWorkflowMapping, WorkflowStep

            with get_db_session() as db_session:
                # Create workflow step
                workflow_step = WorkflowStep(
                    step_id=str(uuid.uuid4()),
                    tenant_id=self.tenant_id,
                    workflow_id=f"approval_{media_buy_id}",
                    status="pending_approval",
                    step_type="order_approval",
                    created_at=datetime.now(),
                    metadata={"order_id": media_buy_id, "action": "submit_for_approval"},
                )
                db_session.add(workflow_step)

                # Create object workflow mapping
                mapping = ObjectWorkflowMapping(
                    object_type="media_buy",
                    object_id=media_buy_id,
                    workflow_id=f"approval_{media_buy_id}",
                    tenant_id=self.tenant_id,
                )
                db_session.add(mapping)

                db_session.commit()
                self.log(f"✓ Created approval workflow step for Order {media_buy_id}")

        except Exception as e:
            self.log(f"[yellow]Warning: Could not create workflow step: {e}[/yellow]")

    def _update_approval_workflow_step(self, media_buy_id: str, new_status: str):
        """Update an existing approval workflow step."""
        try:
            from datetime import datetime

            from src.core.database.database_session import get_db_session
            from src.core.database.models import WorkflowStep

            with get_db_session() as db_session:
                workflow_step = (
                    db_session.query(WorkflowStep)
                    .filter_by(
                        tenant_id=self.tenant_id, workflow_id=f"approval_{media_buy_id}", step_type="order_approval"
                    )
                    .first()
                )

                if workflow_step:
                    workflow_step.status = new_status
                    workflow_step.updated_at = datetime.now()
                    workflow_step.metadata["approved_by"] = self.principal.name
                    db_session.commit()
                    self.log(f"✓ Updated workflow step for Order {media_buy_id} to {new_status}")

        except Exception as e:
            self.log(f"[yellow]Warning: Could not update workflow step: {e}[/yellow]")

    def update_media_buy(
        self, media_buy_id: str, action: str, package_id: str | None, budget: int | None, today: datetime
    ) -> UpdateMediaBuyResponse:
        """Updates an Order or LineItem in GAM using standardized actions."""
        self.log(
            f"[bold]GoogleAdManager.update_media_buy[/bold] for {media_buy_id} with action {action}",
            dry_run_prefix=False,
        )

        if action not in REQUIRED_UPDATE_ACTIONS:
            return UpdateMediaBuyResponse(
                status="failed", reason=f"Action '{action}' not supported. Supported actions: {REQUIRED_UPDATE_ACTIONS}"
            )

        if self.dry_run:
            if action == "pause_media_buy":
                self.log(f"Would pause Order {media_buy_id}")
                self.log(f"Would call: order_service.performOrderAction(PauseOrders, {media_buy_id})")
            elif action == "resume_media_buy":
                self.log(f"Would resume Order {media_buy_id}")
                self.log(f"Would call: order_service.performOrderAction(ResumeOrders, {media_buy_id})")
            elif action == "pause_package" and package_id:
                self.log(f"Would pause LineItem '{package_id}' in Order {media_buy_id}")
                self.log(
                    f"Would call: line_item_service.performLineItemAction(PauseLineItems, WHERE orderId={media_buy_id} AND name='{package_id}')"
                )
            elif action == "resume_package" and package_id:
                self.log(f"Would resume LineItem '{package_id}' in Order {media_buy_id}")
                self.log(
                    f"Would call: line_item_service.performLineItemAction(ResumeLineItems, WHERE orderId={media_buy_id} AND name='{package_id}')"
                )
            elif (
                action in ["update_package_budget", "update_package_impressions"] and package_id and budget is not None
            ):
                self.log(f"Would update budget for LineItem '{package_id}' to ${budget}")
                if action == "update_package_impressions":
                    self.log("Would directly set impression goal")
                else:
                    self.log("Would calculate new impression goal based on CPM")
                self.log("Would call: line_item_service.updateLineItems([updated_line_item])")
            elif action == "activate_order":
                # Check for guaranteed line items
                has_guaranteed, guaranteed_types = self._check_order_has_guaranteed_items(media_buy_id)
                if has_guaranteed:
                    return UpdateMediaBuyResponse(
                        status="failed",
                        reason=f"Cannot auto-activate order with guaranteed line items ({guaranteed_types}). Use submit_for_approval instead.",
                    )
                self.log(f"Would activate non-guaranteed Order {media_buy_id}")
                self.log(f"Would call: order_service.performOrderAction(ResumeOrders, {media_buy_id})")
                self.log(
                    f"Would call: line_item_service.performLineItemAction(ActivateLineItems, WHERE orderId={media_buy_id})"
                )
            elif action == "submit_for_approval":
                self.log(f"Would submit Order {media_buy_id} for approval")
                self.log(f"Would call: order_service.performOrderAction(SubmitOrdersForApproval, {media_buy_id})")
            elif action == "approve_order":
                if not self._is_admin_principal():
                    return UpdateMediaBuyResponse(status="failed", reason="Only admin users can approve orders")
                self.log(f"Would approve Order {media_buy_id}")
                self.log(f"Would call: order_service.performOrderAction(ApproveOrders, {media_buy_id})")
            elif action == "archive_order":
                self.log(f"Would archive Order {media_buy_id}")
                self.log(f"Would call: order_service.performOrderAction(ArchiveOrders, {media_buy_id})")

            return UpdateMediaBuyResponse(
                status="accepted",
                implementation_date=today + timedelta(days=1),
                detail=f"Would {action} in Google Ad Manager",
            )
        else:
            try:
                if action in ["pause_media_buy", "resume_media_buy"]:
                    order_service = self.client.GetService("OrderService")

                    if action == "pause_media_buy":
                        order_action = {"xsi_type": "PauseOrders"}
                    else:
                        order_action = {"xsi_type": "ResumeOrders"}

                    statement = (
                        ad_manager.StatementBuilder()
                        .Where("id = :orderId")
                        .WithBindVariable("orderId", int(media_buy_id))
                    )

                    result = order_service.performOrderAction(order_action, statement.ToStatement())

                    if result and result["numChanges"] > 0:
                        self.log(f"✓ Successfully performed {action} on Order {media_buy_id}")
                    else:
                        return UpdateMediaBuyResponse(status="failed", reason="No orders were updated")

                elif action in ["pause_package", "resume_package"] and package_id:
                    line_item_service = self.client.GetService("LineItemService")

                    if action == "pause_package":
                        line_item_action = {"xsi_type": "PauseLineItems"}
                    else:
                        line_item_action = {"xsi_type": "ResumeLineItems"}

                    statement = (
                        ad_manager.StatementBuilder()
                        .Where("orderId = :orderId AND name = :name")
                        .WithBindVariable("orderId", int(media_buy_id))
                        .WithBindVariable("name", package_id)
                    )

                    result = line_item_service.performLineItemAction(line_item_action, statement.ToStatement())

                    if result and result["numChanges"] > 0:
                        self.log(f"✓ Successfully performed {action} on LineItem '{package_id}'")
                    else:
                        return UpdateMediaBuyResponse(status="failed", reason="No line items were updated")

                elif (
                    action in ["update_package_budget", "update_package_impressions"]
                    and package_id
                    and budget is not None
                ):
                    line_item_service = self.client.GetService("LineItemService")

                    statement = (
                        ad_manager.StatementBuilder()
                        .Where("orderId = :orderId AND name = :name")
                        .WithBindVariable("orderId", int(media_buy_id))
                        .WithBindVariable("name", package_id)
                    )

                    response = line_item_service.getLineItemsByStatement(statement.ToStatement())
                    line_items = response.get("results", [])

                    if not line_items:
                        return UpdateMediaBuyResponse(
                            status="failed",
                            reason=f"Could not find LineItem with name '{package_id}' in Order '{media_buy_id}'",
                        )

                    line_item_to_update = line_items[0]

                    if action == "update_package_budget":
                        # Calculate new impression goal based on the new budget
                        cpm = line_item_to_update["costPerUnit"]["microAmount"] / 1000000
                        new_impression_goal = int((budget / cpm) * 1000) if cpm > 0 else 0
                    else:  # update_package_impressions
                        # Direct impression update
                        new_impression_goal = budget  # In this case, budget parameter contains impressions

                    line_item_to_update["primaryGoal"]["units"] = new_impression_goal

                    updated_line_items = line_item_service.updateLineItems([line_item_to_update])

                    if not updated_line_items:
                        return UpdateMediaBuyResponse(status="failed", reason="Failed to update LineItem in GAM")

                    self.log(f"✓ Successfully updated budget for LineItem {line_item_to_update['id']}")

                elif action == "activate_order":
                    # Check for guaranteed line items first
                    has_guaranteed, guaranteed_types = self._check_order_has_guaranteed_items(media_buy_id)
                    if has_guaranteed:
                        return UpdateMediaBuyResponse(
                            status="failed",
                            reason=f"Cannot auto-activate order with guaranteed line items ({guaranteed_types}). Use submit_for_approval instead.",
                        )

                    # Activate non-guaranteed order
                    order_service = self.client.GetService("OrderService")
                    line_item_service = self.client.GetService("LineItemService")

                    # Resume the order
                    order_action = {"xsi_type": "ResumeOrders"}
                    order_statement = (
                        ad_manager.StatementBuilder()
                        .Where("id = :orderId")
                        .WithBindVariable("orderId", int(media_buy_id))
                    )

                    order_result = order_service.performOrderAction(order_action, order_statement.ToStatement())

                    # Activate line items
                    line_item_action = {"xsi_type": "ActivateLineItems"}
                    line_item_statement = (
                        ad_manager.StatementBuilder()
                        .Where("orderId = :orderId")
                        .WithBindVariable("orderId", int(media_buy_id))
                    )

                    line_item_result = line_item_service.performLineItemAction(
                        line_item_action, line_item_statement.ToStatement()
                    )

                    if (order_result and order_result.get("numChanges", 0) > 0) or (
                        line_item_result and line_item_result.get("numChanges", 0) > 0
                    ):
                        self.log(f"✓ Successfully activated Order {media_buy_id}")
                        self.audit_logger.log_success(f"Activated GAM Order {media_buy_id}")
                    else:
                        return UpdateMediaBuyResponse(status="failed", reason="No changes made during activation")

                elif action == "submit_for_approval":
                    order_service = self.client.GetService("OrderService")

                    submit_action = {"xsi_type": "SubmitOrdersForApproval"}
                    statement = (
                        ad_manager.StatementBuilder()
                        .Where("id = :orderId")
                        .WithBindVariable("orderId", int(media_buy_id))
                    )

                    result = order_service.performOrderAction(submit_action, statement.ToStatement())

                    if result and result.get("numChanges", 0) > 0:
                        self.log(f"✓ Successfully submitted Order {media_buy_id} for approval")
                        self.audit_logger.log_success(f"Submitted GAM Order {media_buy_id} for approval")

                        # Create workflow step for tracking approval
                        self._create_approval_workflow_step(media_buy_id)
                    else:
                        return UpdateMediaBuyResponse(status="failed", reason="No changes made during submission")

                elif action == "approve_order":
                    if not self._is_admin_principal():
                        return UpdateMediaBuyResponse(status="failed", reason="Only admin users can approve orders")

                    # Check order status
                    order_status = self._get_order_status(media_buy_id)
                    if order_status not in ["PENDING_APPROVAL", "DRAFT"]:
                        return UpdateMediaBuyResponse(
                            status="failed",
                            reason=f"Order status is '{order_status}'. Can only approve orders in PENDING_APPROVAL or DRAFT status",
                        )

                    order_service = self.client.GetService("OrderService")

                    approve_action = {"xsi_type": "ApproveOrders"}
                    statement = (
                        ad_manager.StatementBuilder()
                        .Where("id = :orderId")
                        .WithBindVariable("orderId", int(media_buy_id))
                    )

                    result = order_service.performOrderAction(approve_action, statement.ToStatement())

                    if result and result.get("numChanges", 0) > 0:
                        self.log(f"✓ Successfully approved Order {media_buy_id}")
                        self.audit_logger.log_success(f"Approved GAM Order {media_buy_id}")

                        # Update any existing workflow steps
                        self._update_approval_workflow_step(media_buy_id, "approved")
                    else:
                        return UpdateMediaBuyResponse(status="failed", reason="No changes made during approval")

                elif action == "archive_order":
                    # Check order status - only archive completed or cancelled orders
                    order_status = self._get_order_status(media_buy_id)
                    if order_status not in ["DELIVERED", "COMPLETED", "CANCELLED", "PAUSED"]:
                        return UpdateMediaBuyResponse(
                            status="failed",
                            reason=f"Order status is '{order_status}'. Can only archive DELIVERED, COMPLETED, CANCELLED, or PAUSED orders",
                        )

                    order_service = self.client.GetService("OrderService")

                    archive_action = {"xsi_type": "ArchiveOrders"}
                    statement = (
                        ad_manager.StatementBuilder()
                        .Where("id = :orderId")
                        .WithBindVariable("orderId", int(media_buy_id))
                    )

                    result = order_service.performOrderAction(archive_action, statement.ToStatement())

                    if result and result.get("numChanges", 0) > 0:
                        self.log(f"✓ Successfully archived Order {media_buy_id}")
                        self.audit_logger.log_success(f"Archived GAM Order {media_buy_id}")
                    else:
                        return UpdateMediaBuyResponse(status="failed", reason="No changes made during archiving")

                return UpdateMediaBuyResponse(
                    status="accepted",
                    implementation_date=today + timedelta(days=1),
                    detail=f"Successfully executed {action} in Google Ad Manager",
                )

            except Exception as e:
                self.log(f"[red]Error updating GAM Order/LineItem: {e}[/red]")
                return UpdateMediaBuyResponse(status="failed", reason=str(e))

    def get_config_ui_endpoint(self) -> str | None:
        """Return the endpoint path for GAM-specific configuration UI."""
        return "/adapters/gam/config"

    def register_ui_routes(self, app: Flask) -> None:
        """Register GAM-specific configuration UI routes."""

        @app.route("/adapters/gam/config/<tenant_id>/<product_id>", methods=["GET", "POST"])
        def gam_product_config(tenant_id, product_id):
            # Get tenant and product
            from src.core.database.database_session import get_db_session
            from src.core.database.models import AdapterConfig, Product, Tenant

            with get_db_session() as db_session:
                tenant = db_session.query(Tenant).filter_by(tenant_id=tenant_id).first()
                if not tenant:
                    flash("Tenant not found", "error")
                    return redirect(url_for("tenants"))

                product = db_session.query(Product).filter_by(tenant_id=tenant_id, product_id=product_id).first()

            if not product:
                flash("Product not found", "error")
                return redirect(url_for("products", tenant_id=tenant_id))

            product_id_db = product.product_id
            product_name = product.name
            implementation_config = json.loads(product.implementation_config) if product.implementation_config else {}

            # Get network code from adapter config
            with get_db_session() as db_session:
                adapter_config = (
                    db_session.query(AdapterConfig)
                    .filter_by(tenant_id=tenant_id, adapter_type="google_ad_manager")
                    .first()
                )
                network_code = adapter_config.gam_network_code if adapter_config else "XXXXX"

            if request.method == "POST":
                try:
                    # Build config from form data
                    config = {
                        "order_name_template": request.form.get("order_name_template"),
                        "applied_team_ids": [
                            int(x.strip()) for x in request.form.get("applied_team_ids", "").split(",") if x.strip()
                        ],
                        "line_item_type": request.form.get("line_item_type"),
                        "priority": int(request.form.get("priority", 8)),
                        "cost_type": request.form.get("cost_type"),
                        "creative_rotation_type": request.form.get("creative_rotation_type"),
                        "delivery_rate_type": request.form.get("delivery_rate_type"),
                        "primary_goal_type": request.form.get("primary_goal_type"),
                        "primary_goal_unit_type": request.form.get("primary_goal_unit_type"),
                        "include_descendants": "include_descendants" in request.form,
                        "environment_type": request.form.get("environment_type"),
                        "allow_overbook": "allow_overbook" in request.form,
                        "skip_inventory_check": "skip_inventory_check" in request.form,
                        "disable_viewability_avg_revenue_optimization": "disable_viewability_avg_revenue_optimization"
                        in request.form,
                    }

                    # Process creative placeholders
                    widths = request.form.getlist("placeholder_width[]")
                    heights = request.form.getlist("placeholder_height[]")
                    counts = request.form.getlist("placeholder_count[]")
                    request.form.getlist("placeholder_is_native[]")

                    creative_placeholders = []
                    for i in range(len(widths)):
                        if widths[i] and heights[i]:
                            creative_placeholders.append(
                                {
                                    "width": int(widths[i]),
                                    "height": int(heights[i]),
                                    "expected_creative_count": int(counts[i]) if i < len(counts) else 1,
                                    "is_native": f"placeholder_is_native_{i}" in request.form,
                                }
                            )
                    config["creative_placeholders"] = creative_placeholders

                    # Process frequency caps
                    cap_impressions = request.form.getlist("cap_max_impressions[]")
                    cap_units = request.form.getlist("cap_time_unit[]")
                    cap_ranges = request.form.getlist("cap_time_range[]")

                    frequency_caps = []
                    for i in range(len(cap_impressions)):
                        if cap_impressions[i]:
                            frequency_caps.append(
                                {
                                    "max_impressions": int(cap_impressions[i]),
                                    "time_unit": cap_units[i] if i < len(cap_units) else "DAY",
                                    "time_range": int(cap_ranges[i]) if i < len(cap_ranges) else 1,
                                }
                            )
                    config["frequency_caps"] = frequency_caps

                    # Process targeting
                    config["targeted_ad_unit_ids"] = [
                        x.strip() for x in request.form.get("targeted_ad_unit_ids", "").split("\n") if x.strip()
                    ]
                    config["targeted_placement_ids"] = [
                        x.strip() for x in request.form.get("targeted_placement_ids", "").split("\n") if x.strip()
                    ]
                    config["competitive_exclusion_labels"] = [
                        x.strip() for x in request.form.get("competitive_exclusion_labels", "").split(",") if x.strip()
                    ]

                    # Process discount
                    if request.form.get("discount_type"):
                        config["discount_type"] = request.form.get("discount_type")
                        config["discount_value"] = float(request.form.get("discount_value", 0))

                    # Process video settings
                    if config["environment_type"] == "VIDEO_PLAYER":
                        if request.form.get("companion_delivery_option"):
                            config["companion_delivery_option"] = request.form.get("companion_delivery_option")
                        if request.form.get("video_max_duration"):
                            config["video_max_duration"] = (
                                int(request.form.get("video_max_duration")) * 1000
                            )  # Convert to milliseconds
                        if request.form.get("skip_offset"):
                            config["skip_offset"] = (
                                int(request.form.get("skip_offset")) * 1000
                            )  # Convert to milliseconds

                    # Process custom targeting
                    custom_targeting = request.form.get("custom_targeting_keys", "{}")
                    try:
                        config["custom_targeting_keys"] = json.loads(custom_targeting) if custom_targeting else {}
                    except json.JSONDecodeError:
                        config["custom_targeting_keys"] = {}

                    # Native style ID
                    if request.form.get("native_style_id"):
                        config["native_style_id"] = request.form.get("native_style_id")

                    # Validate the configuration
                    validation_result = self.validate_product_config(config)
                    if validation_result[0]:
                        # Save to database
                        with get_db_session() as db_session:
                            product = (
                                db_session.query(Product).filter_by(tenant_id=tenant_id, product_id=product_id).first()
                            )
                            if product:
                                product.implementation_config = json.dumps(config)
                                db_session.commit()
                        flash("GAM configuration saved successfully", "success")
                        return redirect(url_for("edit_product", tenant_id=tenant_id, product_id=product_id))
                    else:
                        flash(f"Validation error: {validation_result[1]}", "error")

                except Exception as e:
                    flash(f"Error saving configuration: {str(e)}", "error")

            # Load existing config or defaults
            config = implementation_config or {}

            return render_template(
                "adapters/gam_product_config.html",
                tenant_id=tenant_id,
                product={"product_id": product_id_db, "name": product_name},
                config=config,
                network_code=network_code,
            )

    def validate_product_config(self, config: dict[str, Any]) -> tuple[bool, str | None]:
        """Validate GAM-specific product configuration."""
        try:
            # Use Pydantic model for validation
            gam_config = GAMImplementationConfig(**config)

            # Additional custom validation
            if not gam_config.creative_placeholders:
                return False, "At least one creative placeholder is required"

            # Validate team IDs are positive integers
            for team_id in gam_config.applied_team_ids:
                if team_id <= 0:
                    return False, f"Invalid team ID: {team_id}"

            # Validate frequency caps
            for cap in gam_config.frequency_caps:
                if cap.max_impressions <= 0:
                    return False, "Frequency cap impressions must be positive"
                if cap.time_range <= 0:
                    return False, "Frequency cap time range must be positive"

            return True, None

        except Exception as e:
            return False, str(e)

    async def get_available_inventory(self) -> dict[str, Any]:
        """
        Fetch available inventory from cached database (requires inventory sync to be run first).
        This includes custom targeting keys/values, audience segments, and ad units.
        """
        try:
            # Get inventory from database cache instead of fetching from GAM
            from sqlalchemy import and_, create_engine
            from sqlalchemy.orm import sessionmaker

            from src.core.database.db_config import DatabaseConfig
            from src.core.database.models import GAMInventory

            # Create database session
            engine = create_engine(DatabaseConfig.get_connection_string())
            Session = sessionmaker(bind=engine)

            with Session() as session:
                # Check if inventory has been synced
                inventory_count = session.query(GAMInventory).filter(GAMInventory.tenant_id == self.tenant_id).count()

                if inventory_count == 0:
                    # No inventory synced yet
                    return {
                        "error": "No inventory found. Please sync GAM inventory first.",
                        "audiences": [],
                        "formats": [],
                        "placements": [],
                        "key_values": [],
                        "properties": {"needs_sync": True},
                    }

                # Get custom targeting keys from database
                logger.debug(f"Fetching inventory for tenant_id={self.tenant_id}")
                custom_keys = (
                    session.query(GAMInventory)
                    .filter(
                        and_(
                            GAMInventory.tenant_id == self.tenant_id,
                            GAMInventory.inventory_type == "custom_targeting_key",
                        )
                    )
                    .all()
                )
                logger.debug(f"Found {len(custom_keys)} custom targeting keys")

                # Get custom targeting values from database
                custom_values = (
                    session.query(GAMInventory)
                    .filter(
                        and_(
                            GAMInventory.tenant_id == self.tenant_id,
                            GAMInventory.inventory_type == "custom_targeting_value",
                        )
                    )
                    .all()
                )

                # Group values by key
                values_by_key = {}
                for value in custom_values:
                    key_id = (
                        value.inventory_metadata.get("custom_targeting_key_id") if value.inventory_metadata else None
                    )
                    if key_id:
                        if key_id not in values_by_key:
                            values_by_key[key_id] = []
                        values_by_key[key_id].append(
                            {
                                "id": value.inventory_id,
                                "name": value.name,
                                "display_name": value.path[1] if len(value.path) > 1 else value.name,
                            }
                        )

                # Format key-values for the wizard
                key_values = []
                for key in custom_keys[:20]:  # Limit to first 20 keys for UI
                    # Get display name from path or fallback to name
                    display_name = key.name
                    if key.path and len(key.path) > 0 and key.path[0]:
                        display_name = key.path[0]

                    key_data = {
                        "id": key.inventory_id,
                        "name": key.name,
                        "display_name": display_name,
                        "type": key.inventory_metadata.get("type", "CUSTOM") if key.inventory_metadata else "CUSTOM",
                        "values": values_by_key.get(key.inventory_id, [])[:20],  # Limit to first 20 values
                    }
                    key_values.append(key_data)
                logger.debug(f"Formatted {len(key_values)} key-value pairs for wizard")

                # Get ad units for placements
                ad_units = (
                    session.query(GAMInventory)
                    .filter(and_(GAMInventory.tenant_id == self.tenant_id, GAMInventory.inventory_type == "ad_unit"))
                    .limit(20)
                    .all()
                )

                placements = []
                for unit in ad_units:
                    metadata = unit.inventory_metadata or {}
                    placements.append(
                        {
                            "id": unit.inventory_id,
                            "name": unit.name,
                            "sizes": metadata.get("sizes", []),
                            "platform": metadata.get("target_platform", "WEB"),
                        }
                    )

                # Get audience segments if available
                audience_segments = (
                    session.query(GAMInventory)
                    .filter(
                        and_(
                            GAMInventory.tenant_id == self.tenant_id, GAMInventory.inventory_type == "audience_segment"
                        )
                    )
                    .limit(20)
                    .all()
                )

                audiences = []
                for segment in audience_segments:
                    metadata = segment.inventory_metadata or {}
                    audiences.append(
                        {
                            "id": segment.inventory_id,
                            "name": segment.name,
                            "size": metadata.get("size", 0),
                            "type": metadata.get("type", "unknown"),
                        }
                    )

                # Get last sync time
                last_sync = (
                    session.query(GAMInventory.last_synced)
                    .filter(GAMInventory.tenant_id == self.tenant_id)
                    .OrderBy(GAMInventory.last_synced.desc())
                    .first()
                )

                last_sync_time = last_sync[0].isoformat() if last_sync else None

                # Return formatted inventory data from cache
                return {
                    "audiences": audiences,
                    "formats": [],  # GAM uses standard IAB formats
                    "placements": placements,
                    "key_values": key_values,
                    "properties": {
                        "network_code": self.network_code,
                        "total_custom_keys": len(custom_keys),
                        "total_custom_values": len(custom_values),
                        "last_sync": last_sync_time,
                        "from_cache": True,
                    },
                }

        except Exception as e:
            self.logger.error(f"Error fetching GAM inventory from cache: {e}")
            # Return error indicating sync is needed
            return {
                "error": f"Error accessing inventory cache: {str(e)}. Please run GAM inventory sync.",
                "audiences": [],
                "formats": [],
                "placements": [],
                "key_values": [],
                "properties": {"needs_sync": True},
            }<|MERGE_RESOLUTION|>--- conflicted
+++ resolved
@@ -1280,10 +1280,9 @@
                 return "third_party_tag"
         elif asset.get("template_variables"):
             return "native"
-<<<<<<< HEAD
-        elif asset.get("media_url"):
+        elif asset.get("media_url") or asset.get("media_data"):
             # Check if HTML5 based on file extension or format
-            media_url = asset["media_url"]
+            media_url = asset.get("media_url", "")
             format_str = asset.get("format", "")
             if (
                 media_url.lower().endswith((".html", ".htm", ".html5", ".zip"))
@@ -1293,10 +1292,6 @@
                 return "html5"
             else:
                 return "hosted_asset"
-=======
-        elif asset.get("media_url") or asset.get("media_data"):
-            return "hosted_asset"
->>>>>>> 49cc1652
         else:
             # Auto-detect from legacy patterns for backward compatibility
             url = asset.get("url", "")
@@ -1437,6 +1432,9 @@
                 creative["isInterstitial"] = settings["interstitial"]
             if "override_size" in settings:
                 creative["overrideSize"] = settings["override_size"]
+
+        # Add impression tracking URLs using unified method
+        self._add_tracking_urls_to_creative(creative, asset)
 
         return creative
 
