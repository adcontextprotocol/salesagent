--- conflicted
+++ resolved
@@ -1542,13 +1542,9 @@
         if creative_type == "third_party_tag":
             return self._create_third_party_creative(asset, base_creative, placeholders)
         elif creative_type == "native":
-<<<<<<< HEAD
             return self._create_native_creative(asset, base_creative, placeholders)
-=======
-            return self._create_native_creative(asset, base_creative)
         elif creative_type == "html5":
-            return self._create_html5_creative(asset, base_creative)
->>>>>>> 9cb5d847
+            return self._create_html5_creative(asset, base_creative, placeholders)
         elif creative_type == "hosted_asset":
             return self._create_hosted_asset_creative(asset, base_creative, placeholders)
         else:
@@ -1610,14 +1606,11 @@
 
         return creative
 
-<<<<<<< HEAD
-    def _create_hosted_asset_creative(
+    def _create_html5_creative(
         self, asset: dict[str, Any], base_creative: dict, placeholders: list[dict] = None
     ) -> dict[str, Any]:
-=======
-    def _create_html5_creative(self, asset: dict[str, Any], base_creative: dict) -> dict[str, Any]:
         """Create an Html5Creative for rich media HTML5 ads."""
-        width, height = self._extract_dimensions_from_format(asset.get("format", ""))
+        width, height = self._get_creative_dimensions(asset, placeholders)
 
         creative = {
             **base_creative,
@@ -1672,8 +1665,9 @@
             # In real implementation, you might fetch and validate the HTML content
             return f"<!-- HTML5 Creative URL: {media_url} -->"
 
-    def _create_hosted_asset_creative(self, asset: dict[str, Any], base_creative: dict) -> dict[str, Any]:
->>>>>>> 9cb5d847
+    def _create_hosted_asset_creative(
+        self, asset: dict[str, Any], base_creative: dict, placeholders: list[dict] = None
+    ) -> dict[str, Any]:
         """Create ImageCreative or VideoCreative for hosted assets."""
         format_str = asset.get("format", "")
         width, height = self._get_creative_dimensions(asset, placeholders)
@@ -1709,7 +1703,6 @@
 
         return creative
 
-<<<<<<< HEAD
     def _get_creative_dimensions(self, asset: dict[str, Any], placeholders: list[dict] = None) -> tuple[int, int]:
         """Get creative FORMAT dimensions for GAM creative creation and placeholder validation.
 
@@ -1844,7 +1837,7 @@
             f"Format not found in registry or database. "
             f"Please use explicit width/height fields or ensure format is properly defined."
         )
-=======
+
     def _add_tracking_urls_to_creative(self, creative: dict[str, Any], asset: dict[str, Any]) -> None:
         """
         Add impression tracking URLs to GAM creative object.
@@ -1998,21 +1991,6 @@
             "video/avi": "avi",
         }
         return content_type_map.get(content_type, "jpg")
->>>>>>> 9cb5d847
-
-    def _extract_dimensions_from_format(self, format_id: str) -> tuple[int, int]:
-        """Extract width and height from format ID like 'display_300x250'."""
-        if "_" in format_id:
-            parts = format_id.split("_")
-            if len(parts) >= 2 and "x" in parts[-1]:
-                dims = parts[-1].split("x")
-                if len(dims) == 2:
-                    try:
-                        return int(dims[0]), int(dims[1])
-                    except ValueError:
-                        pass
-        # Default dimensions for unknown formats
-        return 300, 250
 
     def _get_native_template_id(self, asset: dict[str, Any]) -> str:
         """Get or find a native template ID for this creative."""
