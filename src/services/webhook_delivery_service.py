--- conflicted
+++ resolved
@@ -552,23 +552,10 @@
         return (CircuitState.CLOSED, 0)
 
     def _shutdown(self):
-<<<<<<< HEAD
-        """Graceful shutdown handler with error handling for closed logger."""
-        try:
-            logger.info("🛑 WebhookDeliveryService shutting down")
-        except ValueError:
-            # Logger file handle may already be closed during shutdown
-            # This is expected and safe to ignore
-            pass
-
-        with self._lock:
-            try:
-=======
         """Graceful shutdown handler."""
         try:
             logger.info("🛑 WebhookDeliveryService shutting down")
             with self._lock:
->>>>>>> 73cbc99d
                 active_buys = list(self._sequence_numbers.keys())
                 if active_buys:
                     logger.info(f"📊 Active media buys at shutdown: {active_buys}")
@@ -582,16 +569,9 @@
                 non_empty_queues = [(key, queue.size()) for key, queue in self._queues.items() if queue.size() > 0]
                 if non_empty_queues:
                     logger.info(f"📦 Non-empty queues at shutdown: {non_empty_queues}")
-<<<<<<< HEAD
-            except ValueError:
-                # Logger file handle may already be closed during shutdown
-                # This is expected and safe to ignore
-                pass
-=======
         except (ValueError, OSError):
             # Logging stream may be closed during interpreter shutdown
             pass
->>>>>>> 73cbc99d
 
 
 # Global singleton instance
