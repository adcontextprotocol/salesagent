--- conflicted
+++ resolved
@@ -992,25 +992,25 @@
 
 
 class GetProductsResponse(AdCPBaseModel):
-    """Response for get_products tool (AdCP v2.4 spec compliant).
-
-    Per AdCP PR #113, this response contains ONLY domain data.
-    Protocol fields (status, task_id, message, context_id) are added by the
-    protocol layer (MCP, A2A, REST) via ProtocolEnvelope wrapper.
+    """Response for get_products tool (AdCP spec compliant).
+
+    Human-readable messages are provided via __str__() for protocol layer use
+    (MCP display, A2A task messages), not as schema fields.
     """
 
-    # Required AdCP domain fields
-    products: list[Product] = Field(..., description="List of available advertising products")
-
-    # Optional AdCP domain fields
-    errors: list[Error] | None = Field(None, description="Task-specific errors and warnings")
+    # Required AdCP fields
+    adcp_version: str = Field("2.3.0", pattern=r"^\d+\.\d+\.\d+$", description="AdCP schema version")
+    products: list[Product] = Field(...)
+
+    # Optional AdCP fields
+    status: Literal["completed", "working", "submitted"] | None = Field(None, description="Task status")
+    errors: list[Error] | None = None
 
     def model_dump(self, **kwargs):
         """Override to ensure products use AdCP-compliant serialization."""
+        # Get basic structure
         data = {}
 
-<<<<<<< HEAD
-=======
         # Respect exclude parameter from kwargs
         exclude = kwargs.get("exclude", set())
         if not isinstance(exclude, set):
@@ -1019,7 +1019,6 @@
         # NOTE: adcp_version NOT in official spec - excluded for spec compliance
         # data["adcp_version"] = self.adcp_version
 
->>>>>>> a6aa42cb
         # Serialize products using their custom model_dump method
         if "products" not in exclude:
             if self.products:
@@ -1030,17 +1029,17 @@
         # Add other fields, excluding None values for AdCP compliance
         if "errors" not in exclude and self.errors is not None:
             data["errors"] = self.errors
-<<<<<<< HEAD
-=======
         if "status" not in exclude and self.status is not None:
             data["status"] = self.status
->>>>>>> a6aa42cb
 
         return data
 
     def model_dump_internal(self, **kwargs):
         """Override to ensure products use internal field names for reconstruction."""
         data = {}
+
+        # Add required adcp_version field
+        data["adcp_version"] = self.adcp_version
 
         # Serialize products using their internal model_dump method
         if self.products:
@@ -1051,6 +1050,8 @@
         # Add other fields
         if self.errors is not None:
             data["errors"] = self.errors
+        if self.status is not None:
+            data["status"] = self.status
 
         return data
 
@@ -1109,14 +1110,15 @@
 
 
 class ListCreativeFormatsResponse(AdCPBaseModel):
-    """Response for list_creative_formats tool (AdCP v2.4 spec compliant).
-
-    Per AdCP PR #113, this response contains ONLY domain data.
-    Protocol fields (status, task_id, message, context_id) are added by the
-    protocol layer (MCP, A2A, REST) via ProtocolEnvelope wrapper.
+    """Response for list_creative_formats tool (AdCP spec compliant).
+
+    Human-readable messages are provided via __str__() for protocol layer use
+    (MCP display, A2A task messages), not as schema fields.
     """
 
+    adcp_version: str = Field("2.3.0", pattern=r"^\d+\.\d+\.\d+$")
     formats: list[Format] = Field(..., description="Full format definitions per AdCP spec")
+    status: str | None = Field(None, description="Optional task status per AdCP MCP Status specification")
     creative_agents: list[dict[str, Any]] | None = Field(
         None, description="Creative agents providing additional formats"
     )
@@ -1632,16 +1634,8 @@
 
 
 class SyncCreativesResponse(AdCPBaseModel):
-    """Response from syncing creative assets (AdCP v2.4 spec compliant).
-
-<<<<<<< HEAD
-    Per AdCP PR #113, this response contains ONLY domain data.
-    Protocol fields (status, task_id, message, context_id) are added by the
-    protocol layer (MCP, A2A, REST) via ProtocolEnvelope wrapper.
-    """
-
-    # Domain fields
-=======
+    """Response from syncing creative assets (AdCP spec compliant)."""
+
     # NOTE: adcp_version NOT in official spec - kept for internal use, excluded from responses
     adcp_version: str = Field(
         "2.3.0", pattern=r"^\d+\.\d+\.\d+$", description="AdCP schema version used for this response"
@@ -1655,7 +1649,6 @@
     task_id: str | None = Field(
         None, description="Unique identifier for tracking this async operation (present for submitted/working status)"
     )
->>>>>>> a6aa42cb
     dry_run: bool = Field(False, description="Whether this was a dry run (no actual changes made)")
 
     # AdCP spec field: "creatives" array with action/status per creative
@@ -1681,25 +1674,8 @@
         return super().model_dump(**kwargs)
 
     def __str__(self) -> str:
-        """Return human-readable summary message for protocol envelope."""
-        if self.summary:
-            parts = []
-            if self.summary.created:
-                parts.append(f"{self.summary.created} created")
-            if self.summary.updated:
-                parts.append(f"{self.summary.updated} updated")
-            if self.summary.deleted:
-                parts.append(f"{self.summary.deleted} deleted")
-            if self.summary.failed:
-                parts.append(f"{self.summary.failed} failed")
-            if parts:
-                msg = f"Creative sync completed: {', '.join(parts)}"
-            else:
-                msg = "Creative sync completed: no changes"
-            if self.dry_run:
-                msg += " (dry run)"
-            return msg
-        return "Creative sync completed" + (" (dry run)" if self.dry_run else "")
+        """Return human-readable text for MCP content field."""
+        return self.message
 
 
 class ListCreativesRequest(AdCPBaseModel):
@@ -1760,39 +1736,20 @@
 
 
 class ListCreativesResponse(AdCPBaseModel):
-    """Response from listing creative assets (AdCP v2.4 spec compliant).
-
-    Per AdCP PR #113, this response contains ONLY domain data.
-    Protocol fields (status, task_id, message, context_id) are added by the
-    protocol layer (MCP, A2A, REST) via ProtocolEnvelope wrapper.
-    """
-
-<<<<<<< HEAD
-    # Required AdCP domain fields
-    query_summary: QuerySummary = Field(..., description="Summary of the query that was executed")
-    pagination: Pagination = Field(..., description="Pagination information for navigating results")
-=======
+    """Response from listing creative assets (AdCP spec compliant)."""
+
     # Required AdCP fields
     adcp_version: str = Field("2.3.0", pattern=r"^\d+\.\d+\.\d+$")
     query_summary: QuerySummary = Field(...)
     pagination: Pagination = Field(...)
->>>>>>> a6aa42cb
     creatives: list[Creative] = Field(..., description="Array of creative assets")
 
-    # Optional AdCP domain fields
-    format_summary: dict[str, int] | None = Field(None, description="Breakdown by format type")
-    status_summary: dict[str, int] | None = Field(None, description="Breakdown by creative status")
+    # Optional AdCP fields
+    context_id: str | None = None
+    format_summary: dict[str, int] | None = None
+    status_summary: dict[str, int] | None = None
 
     def __str__(self) -> str:
-<<<<<<< HEAD
-        """Return human-readable summary message for protocol envelope."""
-        count = self.query_summary.returned
-        total = self.query_summary.total_matching
-        if count == total:
-            return f"Found {count} creative{'s' if count != 1 else ''}."
-        else:
-            return f"Showing {count} of {total} creatives."
-=======
         """Return human-readable text for MCP content field."""
         total = self.query_summary.total_matching
         returned = self.query_summary.returned
@@ -1802,7 +1759,6 @@
             return f"Found {total} creative{'s' if total != 1 else ''}."
         else:
             return f"Found {total} creatives, showing {returned}."
->>>>>>> a6aa42cb
 
 
 class CheckCreativeStatusRequest(AdCPBaseModel):
@@ -2403,21 +2359,30 @@
 
 
 class CreateMediaBuyResponse(AdCPBaseModel):
-    """Response from create_media_buy operation (AdCP v2.4 spec compliant).
-
-    Per AdCP PR #113, this response contains ONLY domain data.
-    Protocol fields (status, task_id, message, context_id) are added by the
-    protocol layer (MCP, A2A, REST) via ProtocolEnvelope wrapper.
+    """Response from create_media_buy operation (AdCP spec compliant).
+
+    This is an async operation that may require manual approval or additional steps.
+    The status field indicates the current state of the media buy creation.
     """
 
-    # Required AdCP domain fields
-    buyer_ref: str = Field(..., description="Buyer's reference identifier for this media buy")
-
-    # Optional AdCP domain fields
-    media_buy_id: str | None = Field(None, description="Publisher's unique identifier for the created media buy")
-    creative_deadline: datetime | None = Field(None, description="ISO 8601 timestamp for creative upload deadline")
+    # Required AdCP fields
+    adcp_version: str = Field("2.3.0", pattern=r"^\d+\.\d+\.\d+$")
+    status: Literal[
+        "submitted", "working", "input-required", "completed", "canceled", "failed", "rejected", "auth-required"
+    ] = Field(
+        ...,
+        description="Task status per AdCP spec: submitted (queued), working (processing), completed (success), "
+        "failed (error during execution), rejected (not started), input-required (needs user input), "
+        "auth-required (needs auth), canceled (user canceled)",
+    )
+    buyer_ref: str = Field(...)
+
+    # Optional AdCP fields
+    task_id: str | None = None
+    media_buy_id: str | None = None
+    creative_deadline: datetime | None = None
     packages: list[dict[str, Any]] = Field(default_factory=list, description="Created packages with IDs")
-    errors: list[Error] | None = Field(None, description="Task-specific errors and warnings")
+    errors: list[Error] | None = None
 
     # Internal fields (excluded from AdCP responses)
     workflow_step_id: str | None = None
@@ -2439,13 +2404,16 @@
         return super().model_dump(**kwargs)
 
     def __str__(self) -> str:
-        """Return human-readable summary message for protocol envelope."""
-        if self.media_buy_id:
-            return f"Media buy {self.media_buy_id} created successfully."
-        elif self.errors:
-            return f"Media buy creation for {self.buyer_ref} encountered {len(self.errors)} error(s)."
-        else:
-            return f"Media buy {self.buyer_ref} created."
+        """Return human-readable text for MCP content field."""
+        if self.status == "completed":
+            return f"Media buy {self.media_buy_id or self.buyer_ref} created successfully."
+        elif self.status == "working":
+            return f"Media buy {self.buyer_ref} is being created..."
+        elif self.status == "submitted":
+            return f"Media buy {self.buyer_ref} submitted for approval."
+        elif self.status == "input-required":
+            return f"Media buy {self.buyer_ref} requires additional input."
+        return f"Media buy {self.buyer_ref}: {self.status}"
 
 
 class CheckMediaBuyStatusRequest(AdCPBaseModel):
@@ -2580,26 +2548,14 @@
 
 
 class GetMediaBuyDeliveryResponse(AdCPBaseModel):
-    """AdCP v2.4-compliant response for get_media_buy_delivery task.
-
-    Per AdCP PR #113, this response contains ONLY domain data.
-    Protocol fields (status, task_id, message, context_id) are added by the
-    protocol layer (MCP, A2A, REST) via ProtocolEnvelope wrapper.
-    """
-
-<<<<<<< HEAD
-    reporting_period: ReportingPeriod = Field(..., description="Date range for the report")
-    currency: str = Field(..., description="ISO 4217 currency code", pattern=r"^[A-Z]{3}$")
-    aggregated_totals: AggregatedTotals = Field(..., description="Combined metrics across all returned media buys")
-    media_buy_deliveries: list[MediaBuyDeliveryData] = Field(..., description="Array of delivery data for each media buy")
-=======
+    """AdCP-compliant response for get_media_buy_delivery task."""
+
     # NOTE: adcp_version NOT in official spec - kept for internal use, excluded from responses
     adcp_version: str = Field(description="AdCP schema version used for this response", pattern=r"^\d+\.\d+\.\d+$")
     reporting_period: ReportingPeriod = Field(description="Date range for the report")
     currency: str = Field(description="ISO 4217 currency code", pattern=r"^[A-Z]{3}$")
     aggregated_totals: AggregatedTotals = Field(description="Combined metrics across all returned media buys")
     media_buy_deliveries: list[MediaBuyDeliveryData] = Field(description="Array of delivery data for each media buy")
->>>>>>> a6aa42cb
     errors: list[dict] | None = Field(None, description="Task-specific errors and warnings")
 
     def model_dump(self, **kwargs):
@@ -2611,7 +2567,7 @@
         return super().model_dump(**kwargs)
 
     def __str__(self) -> str:
-        """Return human-readable summary message for protocol envelope."""
+        """Return human-readable text for MCP content field."""
         count = len(self.media_buy_deliveries)
         if count == 0:
             return "No delivery data found for the specified period."
@@ -2663,21 +2619,19 @@
 
 
 class UpdateMediaBuyResponse(AdCPBaseModel):
-    """Response from update_media_buy operation (AdCP v2.4 spec compliant).
-
-    Per AdCP PR #113, this response contains ONLY domain data.
-    Protocol fields (status, task_id, message, context_id) are added by the
-    protocol layer (MCP, A2A, REST) via ProtocolEnvelope wrapper.
-    """
-
-    # Required AdCP domain fields
-    media_buy_id: str = Field(..., description="Publisher's unique identifier for the media buy")
-    buyer_ref: str = Field(..., description="Buyer's reference identifier for this media buy")
-
-    # Optional AdCP domain fields
-    implementation_date: datetime | None = Field(None, description="When the update will take effect")
-    affected_packages: list[dict[str, Any]] = Field(default_factory=list, description="Packages affected by update")
-    errors: list[Error] | None = Field(None, description="Task-specific errors and warnings")
+    """Response from update_media_buy operation (AdCP spec compliant)."""
+
+    # Required AdCP fields
+    adcp_version: str = Field("2.3.0", pattern=r"^\d+\.\d+\.\d+$")
+    status: Literal["completed", "working", "submitted", "input-required"] = Field(...)
+    media_buy_id: str = Field(...)
+    buyer_ref: str = Field(...)
+
+    # Optional AdCP fields
+    task_id: str | None = None
+    implementation_date: datetime | None = None
+    affected_packages: list[dict[str, Any]] = Field(default_factory=list)
+    errors: list[Error] | None = None
 
     # Internal fields (excluded from AdCP responses)
     workflow_step_id: str | None = None
@@ -2701,13 +2655,16 @@
         return super().model_dump(**kwargs)
 
     def __str__(self) -> str:
-        """Return human-readable summary message for protocol envelope."""
-        if self.errors:
-            return f"Media buy {self.media_buy_id} update encountered {len(self.errors)} error(s)."
-        elif self.affected_packages:
-            return f"Media buy {self.media_buy_id} updated: {len(self.affected_packages)} package(s) affected."
-        else:
+        """Return human-readable text for MCP content field."""
+        if self.status == "completed":
             return f"Media buy {self.media_buy_id} updated successfully."
+        elif self.status == "working":
+            return f"Media buy {self.media_buy_id} is being updated..."
+        elif self.status == "submitted":
+            return f"Media buy {self.media_buy_id} update submitted for approval."
+        elif self.status == "input-required":
+            return f"Media buy {self.media_buy_id} update requires additional input."
+        return f"Media buy {self.media_buy_id}: {self.status}"
 
 
 # Unified update models
@@ -3160,17 +3117,13 @@
 
 
 class GetSignalsResponse(AdCPBaseModel):
-    """Response containing available signals (AdCP v2.4 spec compliant).
-
-    Per AdCP PR #113, this response contains ONLY domain data.
-    Protocol fields (status, task_id, message, context_id) are added by the
-    protocol layer (MCP, A2A, REST) via ProtocolEnvelope wrapper.
-    """
-
-    signals: list[Signal] = Field(..., description="Array of available signals")
+    """Response containing available signals."""
+
+    signals: list[Signal]
+    status: str | None = Field(None, description="Optional task status per AdCP MCP Status specification")
 
     def __str__(self) -> str:
-        """Return human-readable summary message for protocol envelope."""
+        """Return human-readable text for MCP content field."""
         count = len(self.signals)
         if count == 0:
             return "No signals found matching your criteria."
@@ -3189,21 +3142,18 @@
 
 
 class ActivateSignalResponse(AdCPBaseModel):
-    """Response from signal activation (AdCP v2.4 spec compliant).
-
-    Per AdCP PR #113, this response contains ONLY domain data.
-    Protocol fields (status, task_id, message, context_id) are added by the
-    protocol layer (MCP, A2A, REST) via ProtocolEnvelope wrapper.
-    """
+    """Response from signal activation."""
 
     signal_id: str = Field(..., description="Activated signal ID")
+    status: str = Field(..., description="Task status per AdCP MCP Status specification")
+    message: str | None = Field(None, description="Human-readable status message")
     activation_details: dict[str, Any] | None = Field(None, description="Platform-specific activation details")
     errors: list[Error] | None = Field(None, description="Optional error reporting")
 
     def __str__(self) -> str:
-        """Return human-readable summary message for protocol envelope."""
-        if self.errors:
-            return f"Signal {self.signal_id} activation encountered {len(self.errors)} error(s)."
+        """Return human-readable text for MCP content field."""
+        if self.message:
+            return self.message
         return f"Signal {self.signal_id} activated successfully."
 
 
@@ -3346,12 +3296,7 @@
 
 
 class ListAuthorizedPropertiesResponse(AdCPBaseModel):
-    """Response payload for list_authorized_properties task (AdCP v2.4 spec compliant).
-
-    Per AdCP PR #113, this response contains ONLY domain data.
-    Protocol fields (status, task_id, message, context_id) are added by the
-    protocol layer (MCP, A2A, REST) via ProtocolEnvelope wrapper.
-    """
+    """Response payload for list_authorized_properties task (AdCP spec compliant)."""
 
     properties: list[Property] = Field(..., description="Array of all properties this agent is authorized to represent")
     tags: dict[str, PropertyTagMetadata] = Field(
