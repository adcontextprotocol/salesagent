--- conflicted
+++ resolved
@@ -2604,26 +2604,15 @@
     - budget, buyer_ref, pricing_option_id, product_id
     """
 
-<<<<<<< HEAD
     # Internal fields (not in AdCP spec) - excluded from API responses
     tenant_id: str | None = Field(None, description="Internal: Tenant ID for multi-tenancy", exclude=True)
+    media_buy_id: str | None = Field(None, description="Internal: Associated media buy ID", exclude=True)
+    platform_line_item_id: str | None = Field(
+        None, description="Internal: Platform-specific line item ID", exclude=True
+    )
+    created_at: datetime | None = Field(None, description="Internal: Creation timestamp", exclude=True)
+    updated_at: datetime | None = Field(None, description="Internal: Last update timestamp", exclude=True)
     metadata: dict[str, Any] | None = Field(None, description="Internal: Additional metadata", exclude=True)
-=======
-    # Internal field (NOT part of AdCP spec) - platform line item ID for update operations
-    # This is stored internally to enable budget updates, pause/resume, etc.
-    # Must be excluded from AdCP responses via model_dump(exclude={'platform_line_item_id'})
-    platform_line_item_id: str | None = Field(None, description="Internal: Platform-specific line item ID")
-
-    # NEW: Pricing option selection (AdCP v2.2.0 spec - REQUIRED in package-request.json)
-    pricing_option_id: str | None = Field(
-        None,
-        description="ID of the selected pricing option from the product's pricing_options array (REQUIRED in requests)",
-    )
-    bid_price: float | None = Field(
-        None, ge=0, description="Bid price for auction-based pricing (required if pricing option is auction-based)"
-    )
-    pacing: Literal["even", "asap", "front_loaded"] | None = Field(None, description="Pacing strategy for this package")
->>>>>>> 89b1df14
 
     # Legacy field (deprecated - use pricing_option_id instead)
     pricing_model: PricingModel | None = Field(
@@ -2632,7 +2621,6 @@
         exclude=True,
     )
 
-<<<<<<< HEAD
     impressions: float | None = Field(None, description="Legacy: Impression goal (use budget instead)", exclude=True)
     creatives: list["Creative"] | None = Field(  # type: ignore[assignment]
         None,
@@ -2662,15 +2650,6 @@
         values.pop("package_id", None)
 
         return values
-=======
-    # Internal fields (not in AdCP spec)
-    tenant_id: str | None = Field(None, description="Internal: Tenant ID for multi-tenancy")
-    media_buy_id: str | None = Field(None, description="Internal: Associated media buy ID")
-    # NOTE: platform_line_item_id already defined above (line 2443) - don't duplicate here
-    created_at: datetime | None = Field(None, description="Internal: Creation timestamp")
-    updated_at: datetime | None = Field(None, description="Internal: Last update timestamp")
-    metadata: dict[str, Any] | None = Field(None, description="Internal: Additional metadata")
->>>>>>> 89b1df14
 
     @model_validator(mode="before")
     @classmethod
@@ -2694,50 +2673,12 @@
 
         return values
 
-<<<<<<< HEAD
-=======
-    def model_dump(self, **kwargs):
-        """Override to provide AdCP-compliant responses while excluding internal fields.
-
-        Internal fields (platform_line_item_id, tenant_id, etc.) are excluded from AdCP responses
-        to maintain spec compliance. These fields are only used internally within the system.
-        """
-        # Default to excluding internal fields for AdCP compliance
-        exclude = kwargs.get("exclude", set())
-        if isinstance(exclude, set):
-            # Add internal fields to exclude by default
-            # Legacy format fields also excluded (migrated to format_ids_to_provide)
-            exclude.update(
-                {
-                    "tenant_id",
-                    "media_buy_id",
-                    "platform_line_item_id",  # Internal field - not part of AdCP spec
-                    "created_at",
-                    "updated_at",
-                    "metadata",
-                    "format_ids",
-                    "formats_to_provide",
-                }
-            )
-            kwargs["exclude"] = exclude
->>>>>>> 89b1df14
 
 class Package(LibraryPackage):
     """Package response schema (for CreateMediaBuySuccess and responses).
 
-<<<<<<< HEAD
     Extends adcp library Package with internal fields.
     Used in RESPONSES - has package_id/status but no creative_ids/format_ids (those become creative_assignments/format_ids_to_provide).
-=======
-        # Ensure required AdCP fields are present for responses
-        # (These should be set during package creation/processing)
-        # Check the actual object attributes, not the serialized dict,
-        # because exclude_none=True (default) may exclude None values from the dict
-        if self.package_id is None:
-            raise ValueError("Package missing required package_id for AdCP response")
-        if self.status is None:
-            raise ValueError("Package missing required status for AdCP response")
->>>>>>> 89b1df14
 
     Library Package required fields:
     - package_id, status
