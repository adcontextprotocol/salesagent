"""SQLAlchemy models for database schema."""

import logging
from decimal import Decimal

from sqlalchemy import (
    DECIMAL,
    BigInteger,
    Boolean,
    CheckConstraint,
    Date,
    DateTime,
    Float,
    ForeignKey,
    ForeignKeyConstraint,
    Index,
    Integer,
    String,
    Text,
    UniqueConstraint,
    text,
)
from sqlalchemy.orm import DeclarativeBase, Mapped, mapped_column, relationship
from sqlalchemy.sql import func

from src.core.database.json_type import JSONType
from src.core.json_validators import JSONValidatorMixin

logger = logging.getLogger(__name__)


class Base(DeclarativeBase):
    """Base class for all SQLAlchemy models using SQLAlchemy 2.0 declarative style."""

    pass


class Tenant(Base, JSONValidatorMixin):
    __tablename__ = "tenants"

    tenant_id: Mapped[str] = mapped_column(String(50), primary_key=True)
    name: Mapped[str] = mapped_column(String(200), nullable=False)
    subdomain: Mapped[str] = mapped_column(String(100), unique=True, nullable=False)
    virtual_host: Mapped[str | None] = mapped_column(Text, nullable=True)
    created_at: Mapped[DateTime] = mapped_column(DateTime, nullable=False, server_default=func.now())
    updated_at: Mapped[DateTime] = mapped_column(
        DateTime, nullable=False, server_default=func.now(), onupdate=func.now()
    )
    is_active: Mapped[bool] = mapped_column(Boolean, default=True)
    billing_plan: Mapped[str] = mapped_column(String(50), default="standard")
    billing_contact: Mapped[str | None] = mapped_column(String(255), nullable=True)

    # New columns from migration
    ad_server: Mapped[str | None] = mapped_column(String(50), nullable=True)
    # NOTE: currency_code, max_daily_budget, min_product_spend moved to currency_limits table
    enable_axe_signals: Mapped[bool] = mapped_column(Boolean, nullable=False, default=True)
    authorized_emails: Mapped[list[str] | None] = mapped_column(JSONType, nullable=True)
    authorized_domains: Mapped[list[str] | None] = mapped_column(JSONType, nullable=True)
    slack_webhook_url: Mapped[str | None] = mapped_column(String(500), nullable=True)
    slack_audit_webhook_url: Mapped[str | None] = mapped_column(String(500), nullable=True)
    hitl_webhook_url: Mapped[str | None] = mapped_column(String(500), nullable=True)
    admin_token: Mapped[str | None] = mapped_column(String(100), nullable=True)
    auto_approve_formats: Mapped[list[str] | None] = mapped_column(JSONType, nullable=True)
    human_review_required: Mapped[bool] = mapped_column(Boolean, nullable=False, default=True)
    policy_settings: Mapped[dict | None] = mapped_column(JSONType, nullable=True)
    signals_agent_config: Mapped[dict | None] = mapped_column(JSONType, nullable=True)
    creative_review_criteria: Mapped[str | None] = mapped_column(Text, nullable=True)
    _gemini_api_key: Mapped[str | None] = mapped_column("gemini_api_key", String(500), nullable=True)
    approval_mode: Mapped[str] = mapped_column(String(50), nullable=False, default="require-human")
    ai_policy: Mapped[dict | None] = mapped_column(
        JSONType, nullable=True, comment="AI review policy configuration with confidence thresholds"
    )
    advertising_policy: Mapped[dict | None] = mapped_column(
        JSONType,
        nullable=True,
        comment="Advertising policy configuration with prohibited categories, tactics, and advertisers",
    )

    # Naming templates (business rules - shared across all adapters)
    order_name_template: Mapped[str | None] = mapped_column(
        String(500), nullable=True, server_default="{campaign_name|brand_name} - {buyer_ref} - {date_range}"
    )
    line_item_name_template: Mapped[str | None] = mapped_column(
        String(500), nullable=True, server_default="{order_name} - {product_name}"
    )

    # Measurement providers configuration
    # Structure: {"providers": ["Provider 1", "Provider 2"], "default": "Provider 1"}
    measurement_providers: Mapped[dict | None] = mapped_column(JSONType, nullable=True)

    # Relationships
    products = relationship("Product", back_populates="tenant", cascade="all, delete-orphan")
    principals = relationship("Principal", back_populates="tenant", cascade="all, delete-orphan")
    users = relationship("User", back_populates="tenant", cascade="all, delete-orphan")
    media_buys = relationship("MediaBuy", back_populates="tenant", cascade="all, delete-orphan", overlaps="media_buys")
    # tasks table removed - replaced by workflow_steps
    audit_logs = relationship("AuditLog", back_populates="tenant", cascade="all, delete-orphan")
    strategies = relationship("Strategy", back_populates="tenant", cascade="all, delete-orphan", overlaps="strategies")
    currency_limits = relationship("CurrencyLimit", back_populates="tenant", cascade="all, delete-orphan")
    adapter_config = relationship(
        "AdapterConfig",
        back_populates="tenant",
        uselist=False,
        cascade="all, delete-orphan",
    )
    creative_agents = relationship(
        "CreativeAgent",
        back_populates="tenant",
        cascade="all, delete-orphan",
    )
    signals_agents = relationship(
        "SignalsAgent",
        back_populates="tenant",
        cascade="all, delete-orphan",
    )

    __table_args__ = (
        Index("idx_subdomain", "subdomain"),
        Index("ix_tenants_virtual_host", "virtual_host", unique=True),
    )

    # JSON validators are inherited from JSONValidatorMixin
    # No need for duplicate validators here

    @property
    def gemini_api_key(self) -> str | None:
        """Get decrypted Gemini API key."""
        if not self._gemini_api_key:
            return None
        from src.core.utils.encryption import decrypt_api_key

        try:
            return decrypt_api_key(self._gemini_api_key)
        except ValueError:
            logger.warning(f"Failed to decrypt Gemini API key for tenant {self.tenant_id}")
            return None

    @gemini_api_key.setter
    def gemini_api_key(self, value: str | None) -> None:
        """Set encrypted Gemini API key."""
        if not value:
            self._gemini_api_key = None
            return

        from src.core.utils.encryption import encrypt_api_key

        self._gemini_api_key = encrypt_api_key(value)


# CreativeFormat model removed - table dropped in migration f2addf453200 (Oct 13, 2025)
# Creative formats are now fetched from creative agents via AdCP protocol
# Historical note: Previously stored format definitions locally, now use AdCP list_creative_formats


class Product(Base, JSONValidatorMixin):
    __tablename__ = "products"

    tenant_id: Mapped[str] = mapped_column(
        String(50),
        ForeignKey("tenants.tenant_id", ondelete="CASCADE"),
        primary_key=True,
    )
    product_id: Mapped[str] = mapped_column(String(100), primary_key=True)
    name: Mapped[str] = mapped_column(String(200), nullable=False)
    description: Mapped[str | None] = mapped_column(Text, nullable=True)
    # Type hint: list of FormatId dicts with {agent_url: str, id: str}
    formats: Mapped[list[dict[str, str]]] = mapped_column(JSONType, nullable=False)
    # Type hint: targeting template dict structure
    targeting_template: Mapped[dict] = mapped_column(JSONType, nullable=False)
    delivery_type: Mapped[str] = mapped_column(String(50), nullable=False)

    # Other fields
    # Type hint: measurement dict (AdCP measurement object)
    measurement: Mapped[dict | None] = mapped_column(JSONType, nullable=True)
    # Type hint: creative policy dict (AdCP creative policy object)
    creative_policy: Mapped[dict | None] = mapped_column(JSONType, nullable=True)
    # Type hint: price guidance dict (legacy field)
    price_guidance: Mapped[dict | None] = mapped_column(JSONType, nullable=True)
    is_custom: Mapped[bool] = mapped_column(Boolean, default=False)
    expires_at: Mapped[DateTime | None] = mapped_column(DateTime, nullable=True)
    # Type hint: countries list
    countries: Mapped[list[str] | None] = mapped_column(JSONType, nullable=True)
    # Type hint: implementation config dict
    implementation_config: Mapped[dict | None] = mapped_column(JSONType, nullable=True)
    # AdCP property authorization fields (at least one required per spec)
    # Type hint: list of Property dicts for validation
    properties: Mapped[list[dict] | None] = mapped_column(JSONType, nullable=True)
    # Type hint: list of tag strings
    property_tags: Mapped[list[str] | None] = mapped_column(JSONType, nullable=True)
    # Note: PR #79 fields (estimated_exposures, floor_cpm, recommended_cpm) are NOT stored in database
    # They are calculated dynamically from product_performance_metrics table

<<<<<<< HEAD
    # Inventory profile reference (optional)
    # If set, product uses inventory profile configuration instead of custom config
    inventory_profile_id: Mapped[int | None] = mapped_column(
        Integer,
        ForeignKey("inventory_profiles.id", ondelete="SET NULL"),
        nullable=True,
    )
=======
    # Product detail fields (AdCP v1 spec compliance)
    # Type hint: delivery measurement dict with provider (required) and notes (optional)
    delivery_measurement: Mapped[dict | None] = mapped_column(JSONType, nullable=True)
    # Type hint: product card dict with format_id and manifest
    product_card: Mapped[dict | None] = mapped_column(JSONType, nullable=True)
    # Type hint: detailed product card dict with format_id and manifest
    product_card_detailed: Mapped[dict | None] = mapped_column(JSONType, nullable=True)
    # Type hint: list of placement dicts (each with placement_id, name, description, format_ids)
    placements: Mapped[list[dict] | None] = mapped_column(JSONType, nullable=True)
    # Type hint: reporting capabilities dict
    reporting_capabilities: Mapped[dict | None] = mapped_column(JSONType, nullable=True)

    # Dynamic product fields
    # Type hint: whether this product is a dynamic template that generates variants
    is_dynamic: Mapped[bool] = mapped_column(Boolean, default=False, nullable=False)
    # Type hint: whether this product is a variant generated from a dynamic template
    is_dynamic_variant: Mapped[bool] = mapped_column(Boolean, default=False, nullable=False)
    # Type hint: product_id of parent template (for variants only)
    parent_product_id: Mapped[str | None] = mapped_column(String(100), nullable=True)
    # Type hint: array of signals agent IDs to query for this dynamic product
    signals_agent_ids: Mapped[list[str] | None] = mapped_column(JSONType, nullable=True)
    # Type hint: template string for variant name generation (macros: {{name}}, {{signal.name}}, etc.)
    variant_name_template: Mapped[str | None] = mapped_column(String(500), nullable=True)
    # Type hint: template string for variant description generation (macros: {{description}}, {{signal.name}}, etc.)
    variant_description_template: Mapped[str | None] = mapped_column(Text, nullable=True)
    # Type hint: maximum number of signal variants to create from this template
    max_signals: Mapped[int] = mapped_column(Integer, default=5, nullable=False)
    # Type hint: activation key from signal (key/value pair for targeting)
    activation_key: Mapped[dict | None] = mapped_column(JSONType, nullable=True)
    # Type hint: full signal metadata from signals agent response
    signal_metadata: Mapped[dict | None] = mapped_column(JSONType, nullable=True)
    # Type hint: when variants were last synced from signals agent
    last_synced_at: Mapped[DateTime | None] = mapped_column(DateTime, nullable=True)
    # Type hint: when variant was archived (soft delete)
    archived_at: Mapped[DateTime | None] = mapped_column(DateTime, nullable=True)
    # Type hint: days until variant expires (null = use tenant default)
    variant_ttl_days: Mapped[int | None] = mapped_column(Integer, nullable=True)
>>>>>>> 7dad5da9

    # Relationships
    tenant = relationship("Tenant", back_populates="products")
    inventory_profile = relationship("InventoryProfile", back_populates="products")
    # No SQLAlchemy cascade - let database CASCADE handle pricing_options deletion
    # This avoids triggering the prevent_empty_pricing_options constraint
    # Use passive_deletes=True to tell SQLAlchemy to rely on database CASCADE
    pricing_options = relationship("PricingOption", back_populates="product", passive_deletes=True)

    __table_args__ = (
        Index("idx_products_tenant", "tenant_id"),
        # Enforce AdCP spec: products must have EITHER properties OR property_tags (not both, not neither)
        CheckConstraint(
            "(properties IS NOT NULL AND property_tags IS NULL) OR (properties IS NULL AND property_tags IS NOT NULL)",
            name="ck_product_properties_xor",
        ),
    )


class PricingOption(Base):
    """Pricing option for a product (AdCP PR #88).

    Each product can have multiple pricing options with different pricing models,
    currencies, and rate structures (fixed or auction-based).
    """

    __tablename__ = "pricing_options"

    id: Mapped[int] = mapped_column(Integer, primary_key=True)
    tenant_id: Mapped[str] = mapped_column(String(50), nullable=False)
    product_id: Mapped[str] = mapped_column(String(100), nullable=False)
    pricing_model: Mapped[str] = mapped_column(String(20), nullable=False)
    rate: Mapped[Decimal | None] = mapped_column(DECIMAL(10, 2), nullable=True)
    currency: Mapped[str] = mapped_column(String(3), nullable=False)
    is_fixed: Mapped[bool] = mapped_column(Boolean, nullable=False)
    price_guidance: Mapped[dict | None] = mapped_column(JSONType, nullable=True)
    parameters: Mapped[dict | None] = mapped_column(JSONType, nullable=True)
    min_spend_per_package: Mapped[Decimal | None] = mapped_column(DECIMAL(10, 2), nullable=True)

    # Relationships
    product = relationship("Product", back_populates="pricing_options")

    __table_args__ = (
        ForeignKeyConstraint(
            ["tenant_id", "product_id"],
            ["products.tenant_id", "products.product_id"],
            ondelete="CASCADE",
        ),
        Index("idx_pricing_options_product", "tenant_id", "product_id"),
    )


class CurrencyLimit(Base):
    """Currency-specific budget limits per tenant.

    Each tenant can support multiple currencies with different min/max limits.
    This avoids FX conversion and provides currency-specific controls.

    **IMPORTANT**: All limits are per-package (not per media buy) to prevent
    buyers from splitting large budgets across many packages/line items.
    """

    __tablename__ = "currency_limits"

    tenant_id: Mapped[str] = mapped_column(
        String(50),
        ForeignKey("tenants.tenant_id", ondelete="CASCADE"),
        primary_key=True,
    )
    currency_code: Mapped[str] = mapped_column(String(3), primary_key=True)

    # Minimum total budget per package/line item in this currency
    min_package_budget: Mapped[Decimal | None] = mapped_column(DECIMAL(15, 2), nullable=True)

    # Maximum daily spend per package/line item in this currency
    # Prevents buyers from creating many small line items to bypass limits
    max_daily_package_spend: Mapped[Decimal | None] = mapped_column(DECIMAL(15, 2), nullable=True)

    created_at: Mapped[DateTime] = mapped_column(DateTime, nullable=False, server_default=func.now())
    updated_at: Mapped[DateTime] = mapped_column(
        DateTime, nullable=False, server_default=func.now(), onupdate=func.now()
    )

    # Relationships
    tenant = relationship("Tenant", back_populates="currency_limits")

    __table_args__ = (
        Index("idx_currency_limits_tenant", "tenant_id"),
        UniqueConstraint("tenant_id", "currency_code", name="uq_currency_limit"),
    )


class Principal(Base, JSONValidatorMixin):
    __tablename__ = "principals"

    tenant_id: Mapped[str] = mapped_column(
        String(50),
        ForeignKey("tenants.tenant_id", ondelete="CASCADE"),
        primary_key=True,
    )
    principal_id: Mapped[str] = mapped_column(String(50), primary_key=True)
    name: Mapped[str] = mapped_column(String(200), nullable=False)
    platform_mappings: Mapped[dict] = mapped_column(JSONType, nullable=False)
    access_token: Mapped[str] = mapped_column(String(255), unique=True, nullable=False)
    created_at: Mapped[DateTime] = mapped_column(DateTime, server_default=func.now())

    # Relationships
    tenant = relationship("Tenant", back_populates="principals")
    media_buys = relationship("MediaBuy", back_populates="principal", overlaps="media_buys")
    strategies = relationship("Strategy", back_populates="principal", overlaps="strategies")
    push_notification_configs = relationship(
        "PushNotificationConfig",
        back_populates="principal",
        overlaps="push_notification_configs,tenant",
    )

    __table_args__ = (
        Index("idx_principals_tenant", "tenant_id"),
        Index("idx_principals_token", "access_token"),
    )


class User(Base):
    __tablename__ = "users"

    user_id: Mapped[str] = mapped_column(String(50), primary_key=True)
    tenant_id: Mapped[str] = mapped_column(
        String(50), ForeignKey("tenants.tenant_id", ondelete="CASCADE"), nullable=False
    )
    email: Mapped[str] = mapped_column(String(255), nullable=False)
    name: Mapped[str] = mapped_column(String(200), nullable=False)
    role: Mapped[str] = mapped_column(String(20), nullable=False)
    google_id: Mapped[str | None] = mapped_column(String(255), nullable=True)
    created_at: Mapped[DateTime] = mapped_column(DateTime, server_default=func.now())
    last_login: Mapped[DateTime | None] = mapped_column(DateTime, nullable=True)
    is_active: Mapped[bool] = mapped_column(Boolean, default=True)

    # Relationships
    tenant = relationship("Tenant", back_populates="users")

    __table_args__ = (
        CheckConstraint("role IN ('admin', 'manager', 'viewer')"),
        UniqueConstraint("tenant_id", "email", name="uq_users_tenant_email"),  # Unique per tenant
        Index("idx_users_tenant", "tenant_id"),
        Index("idx_users_email", "email"),
        Index("idx_users_google_id", "google_id"),
    )


class Creative(Base):
    """Creative database model matching the actual creatives table schema."""

    __tablename__ = "creatives"

    creative_id: Mapped[str] = mapped_column(String(100), primary_key=True)
    tenant_id: Mapped[str] = mapped_column(
        String(50), ForeignKey("tenants.tenant_id", ondelete="CASCADE"), nullable=False
    )
    principal_id: Mapped[str] = mapped_column(String(100), nullable=False)
    name: Mapped[str] = mapped_column(String(255), nullable=False)
    agent_url: Mapped[str] = mapped_column(String(500), nullable=False)
    format: Mapped[str] = mapped_column(String(100), nullable=False)
    status: Mapped[str] = mapped_column(String(50), nullable=False, default="pending")

    # Data field stores creative content and metadata as JSON
    data: Mapped[dict] = mapped_column(JSONType, nullable=False, default=dict)

    # Relationships and metadata
    group_id: Mapped[str | None] = mapped_column(String(100), nullable=True)
    created_at: Mapped[DateTime | None] = mapped_column(
        DateTime, nullable=True, server_default=func.current_timestamp()
    )
    updated_at: Mapped[DateTime | None] = mapped_column(DateTime, nullable=True)
    approved_at: Mapped[DateTime | None] = mapped_column(DateTime, nullable=True)
    approved_by: Mapped[str | None] = mapped_column(String(255), nullable=True)
    strategy_id: Mapped[str | None] = mapped_column(String(255), nullable=True)

    # Relationships
    tenant = relationship("Tenant", backref="creatives")
    reviews = relationship("CreativeReview", back_populates="creative", cascade="all, delete-orphan")

    __table_args__ = (
        ForeignKeyConstraint(["tenant_id"], ["tenants.tenant_id"], ondelete="CASCADE"),
        ForeignKeyConstraint(["tenant_id", "principal_id"], ["principals.tenant_id", "principals.principal_id"]),
        Index("idx_creatives_tenant", "tenant_id"),
        Index("idx_creatives_principal", "tenant_id", "principal_id"),
        Index("idx_creatives_status", "status"),
        Index("idx_creatives_format_namespace", "agent_url", "format"),  # AdCP v2.4 format namespacing
    )


class CreativeReview(Base):
    """Creative review records for analytics and learning.

    Stores AI and human review decisions to enable:
    - Review history tracking per creative
    - AI accuracy measurement and improvement
    - Human override analytics
    - Confidence threshold tuning
    """

    __tablename__ = "creative_reviews"

    review_id: Mapped[str] = mapped_column(String(100), primary_key=True)
    creative_id: Mapped[str] = mapped_column(
        String(100), ForeignKey("creatives.creative_id", ondelete="CASCADE"), nullable=False
    )
    tenant_id: Mapped[str] = mapped_column(
        String(50), ForeignKey("tenants.tenant_id", ondelete="CASCADE"), nullable=False
    )

    # Review metadata
    reviewed_at: Mapped[DateTime] = mapped_column(DateTime, nullable=False, server_default=func.now())
    review_type: Mapped[str] = mapped_column(String(20), nullable=False)
    reviewer_email: Mapped[str | None] = mapped_column(String(255), nullable=True)

    # AI decision
    ai_decision: Mapped[str | None] = mapped_column(String(20), nullable=True)
    confidence_score: Mapped[float | None] = mapped_column(Float, nullable=True)
    policy_triggered: Mapped[str | None] = mapped_column(String(100), nullable=True)

    # Review details
    reason: Mapped[str | None] = mapped_column(Text, nullable=True)
    recommendations: Mapped[dict | None] = mapped_column(JSONType, nullable=True)

    # Learning system
    human_override: Mapped[bool] = mapped_column(Boolean, nullable=False, default=False)
    final_decision: Mapped[str] = mapped_column(String(20), nullable=False)

    # Relationships
    creative = relationship("Creative", back_populates="reviews")
    tenant = relationship("Tenant")

    __table_args__ = (
        Index("ix_creative_reviews_creative_id", "creative_id"),
        Index("ix_creative_reviews_tenant_id", "tenant_id"),
        Index("ix_creative_reviews_reviewed_at", "reviewed_at"),
        Index("ix_creative_reviews_review_type", "review_type"),
        Index("ix_creative_reviews_final_decision", "final_decision"),
    )


class CreativeAssignment(Base):
    """Creative assignments to media buy packages."""

    __tablename__ = "creative_assignments"

    assignment_id: Mapped[str] = mapped_column(String(100), primary_key=True)
    tenant_id: Mapped[str] = mapped_column(
        String(50), ForeignKey("tenants.tenant_id", ondelete="CASCADE"), nullable=False
    )
    creative_id: Mapped[str] = mapped_column(String(100), nullable=False)
    media_buy_id: Mapped[str] = mapped_column(String(100), nullable=False)
    package_id: Mapped[str] = mapped_column(String(100), nullable=False)
    weight: Mapped[int] = mapped_column(Integer, nullable=False, default=100)
    created_at: Mapped[DateTime] = mapped_column(DateTime, nullable=False, server_default=func.now())

    # Relationships
    tenant = relationship("Tenant")

    __table_args__ = (
        ForeignKeyConstraint(["creative_id"], ["creatives.creative_id"]),
        ForeignKeyConstraint(["media_buy_id"], ["media_buys.media_buy_id"]),
        Index("idx_creative_assignments_tenant", "tenant_id"),
        Index("idx_creative_assignments_creative", "creative_id"),
        Index("idx_creative_assignments_media_buy", "media_buy_id"),
        UniqueConstraint("tenant_id", "creative_id", "media_buy_id", "package_id", name="uq_creative_assignment"),
    )


class MediaBuy(Base):
    __tablename__ = "media_buys"

    media_buy_id: Mapped[str] = mapped_column(String(100), primary_key=True)
    tenant_id: Mapped[str] = mapped_column(
        String(50), ForeignKey("tenants.tenant_id", ondelete="CASCADE"), nullable=False
    )
    principal_id: Mapped[str] = mapped_column(String(50), nullable=False)
    buyer_ref: Mapped[str | None] = mapped_column(String(100), nullable=True, index=True)
    order_name: Mapped[str] = mapped_column(String(255), nullable=False)
    advertiser_name: Mapped[str] = mapped_column(String(255), nullable=False)
    campaign_objective: Mapped[str | None] = mapped_column(String(100), nullable=True)
    kpi_goal: Mapped[str | None] = mapped_column(String(255), nullable=True)
    budget: Mapped[Decimal | None] = mapped_column(DECIMAL(15, 2))
    currency: Mapped[str] = mapped_column(String(3), nullable=True, default="USD")
    start_date: Mapped[Date] = mapped_column(Date, nullable=False)
    end_date: Mapped[Date] = mapped_column(Date, nullable=False)
    start_time: Mapped[DateTime | None] = mapped_column(DateTime, nullable=True)
    end_time: Mapped[DateTime | None] = mapped_column(DateTime, nullable=True)
    status: Mapped[str] = mapped_column(String(20), nullable=False, default="draft")
    created_at: Mapped[DateTime] = mapped_column(DateTime, server_default=func.now())
    updated_at: Mapped[DateTime] = mapped_column(DateTime, server_default=func.now(), onupdate=func.now())
    approved_at: Mapped[DateTime | None] = mapped_column(DateTime, nullable=True)
    approved_by: Mapped[str | None] = mapped_column(String(255), nullable=True)
    raw_request: Mapped[dict] = mapped_column(JSONType, nullable=False)
    strategy_id: Mapped[str | None] = mapped_column(String(255), nullable=True)

    # Relationships
    tenant = relationship("Tenant", back_populates="media_buys", overlaps="media_buys")
    principal = relationship(
        "Principal",
        foreign_keys=[tenant_id, principal_id],
        primaryjoin="and_(MediaBuy.tenant_id==Principal.tenant_id, MediaBuy.principal_id==Principal.principal_id)",
        overlaps="media_buys,tenant",
    )
    strategy = relationship("Strategy", back_populates="media_buys")
    # Removed tasks and context relationships - using ObjectWorkflowMapping instead

    __table_args__ = (
        ForeignKeyConstraint(
            ["tenant_id", "principal_id"],
            ["principals.tenant_id", "principals.principal_id"],
            ondelete="CASCADE",
        ),
        ForeignKeyConstraint(
            ["strategy_id"],
            ["strategies.strategy_id"],
            ondelete="SET NULL",
        ),
        UniqueConstraint(
            "tenant_id",
            "principal_id",
            "buyer_ref",
            name="uq_media_buys_buyer_ref",
        ),
        Index("idx_media_buys_tenant", "tenant_id"),
        Index("idx_media_buys_status", "status"),
        Index("idx_media_buys_strategy", "strategy_id"),
    )


class MediaPackage(Base):
    """Media package model for structured querying of media buy packages.

    Stores packages separately from MediaBuy.raw_request for efficient lookups
    by package_id, which is needed for creative assignments.

    AdCP package-level fields (budget, bid_price, pacing) are stored as dedicated
    columns for query performance and data integrity, while package_config maintains
    the full package structure for backward compatibility.
    """

    __tablename__ = "media_packages"

    media_buy_id: Mapped[str] = mapped_column(
        String(100), ForeignKey("media_buys.media_buy_id"), primary_key=True, nullable=False
    )
    package_id: Mapped[str] = mapped_column(String(100), primary_key=True, nullable=False)

    # AdCP package-level fields (extracted for querying and constraints)
    budget: Mapped[Decimal | None] = mapped_column(
        DECIMAL(15, 2),
        nullable=True,
        comment="Package budget allocation (AdCP spec: number, package-level)",
    )
    bid_price: Mapped[Decimal | None] = mapped_column(
        DECIMAL(15, 2),
        nullable=True,
        comment="Bid price for auction-based pricing (AdCP spec: number, optional)",
    )
    pacing: Mapped[str | None] = mapped_column(
        String(20),
        nullable=True,
        comment="Pacing strategy: even, asap, front_loaded (AdCP enum)",
    )

    # Full package configuration (includes all AdCP fields + internal fields)
    package_config: Mapped[dict] = mapped_column(JSONType, nullable=False)

    __table_args__ = (
        Index("idx_media_packages_media_buy", "media_buy_id"),
        Index("idx_media_packages_package", "package_id"),
        Index("idx_media_packages_budget", "budget", postgresql_where=text("budget IS NOT NULL")),
        CheckConstraint("budget > 0", name="ck_media_packages_budget_positive"),
        CheckConstraint("bid_price >= 0", name="ck_media_packages_bid_price_non_negative"),
        CheckConstraint(
            "pacing IN ('even', 'asap', 'front_loaded')",
            name="ck_media_packages_pacing_values",
        ),
    )


# DEPRECATED: Task and HumanTask models removed - replaced by WorkflowStep system
# Tables may still exist in database for backward compatibility but are not used by application
# Dashboard now uses only audit_logs table for activity tracking
# Workflow operations use WorkflowStep and ObjectWorkflowMapping tables


class AuditLog(Base):
    __tablename__ = "audit_logs"

    log_id: Mapped[int] = mapped_column(Integer, primary_key=True, autoincrement=True)
    tenant_id: Mapped[str] = mapped_column(
        String(50), ForeignKey("tenants.tenant_id", ondelete="CASCADE"), nullable=False
    )
    timestamp: Mapped[DateTime] = mapped_column(DateTime, server_default=func.now())
    operation: Mapped[str] = mapped_column(String(100), nullable=False)
    principal_name: Mapped[str | None] = mapped_column(String(255), nullable=True)
    principal_id: Mapped[str | None] = mapped_column(String(50), nullable=True)
    adapter_id: Mapped[str | None] = mapped_column(String(50), nullable=True)
    success: Mapped[bool] = mapped_column(Boolean, nullable=False)
    error_message: Mapped[str | None] = mapped_column(Text, nullable=True)
    details: Mapped[dict | None] = mapped_column(JSONType, nullable=True)
    strategy_id: Mapped[str | None] = mapped_column(String(255), nullable=True)

    # Relationships
    tenant = relationship("Tenant", back_populates="audit_logs")

    __table_args__ = (
        ForeignKeyConstraint(
            ["strategy_id"],
            ["strategies.strategy_id"],
            ondelete="SET NULL",
        ),
        Index("idx_audit_logs_tenant", "tenant_id"),
        Index("idx_audit_logs_timestamp", "timestamp"),
        Index("idx_audit_logs_strategy", "strategy_id"),
    )


class TenantManagementConfig(Base):
    __tablename__ = "superadmin_config"

    config_key: Mapped[str] = mapped_column(String(100), primary_key=True)
    config_value: Mapped[str | None] = mapped_column(Text, nullable=True)
    description: Mapped[str | None] = mapped_column(Text, nullable=True)
    updated_at: Mapped[DateTime] = mapped_column(DateTime, server_default=func.now(), onupdate=func.now())
    updated_by: Mapped[str | None] = mapped_column(String(255), nullable=True)


# Backwards compatibility alias
SuperadminConfig = TenantManagementConfig


class AdapterConfig(Base):
    __tablename__ = "adapter_config"

    tenant_id: Mapped[str] = mapped_column(
        String(50),
        ForeignKey("tenants.tenant_id", ondelete="CASCADE"),
        primary_key=True,
    )
    adapter_type: Mapped[str] = mapped_column(String(50), nullable=False)

    # Mock adapter
    mock_dry_run: Mapped[bool | None] = mapped_column(Boolean, nullable=True)

    # Google Ad Manager
    gam_network_code: Mapped[str | None] = mapped_column(String(50), nullable=True)
    gam_refresh_token: Mapped[str | None] = mapped_column(Text, nullable=True)
    _gam_service_account_json: Mapped[str | None] = mapped_column(
        "gam_service_account_json",
        Text,
        nullable=True,
        comment="Encrypted service account key. Required to authenticate AS the service account when calling GAM API. Partner must also add the email to their GAM for access.",
    )
    gam_service_account_email: Mapped[str | None] = mapped_column(
        String(255),
        nullable=True,
        comment="Email of auto-provisioned service account. Partner adds this to their GAM user list with appropriate permissions.",
    )
    gam_auth_method: Mapped[str] = mapped_column(String(50), nullable=False, server_default="oauth")
    gam_trafficker_id: Mapped[str | None] = mapped_column(String(50), nullable=True)
    gam_manual_approval_required: Mapped[bool] = mapped_column(Boolean, default=False)
    gam_order_name_template: Mapped[str | None] = mapped_column(String(500), nullable=True)
    gam_line_item_name_template: Mapped[str | None] = mapped_column(String(500), nullable=True)
    # NOTE: gam_company_id (advertiser_id) is per-principal, stored in Principal.platform_mappings

    # Kevel
    kevel_network_id: Mapped[str | None] = mapped_column(String(50), nullable=True)
    kevel_api_key: Mapped[str | None] = mapped_column(String(100), nullable=True)
    kevel_manual_approval_required: Mapped[bool] = mapped_column(Boolean, default=False)

    # Mock
    mock_manual_approval_required: Mapped[bool] = mapped_column(Boolean, default=False)

    # Triton
    triton_station_id: Mapped[str | None] = mapped_column(String(50), nullable=True)
    triton_api_key: Mapped[str | None] = mapped_column(String(100), nullable=True)

    created_at: Mapped[DateTime] = mapped_column(DateTime, server_default=func.now())
    updated_at: Mapped[DateTime] = mapped_column(DateTime, server_default=func.now(), onupdate=func.now())

    # Relationships
    tenant = relationship("Tenant", back_populates="adapter_config")

    __table_args__ = (Index("idx_adapter_config_type", "adapter_type"),)

    @property
    def gam_service_account_json(self) -> str | None:
        """Get decrypted GAM service account JSON."""
        if not self._gam_service_account_json:
            return None
        from src.core.utils.encryption import decrypt_api_key

        try:
            return decrypt_api_key(self._gam_service_account_json)
        except ValueError:
            logger.warning(f"Failed to decrypt GAM service account JSON for tenant {self.tenant_id}")
            return None

    @gam_service_account_json.setter
    def gam_service_account_json(self, value: str | None) -> None:
        """Set encrypted GAM service account JSON."""
        if not value:
            self._gam_service_account_json = None
            return

        from src.core.utils.encryption import encrypt_api_key

        self._gam_service_account_json = encrypt_api_key(value)


class CreativeAgent(Base):
    """Tenant-specific creative agent configuration.

    Each tenant can register custom creative agents in addition to the default
    AdCP creative agent at https://creative.adcontextprotocol.org
    """

    __tablename__ = "creative_agents"

    id: Mapped[int] = mapped_column(Integer, primary_key=True, autoincrement=True)
    tenant_id: Mapped[str] = mapped_column(
        String(50),
        ForeignKey("tenants.tenant_id", ondelete="CASCADE"),
        nullable=False,
    )
    agent_url: Mapped[str] = mapped_column(String(500), nullable=False)
    name: Mapped[str] = mapped_column(String(200), nullable=False)
    enabled: Mapped[bool] = mapped_column(Boolean, nullable=False, default=True)
    priority: Mapped[int] = mapped_column(Integer, nullable=False, default=10)
    auth_type: Mapped[str | None] = mapped_column(String(50), nullable=True)
    auth_header: Mapped[str | None] = mapped_column(String(100), nullable=True)
    auth_credentials: Mapped[str | None] = mapped_column(Text, nullable=True)
    timeout: Mapped[int] = mapped_column(Integer, nullable=False, default=30)
    created_at: Mapped[DateTime] = mapped_column(DateTime, server_default=func.now())
    updated_at: Mapped[DateTime] = mapped_column(DateTime, server_default=func.now(), onupdate=func.now())

    # Relationships
    tenant = relationship("Tenant", back_populates="creative_agents")

    __table_args__ = (
        Index("idx_creative_agents_tenant", "tenant_id"),
        Index("idx_creative_agents_enabled", "enabled"),
    )


class SignalsAgent(Base):
    """Tenant-specific signals discovery agent configuration.

    Each tenant can register custom signals agents for product discovery enhancement.
    Priority and max_signal_products are configured per-product, not per-agent.
    """

    __tablename__ = "signals_agents"

    id: Mapped[int] = mapped_column(Integer, primary_key=True, autoincrement=True)
    tenant_id: Mapped[str] = mapped_column(
        String(50),
        ForeignKey("tenants.tenant_id", ondelete="CASCADE"),
        nullable=False,
    )
    agent_url: Mapped[str] = mapped_column(String(500), nullable=False)
    name: Mapped[str] = mapped_column(String(200), nullable=False)
    enabled: Mapped[bool] = mapped_column(Boolean, nullable=False, default=True)
    auth_type: Mapped[str | None] = mapped_column(String(50), nullable=True)  # "bearer", "api_key", etc.
    auth_header: Mapped[str | None] = mapped_column(String(100), nullable=True)  # e.g., "x-api-key", "Authorization"
    auth_credentials: Mapped[str | None] = mapped_column(Text, nullable=True)
    forward_promoted_offering: Mapped[bool] = mapped_column(Boolean, nullable=False, default=True)
    timeout: Mapped[int] = mapped_column(Integer, nullable=False, default=30)
    created_at: Mapped[DateTime] = mapped_column(DateTime, server_default=func.now())
    updated_at: Mapped[DateTime] = mapped_column(DateTime, server_default=func.now(), onupdate=func.now())

    # Relationships
    tenant = relationship("Tenant", back_populates="signals_agents")

    __table_args__ = (
        Index("idx_signals_agents_tenant", "tenant_id"),
        Index("idx_signals_agents_enabled", "enabled"),
    )


class GAMInventory(Base):
    __tablename__ = "gam_inventory"

    id: Mapped[int] = mapped_column(Integer, primary_key=True)
    tenant_id: Mapped[str] = mapped_column(
        String(50), ForeignKey("tenants.tenant_id", ondelete="CASCADE"), nullable=False
    )
    inventory_type: Mapped[str] = mapped_column(String(30), nullable=False)
    inventory_id: Mapped[str] = mapped_column(String(50), nullable=False)
    name: Mapped[str] = mapped_column(String(200), nullable=False)
    path: Mapped[list | None] = mapped_column(JSONType, nullable=True)
    status: Mapped[str] = mapped_column(String(20), nullable=False)
    inventory_metadata: Mapped[dict | None] = mapped_column(JSONType, nullable=True)
    last_synced: Mapped[DateTime] = mapped_column(DateTime, nullable=False, default=func.now())
    created_at: Mapped[DateTime] = mapped_column(DateTime, nullable=False, default=func.now())
    updated_at: Mapped[DateTime] = mapped_column(DateTime, nullable=False, default=func.now(), onupdate=func.now())

    # Relationships
    tenant = relationship("Tenant")

    __table_args__ = (
        UniqueConstraint("tenant_id", "inventory_type", "inventory_id", name="uq_gam_inventory"),
        Index("idx_gam_inventory_tenant", "tenant_id"),
        Index("idx_gam_inventory_type", "inventory_type"),
        Index("idx_gam_inventory_status", "status"),
    )


class InventoryProfile(Base, JSONValidatorMixin):
    """Reusable inventory configuration template.

    An inventory profile is a named collection of:
    - Inventory (ad units, placements)
    - Creative formats (which formats work with this inventory)
    - Publisher properties (which sites/apps/properties this represents)
    - Optional default targeting rules

    Multiple products can reference the same profile. When the profile is updated,
    all products using it automatically reflect the changes.
    """

    __tablename__ = "inventory_profiles"

    id: Mapped[int] = mapped_column(Integer, primary_key=True)
    tenant_id: Mapped[str] = mapped_column(
        String(50),
        ForeignKey("tenants.tenant_id", ondelete="CASCADE"),
        nullable=False,
    )

    # Profile identification
    profile_id: Mapped[str] = mapped_column(String(100), nullable=False)
    name: Mapped[str] = mapped_column(String(200), nullable=False)
    description: Mapped[str | None] = mapped_column(Text, nullable=True)

    # Inventory configuration
    # Structure: {
    #   "ad_units": ["23312403859", "23312403860"],
    #   "placements": ["45678901"],
    #   "include_descendants": true
    # }
    inventory_config: Mapped[dict] = mapped_column(JSONType, nullable=False)

    # Creative formats (FormatId objects)
    # Structure: [{"agent_url": "...", "id": "display_300x250_image"}]
    formats: Mapped[list] = mapped_column(JSONType, nullable=False)

    # Publisher properties (AdCP spec-compliant)
    # Structure: [
    #   {
    #     "publisher_domain": "cnn.com",
    #     "property_ids": ["cnn_homepage"],  # OR
    #     "property_tags": ["premium_news"]
    #   }
    # ]
    publisher_properties: Mapped[list] = mapped_column(JSONType, nullable=False)

    # Optional default targeting template
    # Structure: AdCP targeting object
    targeting_template: Mapped[dict | None] = mapped_column(JSONType, nullable=True)

    # Optional GAM integration
    gam_preset_id: Mapped[str | None] = mapped_column(String(100), nullable=True)
    gam_preset_sync_enabled: Mapped[bool] = mapped_column(Boolean, nullable=False, server_default=text("false"))

    # Timestamps
    created_at: Mapped[DateTime] = mapped_column(DateTime, nullable=False, default=func.now())
    updated_at: Mapped[DateTime] = mapped_column(DateTime, nullable=False, default=func.now(), onupdate=func.now())

    # Relationships
    tenant = relationship("Tenant")
    products = relationship("Product", back_populates="inventory_profile")

    __table_args__ = (
        UniqueConstraint("tenant_id", "profile_id", name="uq_inventory_profile"),
        Index("idx_inventory_profiles_tenant", "tenant_id"),
    )


class ProductInventoryMapping(Base):
    __tablename__ = "product_inventory_mappings"

    id: Mapped[int] = mapped_column(Integer, primary_key=True)
    tenant_id: Mapped[str] = mapped_column(
        String(50), ForeignKey("tenants.tenant_id", ondelete="CASCADE"), nullable=False
    )
    product_id: Mapped[str] = mapped_column(String(50), nullable=False)
    inventory_type: Mapped[str] = mapped_column(String(30), nullable=False)
    inventory_id: Mapped[str] = mapped_column(String(50), nullable=False)
    is_primary: Mapped[bool] = mapped_column(Boolean, default=False)
    created_at: Mapped[DateTime] = mapped_column(DateTime, nullable=False, default=func.now())

    # Add foreign key constraint for product
    __table_args__ = (
        ForeignKeyConstraint(
            ["tenant_id", "product_id"],
            ["products.tenant_id", "products.product_id"],
            ondelete="CASCADE",
        ),
        Index("idx_product_inventory_mapping", "tenant_id", "product_id"),
        UniqueConstraint(
            "tenant_id",
            "product_id",
            "inventory_type",
            "inventory_id",
            name="uq_product_inventory",
        ),
    )


class FormatPerformanceMetrics(Base):
    """Cached historical reporting metrics for dynamic pricing (AdCP PR #79).

    Stores aggregated GAM reporting data by country + creative format.
    Much simpler than product-level: GAM naturally reports COUNTRY_CODE + CREATIVE_SIZE.
    Populated by scheduled job that queries GAM ReportService.
    Used to calculate floor_cpm, recommended_cpm, and estimated_exposures dynamically.
    """

    __tablename__ = "format_performance_metrics"

    id: Mapped[int] = mapped_column(Integer, primary_key=True)
    tenant_id: Mapped[str] = mapped_column(
        String(50), ForeignKey("tenants.tenant_id", ondelete="CASCADE"), nullable=False
    )
    country_code: Mapped[str | None] = mapped_column(String(3), nullable=True)
    creative_size: Mapped[str] = mapped_column(String(20), nullable=False)

    # Time period for these metrics
    period_start: Mapped[Date] = mapped_column(Date, nullable=False)
    period_end: Mapped[Date] = mapped_column(Date, nullable=False)

    # Volume metrics from GAM reporting (COUNTRY_CODE + CREATIVE_SIZE dimensions)
    total_impressions: Mapped[int] = mapped_column(BigInteger, nullable=False, default=0)
    total_clicks: Mapped[int] = mapped_column(BigInteger, nullable=False, default=0)
    total_revenue_micros: Mapped[int] = mapped_column(BigInteger, nullable=False, default=0)

    # Calculated pricing metrics (in USD)
    average_cpm: Mapped[Decimal | None] = mapped_column(DECIMAL(10, 2), nullable=True)
    median_cpm: Mapped[Decimal | None] = mapped_column(DECIMAL(10, 2), nullable=True)
    p75_cpm: Mapped[Decimal | None] = mapped_column(DECIMAL(10, 2), nullable=True)
    p90_cpm: Mapped[Decimal | None] = mapped_column(DECIMAL(10, 2), nullable=True)

    # Metadata
    line_item_count: Mapped[int] = mapped_column(Integer, nullable=False, default=0)
    last_updated: Mapped[DateTime] = mapped_column(DateTime, nullable=False, default=func.now())
    created_at: Mapped[DateTime] = mapped_column(DateTime, nullable=False, default=func.now())

    # Relationships
    tenant = relationship("Tenant")

    __table_args__ = (
        UniqueConstraint(
            "tenant_id",
            "country_code",
            "creative_size",
            "period_start",
            "period_end",
            name="uq_format_perf_metrics",
        ),
        Index("idx_format_perf_tenant", "tenant_id"),
        Index("idx_format_perf_country_size", "country_code", "creative_size"),
        Index("idx_format_perf_period", "period_start", "period_end"),
    )


class GAMOrder(Base):
    __tablename__ = "gam_orders"

    id: Mapped[int] = mapped_column(Integer, primary_key=True)
    tenant_id: Mapped[str] = mapped_column(
        String(50), ForeignKey("tenants.tenant_id", ondelete="CASCADE"), nullable=False
    )
    order_id: Mapped[str] = mapped_column(String(50), nullable=False)
    name: Mapped[str] = mapped_column(String(200), nullable=False)
    advertiser_id: Mapped[str | None] = mapped_column(String(50), nullable=True)
    advertiser_name: Mapped[str | None] = mapped_column(String(255), nullable=True)
    agency_id: Mapped[str | None] = mapped_column(String(50), nullable=True)
    agency_name: Mapped[str | None] = mapped_column(String(255), nullable=True)
    trafficker_id: Mapped[str | None] = mapped_column(String(50), nullable=True)
    trafficker_name: Mapped[str | None] = mapped_column(String(255), nullable=True)
    salesperson_id: Mapped[str | None] = mapped_column(String(50), nullable=True)
    salesperson_name: Mapped[str | None] = mapped_column(String(255), nullable=True)
    status: Mapped[str] = mapped_column(String(20), nullable=False)
    start_date: Mapped[DateTime | None] = mapped_column(DateTime, nullable=True)
    end_date: Mapped[DateTime | None] = mapped_column(DateTime, nullable=True)
    unlimited_end_date: Mapped[bool] = mapped_column(Boolean, nullable=False, default=False)
    total_budget: Mapped[float | None] = mapped_column(Float, nullable=True)
    currency_code: Mapped[str | None] = mapped_column(String(10), nullable=True)
    external_order_id: Mapped[str | None] = mapped_column(String(100), nullable=True)
    po_number: Mapped[str | None] = mapped_column(String(100), nullable=True)
    notes: Mapped[str | None] = mapped_column(Text, nullable=True)
    last_modified_date: Mapped[DateTime | None] = mapped_column(DateTime, nullable=True)
    is_programmatic: Mapped[bool] = mapped_column(Boolean, nullable=False, default=False)
    applied_labels: Mapped[list | None] = mapped_column(JSONType, nullable=True)
    effective_applied_labels: Mapped[list | None] = mapped_column(JSONType, nullable=True)
    custom_field_values: Mapped[dict | None] = mapped_column(JSONType, nullable=True)
    order_metadata: Mapped[dict | None] = mapped_column(JSONType, nullable=True)
    last_synced: Mapped[DateTime] = mapped_column(DateTime, nullable=False, default=func.now())
    created_at: Mapped[DateTime] = mapped_column(DateTime, nullable=False, default=func.now())
    updated_at: Mapped[DateTime] = mapped_column(DateTime, nullable=False, default=func.now(), onupdate=func.now())

    # Relationships
    tenant = relationship("Tenant")
    line_items = relationship(
        "GAMLineItem",
        back_populates="order",
        foreign_keys="GAMLineItem.order_id",
        primaryjoin="and_(GAMOrder.tenant_id==GAMLineItem.tenant_id, GAMOrder.order_id==GAMLineItem.order_id)",
    )

    __table_args__ = (
        UniqueConstraint("tenant_id", "order_id", name="uq_gam_orders"),
        Index("idx_gam_orders_tenant", "tenant_id"),
        Index("idx_gam_orders_order_id", "order_id"),
        Index("idx_gam_orders_status", "status"),
        Index("idx_gam_orders_advertiser", "advertiser_id"),
    )


class GAMLineItem(Base):
    __tablename__ = "gam_line_items"

    id: Mapped[int] = mapped_column(Integer, primary_key=True)
    tenant_id: Mapped[str] = mapped_column(
        String(50), ForeignKey("tenants.tenant_id", ondelete="CASCADE"), nullable=False
    )
    line_item_id: Mapped[str] = mapped_column(String(50), nullable=False)
    order_id: Mapped[str] = mapped_column(String(50), nullable=False)
    name: Mapped[str] = mapped_column(String(200), nullable=False)
    status: Mapped[str] = mapped_column(String(20), nullable=False)
    line_item_type: Mapped[str] = mapped_column(String(30), nullable=False)
    priority: Mapped[int | None] = mapped_column(Integer, nullable=True)
    start_date: Mapped[DateTime | None] = mapped_column(DateTime, nullable=True)
    end_date: Mapped[DateTime | None] = mapped_column(DateTime, nullable=True)
    unlimited_end_date: Mapped[bool] = mapped_column(Boolean, nullable=False, default=False)
    auto_extension_days: Mapped[int | None] = mapped_column(Integer, nullable=True)
    cost_type: Mapped[str | None] = mapped_column(String(20), nullable=True)
    cost_per_unit: Mapped[float | None] = mapped_column(Float, nullable=True)
    discount_type: Mapped[str | None] = mapped_column(String(20), nullable=True)
    discount: Mapped[float | None] = mapped_column(Float, nullable=True)
    contracted_units_bought: Mapped[int | None] = mapped_column(BigInteger, nullable=True)
    delivery_rate_type: Mapped[str | None] = mapped_column(String(30), nullable=True)
    goal_type: Mapped[str | None] = mapped_column(String(20), nullable=True)
    primary_goal_type: Mapped[str | None] = mapped_column(String(20), nullable=True)
    primary_goal_units: Mapped[int | None] = mapped_column(BigInteger, nullable=True)
    impression_limit: Mapped[int | None] = mapped_column(BigInteger, nullable=True)
    click_limit: Mapped[int | None] = mapped_column(BigInteger, nullable=True)
    target_platform: Mapped[str | None] = mapped_column(String(20), nullable=True)
    environment_type: Mapped[str | None] = mapped_column(String(20), nullable=True)
    allow_overbook: Mapped[bool] = mapped_column(Boolean, nullable=False, default=False)
    skip_inventory_check: Mapped[bool] = mapped_column(Boolean, nullable=False, default=False)
    reserve_at_creation: Mapped[bool] = mapped_column(Boolean, nullable=False, default=False)
    stats_impressions: Mapped[int | None] = mapped_column(BigInteger, nullable=True)
    stats_clicks: Mapped[int | None] = mapped_column(BigInteger, nullable=True)
    stats_ctr: Mapped[float | None] = mapped_column(Float, nullable=True)
    stats_video_completions: Mapped[int | None] = mapped_column(BigInteger, nullable=True)
    stats_video_starts: Mapped[int | None] = mapped_column(BigInteger, nullable=True)
    stats_viewable_impressions: Mapped[int | None] = mapped_column(BigInteger, nullable=True)
    delivery_indicator_type: Mapped[str | None] = mapped_column(String(30), nullable=True)
    delivery_data: Mapped[dict | None] = mapped_column(JSONType, nullable=True)
    targeting: Mapped[dict | None] = mapped_column(JSONType, nullable=True)
    creative_placeholders: Mapped[list | None] = mapped_column(JSONType, nullable=True)
    frequency_caps: Mapped[list | None] = mapped_column(JSONType, nullable=True)
    applied_labels: Mapped[list | None] = mapped_column(JSONType, nullable=True)
    effective_applied_labels: Mapped[list | None] = mapped_column(JSONType, nullable=True)
    custom_field_values: Mapped[dict | None] = mapped_column(JSONType, nullable=True)
    third_party_measurement_settings: Mapped[dict | None] = mapped_column(JSONType, nullable=True)
    video_max_duration: Mapped[int | None] = mapped_column(BigInteger, nullable=True)
    line_item_metadata: Mapped[dict | None] = mapped_column(JSONType, nullable=True)
    last_modified_date: Mapped[DateTime | None] = mapped_column(DateTime, nullable=True)
    creation_date: Mapped[DateTime | None] = mapped_column(DateTime, nullable=True)
    external_id: Mapped[str | None] = mapped_column(String(255), nullable=True)
    last_synced: Mapped[DateTime] = mapped_column(DateTime, nullable=False, default=func.now())
    created_at: Mapped[DateTime] = mapped_column(DateTime, nullable=False, default=func.now())
    updated_at: Mapped[DateTime] = mapped_column(DateTime, nullable=False, default=func.now(), onupdate=func.now())

    # Relationships
    tenant = relationship("Tenant")
    order = relationship(
        "GAMOrder",
        back_populates="line_items",
        foreign_keys=[tenant_id, order_id],
        primaryjoin="and_(GAMLineItem.tenant_id==GAMOrder.tenant_id, GAMLineItem.order_id==GAMOrder.order_id)",
        overlaps="tenant",
    )

    __table_args__ = (
        UniqueConstraint("tenant_id", "line_item_id", name="uq_gam_line_items"),
        Index("idx_gam_line_items_tenant", "tenant_id"),
        Index("idx_gam_line_items_line_item_id", "line_item_id"),
        Index("idx_gam_line_items_order_id", "order_id"),
        Index("idx_gam_line_items_status", "status"),
        Index("idx_gam_line_items_type", "line_item_type"),
    )


class SyncJob(Base):
    __tablename__ = "sync_jobs"

    sync_id: Mapped[str] = mapped_column(String(50), primary_key=True)
    tenant_id: Mapped[str] = mapped_column(
        String(50), ForeignKey("tenants.tenant_id", ondelete="CASCADE"), nullable=False
    )
    adapter_type: Mapped[str] = mapped_column(String(50), nullable=False)
    sync_type: Mapped[str] = mapped_column(String(20), nullable=False)
    status: Mapped[str] = mapped_column(String(20), nullable=False)
    started_at: Mapped[DateTime] = mapped_column(DateTime, nullable=False)
    completed_at: Mapped[DateTime | None] = mapped_column(DateTime, nullable=True)
    summary: Mapped[str | None] = mapped_column(Text, nullable=True)
    error_message: Mapped[str | None] = mapped_column(Text, nullable=True)
    triggered_by: Mapped[str] = mapped_column(String(50), nullable=False)
    triggered_by_id: Mapped[str | None] = mapped_column(String(255), nullable=True)
    progress: Mapped[dict | None] = mapped_column(JSONType, nullable=True)  # Real-time progress tracking

    # Relationships
    tenant = relationship("Tenant")

    __table_args__ = (
        Index("idx_sync_jobs_tenant", "tenant_id"),
        Index("idx_sync_jobs_status", "status"),
        Index("idx_sync_jobs_started", "started_at"),
    )


class Context(Base):
    """Simple conversation tracker for asynchronous operations.

    For synchronous operations, no context is needed.
    For asynchronous operations, workflow_steps table is the source of truth for status.
    This just tracks the conversation history for clarifications and refinements.
    """

    __tablename__ = "contexts"

    context_id: Mapped[str] = mapped_column(String(100), primary_key=True)
    tenant_id: Mapped[str] = mapped_column(
        String(50), ForeignKey("tenants.tenant_id", ondelete="CASCADE"), nullable=False
    )
    principal_id: Mapped[str] = mapped_column(String(50), nullable=False)

    # Simple conversation tracking
    conversation_history: Mapped[list] = mapped_column(JSONType, nullable=False, default=list)
    created_at: Mapped[DateTime] = mapped_column(DateTime, nullable=False, server_default=func.now())
    last_activity_at: Mapped[DateTime] = mapped_column(DateTime, nullable=False, server_default=func.now())

    # Relationships
    tenant = relationship("Tenant")
    principal = relationship(
        "Principal",
        foreign_keys=[tenant_id, principal_id],
        primaryjoin="and_(Context.tenant_id==Principal.tenant_id, Context.principal_id==Principal.principal_id)",
        overlaps="tenant",
    )
    # Direct object relationships removed - using ObjectWorkflowMapping instead
    workflow_steps = relationship("WorkflowStep", back_populates="context", cascade="all, delete-orphan")

    __table_args__ = (
        ForeignKeyConstraint(
            ["tenant_id", "principal_id"],
            ["principals.tenant_id", "principals.principal_id"],
            ondelete="CASCADE",
        ),
        Index("idx_contexts_tenant", "tenant_id"),
        Index("idx_contexts_principal", "principal_id"),
        Index("idx_contexts_last_activity", "last_activity_at"),
    )


class WorkflowStep(Base, JSONValidatorMixin):
    """Represents an individual step/task in a workflow.

    This serves as a work queue where each step can be queried, updated, and tracked independently.
    Steps represent tool calls, approvals, notifications, etc.
    """

    __tablename__ = "workflow_steps"

    # SQLAlchemy 2.0 style with Mapped[] annotations for proper type inference
    step_id: Mapped[str] = mapped_column(String(100), primary_key=True)
    context_id: Mapped[str] = mapped_column(
        String(100),
        ForeignKey("contexts.context_id", ondelete="CASCADE"),
    )
    step_type: Mapped[str] = mapped_column(String(50))  # tool_call, approval, notification, etc.
    tool_name: Mapped[str | None] = mapped_column(String(100))  # MCP tool name if applicable
    request_data: Mapped[dict | None] = mapped_column(JSONType)  # Original request JSON
    response_data: Mapped[dict | None] = mapped_column(JSONType)  # Response/result JSON
    status: Mapped[str] = mapped_column(
        String(20), default="pending"
    )  # pending, in_progress, completed, failed, requires_approval
    owner: Mapped[str] = mapped_column(String(20))  # principal, publisher, system
    assigned_to: Mapped[str | None] = mapped_column(String(255))  # Specific user/system if assigned
    created_at: Mapped[DateTime] = mapped_column(DateTime, server_default=func.now())
    completed_at: Mapped[DateTime | None] = mapped_column(DateTime)
    error_message: Mapped[str | None] = mapped_column(Text)
    transaction_details: Mapped[dict | None] = mapped_column(JSONType)  # Actual API calls made to GAM, etc.
    comments: Mapped[list] = mapped_column(JSONType, default=list)  # Array of {user, timestamp, comment} objects

    # Relationships
    context = relationship("Context", back_populates="workflow_steps")
    object_mappings = relationship(
        "ObjectWorkflowMapping",
        back_populates="workflow_step",
        cascade="all, delete-orphan",
    )

    __table_args__ = (
        Index("idx_workflow_steps_context", "context_id"),
        Index("idx_workflow_steps_status", "status"),
        Index("idx_workflow_steps_owner", "owner"),
        Index("idx_workflow_steps_assigned", "assigned_to"),
        Index("idx_workflow_steps_created", "created_at"),
    )


class ObjectWorkflowMapping(Base):
    """Maps workflow steps to business objects throughout their lifecycle.

    This allows tracking all CRUD operations and workflow steps for any object
    (media_buy, creative, product, etc.) without tight coupling.

    Example: Query for 'media_buy', '1234' to see every action taken over its lifecycle.
    """

    __tablename__ = "object_workflow_mapping"

    id: Mapped[int] = mapped_column(Integer, primary_key=True, autoincrement=True)
    object_type: Mapped[str] = mapped_column(String(50), nullable=False)
    object_id: Mapped[str] = mapped_column(String(100), nullable=False)
    step_id: Mapped[str] = mapped_column(
        String(100),
        ForeignKey("workflow_steps.step_id", ondelete="CASCADE"),
        nullable=False,
    )
    action: Mapped[str] = mapped_column(String(50), nullable=False)
    created_at: Mapped[DateTime] = mapped_column(DateTime, nullable=False, server_default=func.now())

    # Relationships
    workflow_step = relationship("WorkflowStep", back_populates="object_mappings")

    __table_args__ = (
        Index("idx_object_workflow_type_id", "object_type", "object_id"),
        Index("idx_object_workflow_step", "step_id"),
        Index("idx_object_workflow_created", "created_at"),
    )


class Strategy(Base, JSONValidatorMixin):
    """Strategy definitions for both production and simulation contexts.

    Strategies define behavior patterns for campaigns and simulations.
    Production strategies control pacing, bidding, and optimization.
    Simulation strategies (prefix 'sim_') enable testing scenarios.
    """

    __tablename__ = "strategies"

    strategy_id: Mapped[str] = mapped_column(String(255), primary_key=True)
    tenant_id: Mapped[str | None] = mapped_column(
        String(50), ForeignKey("tenants.tenant_id", ondelete="CASCADE"), nullable=True
    )
    principal_id: Mapped[str | None] = mapped_column(String(100), nullable=True)
    name: Mapped[str] = mapped_column(String(255), nullable=False)
    description: Mapped[str | None] = mapped_column(Text, nullable=True)
    config: Mapped[dict] = mapped_column(JSONType, nullable=False, default=dict)
    is_simulation: Mapped[bool] = mapped_column(Boolean, default=False, nullable=False)
    created_at: Mapped[DateTime] = mapped_column(DateTime, nullable=False, server_default=func.now())
    updated_at: Mapped[DateTime] = mapped_column(
        DateTime, nullable=False, server_default=func.now(), onupdate=func.now()
    )

    # Relationships
    tenant = relationship("Tenant", back_populates="strategies", overlaps="strategies,tenant")
    principal = relationship("Principal", back_populates="strategies", overlaps="strategies,tenant")
    states = relationship("StrategyState", back_populates="strategy", cascade="all, delete-orphan")
    media_buys = relationship("MediaBuy", back_populates="strategy")

    __table_args__ = (
        ForeignKeyConstraint(
            ["tenant_id", "principal_id"], ["principals.tenant_id", "principals.principal_id"], ondelete="CASCADE"
        ),
        Index("idx_strategies_tenant", "tenant_id"),
        Index("idx_strategies_principal", "tenant_id", "principal_id"),
        Index("idx_strategies_simulation", "is_simulation"),
    )

    @property
    def is_production_strategy(self) -> bool:
        """Check if this is a production (non-simulation) strategy."""
        return not self.is_simulation

    def get_config_value(self, key: str, default=None):
        """Get a configuration value with fallback."""
        return self.config.get(key, default) if self.config else default


class StrategyState(Base, JSONValidatorMixin):
    """Persistent state storage for simulation strategies.

    Stores simulation state like current time, triggered events,
    media buy states, etc. Enables pause/resume of simulations.
    """

    __tablename__ = "strategy_states"

    strategy_id: Mapped[str] = mapped_column(String(255), nullable=False, primary_key=True)
    state_key: Mapped[str] = mapped_column(String(255), nullable=False, primary_key=True)
    state_value: Mapped[dict] = mapped_column(JSONType, nullable=False)
    updated_at: Mapped[DateTime] = mapped_column(
        DateTime, nullable=False, server_default=func.now(), onupdate=func.now()
    )

    # Relationships
    strategy = relationship("Strategy", back_populates="states")

    __table_args__ = (
        ForeignKeyConstraint(["strategy_id"], ["strategies.strategy_id"], ondelete="CASCADE"),
        Index("idx_strategy_states_id", "strategy_id"),
    )


class AuthorizedProperty(Base, JSONValidatorMixin):
    """Properties (websites, apps, etc.) that this agent is authorized to represent.

    Used for the list_authorized_properties AdCP endpoint.
    Stores property details and verification status.
    """

    __tablename__ = "authorized_properties"

    property_id: Mapped[str] = mapped_column(String(100), nullable=False, primary_key=True)
    tenant_id: Mapped[str] = mapped_column(String(50), nullable=False, primary_key=True)
    property_type: Mapped[str] = mapped_column(String(20), nullable=False)
    name: Mapped[str] = mapped_column(String(255), nullable=False)
    identifiers: Mapped[list[dict]] = mapped_column(JSONType, nullable=False)
    tags: Mapped[list[str] | None] = mapped_column(JSONType, nullable=True)
    publisher_domain: Mapped[str] = mapped_column(String(255), nullable=False)
    verification_status: Mapped[str] = mapped_column(String(20), nullable=False, default="pending")
    verification_checked_at: Mapped[DateTime | None] = mapped_column(DateTime, nullable=True)
    verification_error: Mapped[str | None] = mapped_column(Text, nullable=True)
    created_at: Mapped[DateTime] = mapped_column(DateTime, nullable=False, server_default=func.now())
    updated_at: Mapped[DateTime] = mapped_column(
        DateTime, nullable=False, server_default=func.now(), onupdate=func.now()
    )

    # Relationships
    tenant = relationship("Tenant", backref="authorized_properties")

    __table_args__ = (
        ForeignKeyConstraint(["tenant_id"], ["tenants.tenant_id"], ondelete="CASCADE"),
        CheckConstraint(
            "property_type IN ('website', 'mobile_app', 'ctv_app', 'dooh', 'podcast', 'radio', 'streaming_audio')",
            name="ck_property_type",
        ),
        CheckConstraint("verification_status IN ('pending', 'verified', 'failed')", name="ck_verification_status"),
        Index("idx_authorized_properties_tenant", "tenant_id"),
        Index("idx_authorized_properties_domain", "publisher_domain"),
        Index("idx_authorized_properties_type", "property_type"),
        Index("idx_authorized_properties_verification", "verification_status"),
    )


class PropertyTag(Base, JSONValidatorMixin):
    """Metadata for property tags used in authorized properties.

    Provides human-readable names and descriptions for tags
    referenced in the list_authorized_properties response.
    """

    __tablename__ = "property_tags"

    tag_id: Mapped[str] = mapped_column(String(50), nullable=False, primary_key=True)
    tenant_id: Mapped[str] = mapped_column(String(50), nullable=False, primary_key=True)
    name: Mapped[str] = mapped_column(String(255), nullable=False)
    description: Mapped[str] = mapped_column(Text, nullable=False)
    created_at: Mapped[DateTime] = mapped_column(DateTime, nullable=False, server_default=func.now())
    updated_at: Mapped[DateTime] = mapped_column(
        DateTime, nullable=False, server_default=func.now(), onupdate=func.now()
    )

    # Relationships
    tenant = relationship("Tenant", backref="property_tags")

    __table_args__ = (
        ForeignKeyConstraint(["tenant_id"], ["tenants.tenant_id"], ondelete="CASCADE"),
        Index("idx_property_tags_tenant", "tenant_id"),
    )


class PushNotificationConfig(Base, JSONValidatorMixin):
    """A2A push notification configuration for async operation callbacks.

    Stores buyer-provided webhook URLs where the server should POST
    notifications when task status changes (e.g., submitted → completed).
    Supports multiple authentication methods (bearer, basic, none).
    """

    __tablename__ = "push_notification_configs"

    id: Mapped[str] = mapped_column(String(50), primary_key=True)
    tenant_id: Mapped[str] = mapped_column(String(50), nullable=False)
    principal_id: Mapped[str] = mapped_column(String(50), nullable=False)
    session_id: Mapped[str | None] = mapped_column(String(100), nullable=True)
    url: Mapped[str] = mapped_column(Text, nullable=False)
    authentication_type: Mapped[str | None] = mapped_column(String(50), nullable=True)
    authentication_token: Mapped[str | None] = mapped_column(Text, nullable=True)
    validation_token: Mapped[str | None] = mapped_column(Text, nullable=True)
    webhook_secret: Mapped[str | None] = mapped_column(String(500), nullable=True)
    created_at: Mapped[DateTime] = mapped_column(DateTime, nullable=False, server_default=func.now())
    updated_at: Mapped[DateTime] = mapped_column(
        DateTime, nullable=False, server_default=func.now(), onupdate=func.now()
    )
    is_active: Mapped[bool] = mapped_column(Boolean, default=True)

    # Relationships
    tenant = relationship("Tenant", backref="push_notification_configs", overlaps="principal")
    principal = relationship(
        "Principal",
        back_populates="push_notification_configs",
        overlaps="push_notification_configs,tenant",
        foreign_keys=[tenant_id, principal_id],
    )

    __table_args__ = (
        ForeignKeyConstraint(["tenant_id"], ["tenants.tenant_id"], ondelete="CASCADE"),
        ForeignKeyConstraint(
            ["tenant_id", "principal_id"], ["principals.tenant_id", "principals.principal_id"], ondelete="CASCADE"
        ),
        Index("idx_push_notification_configs_tenant", "tenant_id"),
        Index("idx_push_notification_configs_principal", "tenant_id", "principal_id"),
    )

    def __repr__(self):
        return (
            f"<PushNotificationConfig("
            f"id='{self.id}', "
            f"tenant_id='{self.tenant_id}', "
            f"principal_id='{self.principal_id}', "
            f"session_id='{self.session_id}', "
            f"url='{self.url}', "
            f"authentication_type='{self.authentication_type}', "
            f"authentication_token='{self.authentication_token}', "
            f"validation_token='{self.validation_token}', "
            f"webhook_secret='{self.webhook_secret}', "
            f"is_active={self.is_active}, "
            f"created_at={self.created_at}, "
            f"updated_at={self.updated_at}"
            f")>"
        )


class WebhookDeliveryRecord(Base):
    """Tracks webhook delivery attempts with retry history.

    Records all webhook POST requests for audit and debugging purposes.
    Enables tracking of delivery success rates, retry patterns, and failures.
    """

    __tablename__ = "webhook_deliveries"

    delivery_id: Mapped[str] = mapped_column(String(100), primary_key=True)
    tenant_id: Mapped[str] = mapped_column(
        String(50), ForeignKey("tenants.tenant_id", ondelete="CASCADE"), nullable=False
    )
    webhook_url: Mapped[str] = mapped_column(String(500), nullable=False)
    payload: Mapped[dict] = mapped_column(JSONType, nullable=False)
    event_type: Mapped[str] = mapped_column(String(100), nullable=False)
    object_id: Mapped[str | None] = mapped_column(String(100), nullable=True)

    # Delivery tracking
    status: Mapped[str] = mapped_column(String(20), nullable=False, default="pending")
    attempts: Mapped[int] = mapped_column(Integer, nullable=False, default=0)
    last_attempt_at: Mapped[DateTime | None] = mapped_column(DateTime, nullable=True)
    delivered_at: Mapped[DateTime | None] = mapped_column(DateTime, nullable=True)

    # Error tracking
    last_error: Mapped[str | None] = mapped_column(Text, nullable=True)
    response_code: Mapped[int | None] = mapped_column(Integer, nullable=True)

    # Timestamps
    created_at: Mapped[DateTime] = mapped_column(DateTime, nullable=False, server_default=func.now())

    # Relationships
    tenant = relationship("Tenant")

    __table_args__ = (
        Index("idx_webhook_deliveries_tenant", "tenant_id"),
        Index("idx_webhook_deliveries_status", "status"),
        Index("idx_webhook_deliveries_event_type", "event_type"),
        Index("idx_webhook_deliveries_object_id", "object_id"),
        Index("idx_webhook_deliveries_created", "created_at"),
    )<|MERGE_RESOLUTION|>--- conflicted
+++ resolved
@@ -190,7 +190,6 @@
     # Note: PR #79 fields (estimated_exposures, floor_cpm, recommended_cpm) are NOT stored in database
     # They are calculated dynamically from product_performance_metrics table
 
-<<<<<<< HEAD
     # Inventory profile reference (optional)
     # If set, product uses inventory profile configuration instead of custom config
     inventory_profile_id: Mapped[int | None] = mapped_column(
@@ -198,7 +197,7 @@
         ForeignKey("inventory_profiles.id", ondelete="SET NULL"),
         nullable=True,
     )
-=======
+
     # Product detail fields (AdCP v1 spec compliance)
     # Type hint: delivery measurement dict with provider (required) and notes (optional)
     delivery_measurement: Mapped[dict | None] = mapped_column(JSONType, nullable=True)
@@ -236,7 +235,6 @@
     archived_at: Mapped[DateTime | None] = mapped_column(DateTime, nullable=True)
     # Type hint: days until variant expires (null = use tenant default)
     variant_ttl_days: Mapped[int | None] = mapped_column(Integer, nullable=True)
->>>>>>> 7dad5da9
 
     # Relationships
     tenant = relationship("Tenant", back_populates="products")
