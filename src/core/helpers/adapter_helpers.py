--- conflicted
+++ resolved
@@ -19,6 +19,7 @@
 ) -> MockAdServerAdapter | GoogleAdManager | Kevel | TritonDigital:
     """Get the appropriate adapter instance for the selected adapter type."""
     import logging
+
     logger = logging.getLogger(__name__)
 
     # Get tenant and adapter config from database
@@ -55,22 +56,20 @@
                     # Try nested format first
                     gam_mappings = principal.platform_mappings.get("google_ad_manager", {})
                     advertiser_id = gam_mappings.get("advertiser_id")
-                    logger.info(f"[ADAPTER_CONFIG] principal_id={principal.principal_id}, platform_mappings={principal.platform_mappings}, gam_mappings={gam_mappings}, advertiser_id={advertiser_id}")
+                    logger.info(
+                        f"[ADAPTER_CONFIG] principal_id={principal.principal_id}, platform_mappings={principal.platform_mappings}, gam_mappings={gam_mappings}, advertiser_id={advertiser_id}"
+                    )
 
                     # Fall back to root-level format if nested not found
                     if not advertiser_id:
                         advertiser_id = principal.platform_mappings.get("gam_advertiser_id")
                         logger.info(f"[ADAPTER_CONFIG] Fell back to root-level gam_advertiser_id: {advertiser_id}")
 
-<<<<<<< HEAD
-                adapter_config["company_id"] = advertiser_id
-=======
                     adapter_config["company_id"] = advertiser_id
                     logger.info(f"[ADAPTER_CONFIG] Set adapter_config['company_id']={advertiser_id}")
                 else:
                     adapter_config["company_id"] = None
                     logger.info("[ADAPTER_CONFIG] principal.platform_mappings is None/empty, set company_id=None")
->>>>>>> f4f0df1b
             elif adapter_type == "kevel":
                 adapter_config["network_id"] = config_row.kevel_network_id or ""
                 adapter_config["api_key"] = config_row.kevel_api_key or ""
@@ -94,16 +93,15 @@
             adapter_config, principal, dry_run, tenant_id=tenant_id, strategy_context=testing_context
         )
     elif selected_adapter == "google_ad_manager":
-<<<<<<< HEAD
         # network_code is required for GoogleAdManager
         network_code = adapter_config.get("network_code")
         if not network_code or not isinstance(network_code, str):
             raise ValueError("network_code is required for GoogleAdManager adapter")
 
-=======
         logger.info("[ADAPTER_SELECT] Instantiating GoogleAdManager")
-        logger.info(f"[ADAPTER_SELECT] GAM params: network_code={adapter_config.get('network_code')}, advertiser_id={adapter_config.get('company_id')}, trafficker_id={adapter_config.get('trafficker_id')}, dry_run={dry_run}")
->>>>>>> f4f0df1b
+        logger.info(
+            f"[ADAPTER_SELECT] GAM params: network_code={adapter_config.get('network_code')}, advertiser_id={adapter_config.get('company_id')}, trafficker_id={adapter_config.get('trafficker_id')}, dry_run={dry_run}"
+        )
         return GoogleAdManager(
             adapter_config,
             principal,
