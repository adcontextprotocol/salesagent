--- conflicted
+++ resolved
@@ -211,11 +211,7 @@
 
 def create_media_buy_raw(
     buyer_ref: str,
-<<<<<<< HEAD
-    brand_manifest: Any,  # BrandManifest | str - validated by Pydantic
-=======
     brand_manifest: Any | None = None,  # BrandManifest | str | None - validated by Pydantic
->>>>>>> bfc2597b
     po_number: str | None = None,
     packages: list[Any] | None = None,
     start_time: Any | None = None,  # datetime | Literal["asap"] | str - validated by Pydantic
@@ -244,15 +240,9 @@
 
     Args:
         buyer_ref: Buyer reference identifier (required per AdCP spec)
-<<<<<<< HEAD
-        brand_manifest: Brand information manifest - inline object or URL string (required per AdCP v1.8.0)
-        po_number: Purchase order number (optional)
-        promoted_offering: DEPRECATED - use brand_manifest instead
-=======
         brand_manifest: Brand information manifest - inline object or URL string (optional, auto-generated from promoted_offering if not provided)
         po_number: Purchase order number (optional)
         promoted_offering: DEPRECATED - use brand_manifest instead (still supported for backward compatibility)
->>>>>>> bfc2597b
         packages: List of media packages (optional)
         start_time: Start time (legacy parameter)
         end_time: End time (legacy parameter)
