--- conflicted
+++ resolved
@@ -73,7 +73,7 @@
         priority=1,
     )
 
-    def __init__(self) -> None:
+    def __init__(self):
         """Initialize registry with empty cache."""
         self._format_cache: dict[str, CachedFormats] = {}  # Key: agent_url
 
@@ -162,7 +162,7 @@
                 max_retries=3,
             ) as client:
                 # Build parameters for list_creative_formats
-                params = {}
+                params: dict[str, Any] = {}
                 if max_width is not None:
                     params["max_width"] = max_width
                 if max_height is not None:
@@ -198,62 +198,6 @@
                     # Parse JSON if needed
                     import json
 
-<<<<<<< HEAD
-        for attempt in range(max_retries):
-            try:
-                transport = StreamableHttpTransport(url=f"{normalized_url}/mcp", headers=headers)
-                client = Client(transport=transport)
-
-                async with client:
-                    # Build parameters for list_creative_formats
-                    params: dict[str, Any] = {}
-                    if max_width is not None:
-                        params["max_width"] = max_width
-                    if max_height is not None:
-                        params["max_height"] = max_height
-                    if min_width is not None:
-                        params["min_width"] = min_width
-                    if min_height is not None:
-                        params["min_height"] = min_height
-                    if is_responsive is not None:
-                        params["is_responsive"] = is_responsive
-                    if asset_types is not None:
-                        params["asset_types"] = asset_types
-                    if name_search is not None:
-                        params["name_search"] = name_search
-                    if type_filter is not None:
-                        params["type"] = type_filter
-
-                    # Call list_creative_formats tool
-                    result = await client.call_tool("list_creative_formats", params)
-
-                    # Parse result into Format objects
-                    import logging
-
-                    logger = logging.getLogger(__name__)
-
-                    # Use structured_content field for JSON response (MCP protocol update)
-                    formats_data: dict[str, Any] | None = None
-                    if hasattr(result, "structured_content") and result.structured_content:
-                        formats_data = result.structured_content  # type: ignore[assignment]
-                        logger.info(f"_fetch_formats_from_agent: Using structured_content, type={type(formats_data)}")
-                    elif isinstance(result.content, list) and result.content:
-                        # Fallback: Parse from content field (legacy)
-                        content_item = (
-                            result.content[0].text if hasattr(result.content[0], "text") else result.content[0]
-                        )
-                        logger.info(
-                            f"_fetch_formats_from_agent: Using legacy content field, formats_data (first 500 chars): {str(content_item)[:500]}"
-                        )
-
-                        # Parse JSON if needed
-                        import json
-
-                        if isinstance(content_item, str):
-                            formats_data = json.loads(content_item)
-                        else:
-                            formats_data = content_item  # type: ignore[assignment]
-=======
                     if isinstance(formats_data, str):
                         formats_data = json.loads(formats_data)
 
@@ -262,7 +206,6 @@
                     logger.info(
                         f"_fetch_formats_from_agent: After parse, type={type(formats_data)}, keys={list(formats_data.keys()) if isinstance(formats_data, dict) else 'not a dict'}"
                     )
->>>>>>> 9a15431f
 
                     # Convert to Format objects
                     if isinstance(formats_data, dict) and "formats" in formats_data:
@@ -513,16 +456,16 @@
 
             # Use structured_content field for JSON response (MCP protocol update)
             if hasattr(result, "structured_content") and result.structured_content:
-                return result.structured_content  # type: ignore[return-value]
+                return result.structured_content
 
             # Fallback: Parse result from content field (legacy)
             import json
 
             if isinstance(result.content, list) and result.content:
-                preview_data: Any = result.content[0].text if hasattr(result.content[0], "text") else result.content[0]
+                preview_data = result.content[0].text if hasattr(result.content[0], "text") else result.content[0]
                 if isinstance(preview_data, str):
                     preview_data = json.loads(preview_data)
-                return preview_data  # type: ignore[return-value]
+                return preview_data
 
             return {}
 
@@ -576,16 +519,16 @@
 
             # Use structured_content field for JSON response (MCP protocol update)
             if hasattr(result, "structured_content") and result.structured_content:
-                return result.structured_content  # type: ignore[return-value]
+                return result.structured_content
 
             # Fallback: Parse result from content field (legacy)
             import json
 
             if isinstance(result.content, list) and result.content:
-                creative_data: Any = result.content[0].text if hasattr(result.content[0], "text") else result.content[0]
+                creative_data = result.content[0].text if hasattr(result.content[0], "text") else result.content[0]
                 if isinstance(creative_data, str):
                     creative_data = json.loads(creative_data)
-                return creative_data  # type: ignore[return-value]
+                return creative_data
 
             return {}
 
