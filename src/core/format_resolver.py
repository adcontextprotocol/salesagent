--- conflicted
+++ resolved
@@ -12,56 +12,9 @@
 import json
 
 from src.core.database.database_session import get_db_session
-from src.core.schemas import Format, FormatId
-
-
-<<<<<<< HEAD
-def _parse_format_from_db_row(row: Sequence[Any]) -> Format:
-    """Extract Format object from database row.
-
-    Args:
-        row: Database tuple with format fields:
-            (format_id, name, type, description, width, height,
-             duration_seconds, max_file_size_kb, specs, is_standard, platform_config)
-
-    Returns:
-        Format object constructed from database row
-    """
-    # Parse JSON fields (handle both string and dict from SQLite vs PostgreSQL)
-    specs = json.loads(row[8]) if isinstance(row[8], str) else row[8]
-    platform_config_data: dict[str, Any] | None = None
-    if row[10]:
-        platform_config_data = json.loads(row[10]) if isinstance(row[10], str) else row[10]
-
-    # Build requirements dict from database columns
-    requirements: dict[str, Any] = {}
-    if row[4]:  # width
-        requirements["width"] = row[4]
-    if row[5]:  # height
-        requirements["height"] = row[5]
-    if row[6]:  # duration_seconds
-        requirements["duration_max"] = row[6]
-    if row[7]:  # max_file_size_kb
-        requirements["max_file_size_kb"] = row[7]
-
-    # Merge with specs JSON
-    if specs:
-        requirements.update(specs)
-
-    return Format(
-        format_id=FormatId(agent_url="https://creative.adcontextprotocol.org", id=row[0]),
-        name=row[1],
-        type=row[2],
-        is_standard=bool(row[9]),
-        iab_specification=None,  # Not stored in creative_formats table
-        assets_required=None,  # Not stored in creative_formats table
-        requirements=requirements if requirements else None,
-        platform_config=platform_config_data,
-    )
-
-
-=======
->>>>>>> 3b628e13
+from src.core.schemas import Format
+
+
 def get_format(
     format_id: str, agent_url: str | None = None, tenant_id: str | None = None, product_id: str | None = None
 ) -> Format:
