"""Update Media Buy tool implementation.

Handles media buy updates including:
- Campaign-level budget and date changes
- Package-level budget adjustments
- Creative assignments per package
- Activation/pause controls
- Currency limit validation
"""

import logging
from datetime import UTC, date, datetime, timedelta

from fastmcp.exceptions import ToolError
from fastmcp.server.context import Context
from fastmcp.tools.tool import ToolResult
from pydantic import ValidationError
from sqlalchemy import select

from src.core.tool_context import ToolContext

logger = logging.getLogger(__name__)

from src.core.audit_logger import get_audit_logger
from src.core.auth import (
    get_principal_object,
)
from src.core.config_loader import get_current_tenant
from src.core.context_manager import get_context_manager
from src.core.database.database_session import get_db_session
from src.core.helpers import get_principal_id_from_context
from src.core.helpers.adapter_helpers import get_adapter
from src.core.schema_adapters import UpdateMediaBuyResponse
from src.core.schemas import (
    UpdateMediaBuyError,
    UpdateMediaBuyRequest,
    UpdateMediaBuySuccess,
)
from src.core.testing_hooks import get_testing_context
from src.core.validation_helpers import format_validation_error


def _verify_principal(media_buy_id: str, context: Context | ToolContext):
    """Verify that the principal from context owns the media buy.

    Checks database for media buy ownership, not in-memory dictionary.

    Args:
        media_buy_id: Media buy ID to verify
        context: FastMCP Context or ToolContext with principal info

    Raises:
        ValueError: Media buy not found
        PermissionError: Principal doesn't own media buy
    """

    from src.core.database.models import MediaBuy as MediaBuyModel

    # Get principal_id from context
    if isinstance(context, ToolContext):
        principal_id: str | None = context.principal_id
    else:
        principal_id = get_principal_id_from_context(context)

    # CRITICAL: principal_id is required for media buy updates
    if not principal_id:
        raise ToolError(
            "Authentication required: Missing or invalid x-adcp-auth header. "
            "Media buy updates require authentication."
        )

    tenant = get_current_tenant()

    # Query database for media buy (try media_buy_id first, then buyer_ref)
    with get_db_session() as session:
        stmt = select(MediaBuyModel).where(
            MediaBuyModel.media_buy_id == media_buy_id, MediaBuyModel.tenant_id == tenant["tenant_id"]
        )
        media_buy = session.scalars(stmt).first()

        # If not found by media_buy_id, try buyer_ref (for backwards compatibility)
        if not media_buy:
            stmt = select(MediaBuyModel).where(
                MediaBuyModel.buyer_ref == media_buy_id, MediaBuyModel.tenant_id == tenant["tenant_id"]
            )
            media_buy = session.scalars(stmt).first()

        if not media_buy:
            raise ValueError(f"Media buy '{media_buy_id}' not found.")

        if media_buy.principal_id != principal_id:
            # CRITICAL: Verify principal_id is set (security check, not assertion)
            # Using explicit check instead of assert because asserts are removed with python -O
            if not principal_id:
                raise ToolError("Authentication required: principal_id not found in context")

            # Log security violation
            security_logger = get_audit_logger("AdCP", tenant["tenant_id"])
            security_logger.log_security_violation(
                operation="access_media_buy",
                principal_id=principal_id,
                resource_id=media_buy_id,
                reason=f"Principal does not own media buy (owner: {media_buy.principal_id})",
            )
            raise PermissionError(f"Principal '{principal_id}' does not own media buy '{media_buy_id}'.")


def _update_media_buy_impl(
    media_buy_id: str,
    buyer_ref: str | None = None,
    active: bool | None = None,
    flight_start_date: str | None = None,
    flight_end_date: str | None = None,
    budget: float | None = None,
    currency_param: str | None = None,  # Renamed to avoid redefinition
    targeting_overlay: dict | None = None,
    start_time: str | None = None,
    end_time: str | None = None,
    pacing: str | None = None,
    daily_budget: float | None = None,
    packages: list | None = None,
    creatives: list | None = None,
    push_notification_config: dict | None = None,
    context: dict | None = None,
    ctx: Context | ToolContext | None = None,
) -> UpdateMediaBuyResponse:
    """Shared implementation for update_media_buy (used by both MCP and A2A).

    Update a media buy with campaign-level and/or package-level changes.

    Args:
        media_buy_id: Media buy ID to update (required)
        buyer_ref: Update buyer reference
        active: True to activate, False to pause entire campaign
        flight_start_date: Change start date (if not started)
        flight_end_date: Extend or shorten campaign
        budget: Update total budget
        currency: Update currency (ISO 4217)
        targeting_overlay: Update global targeting
        start_time: Update start datetime
        end_time: Update end datetime
        pacing: Pacing strategy (even, asap, daily_budget)
        daily_budget: Daily spend cap across all packages
        packages: Package-specific updates
        creatives: Add new creatives
        push_notification_config: Push notification config for status updates (AdCP spec, optional)
        context: Application level context per adcp spec
        ctx: FastMCP context (automatically provided)

    Returns:
        UpdateMediaBuyResponse with updated media buy details
    """
    # Create request object from individual parameters (MCP-compliant)
    # Handle deprecated field names (backward compatibility)
    if flight_start_date and not start_time:
        start_time = flight_start_date
    if flight_end_date and not end_time:
        end_time = flight_end_date

    # Convert flat budget/currency/pacing to Budget object if budget provided
    budget_obj = None
    if budget is not None:
        from typing import Literal

        from src.core.schemas import Budget

        pacing_val: Literal["even", "asap", "daily_budget"] = "even"
        if pacing in ("even", "asap", "daily_budget"):
            pacing_val = pacing  # type: ignore[assignment]
        budget_obj = Budget(
            total=budget,
            currency=currency_param or "USD",  # Use renamed parameter
            pacing=pacing_val,  # Default pacing
            daily_cap=daily_budget,  # Map daily_budget to daily_cap
            auto_pause_on_budget_exhaustion=None,
        )

    # Build request with only valid AdCP fields
    # Note: flight_start_date, flight_end_date are mapped to start_time/end_time above
    # creatives and targeting_overlay are deprecated - use packages for updates
    # Filter out None values to avoid passing them to the request (strict validation in dev mode)
    request_params = {
        "media_buy_id": media_buy_id,
        "buyer_ref": buyer_ref,
        "active": active,
        "start_time": start_time,
        "end_time": end_time,
        "budget": budget_obj,
        "packages": packages,
        "push_notification_config": push_notification_config,
        "context": context,
    }
    # Remove None values to avoid validation errors in strict mode
    request_params = {k: v for k, v in request_params.items() if v is not None}

    try:
        req = UpdateMediaBuyRequest(**request_params)  # type: ignore[arg-type]
    except ValidationError as e:
        raise ToolError(format_validation_error(e, context="update_media_buy request")) from e

    # Initialize tracking for affected packages (internal tracking, not part of schema)
    affected_packages_list: list[dict] = []

    if ctx is None:
        raise ValueError("Context is required for update_media_buy")

    if not req.media_buy_id:
        # TODO: Handle buyer_ref case - for now just raise error
        raise ValueError("media_buy_id is required (buyer_ref lookup not yet implemented)")

    _verify_principal(req.media_buy_id, ctx)
    principal_id = get_principal_id_from_context(ctx)  # Already verified by _verify_principal

    # Verify principal_id is not None (get_principal_id_from_context should raise if None)
    if principal_id is None:
        raise ValueError("principal_id is required but was None")

    tenant = get_current_tenant()

    # Create or get persistent context
    ctx_manager = get_context_manager()
    ctx_id = ctx.headers.get("x-context-id") if hasattr(ctx, "headers") else None
    persistent_ctx = ctx_manager.get_or_create_context(
        tenant_id=tenant["tenant_id"],
        principal_id=principal_id,  # Now guaranteed to be str
        context_id=ctx_id,
        is_async=True,
    )

    # Verify persistent_ctx is not None
    if persistent_ctx is None:
        raise ValueError("Failed to create or get persistent context")

    # Create workflow step for this tool call
    step = ctx_manager.create_workflow_step(
        context_id=persistent_ctx.context_id,  # Now safe to access
        step_type="tool_call",
        owner="principal",
        status="in_progress",
        tool_name="update_media_buy",
        request_data=req.model_dump(mode="json"),  # Convert dates to strings
    )

    principal = get_principal_object(principal_id)  # Now guaranteed to be str
    if not principal:
        error_msg = f"Principal {principal_id} not found"
        response_data = UpdateMediaBuyError(
            errors=[{"code": "principal_not_found", "message": error_msg}],
            context=req.context,
        )
        ctx_manager.update_workflow_step(
            step.step_id,
            status="failed",
            response_data=response_data.model_dump(),
            error_message=error_msg,
        )
        return response_data

    # Extract testing context for dry_run and testing_context parameters
    testing_ctx = get_testing_context(ctx)

    adapter = get_adapter(principal, dry_run=testing_ctx.dry_run, testing_context=testing_ctx)
    today = req.today or date.today()

    # Check if manual approval is required
    manual_approval_required = (
        adapter.manual_approval_required if hasattr(adapter, "manual_approval_required") else False
    )
    manual_approval_operations = (
        adapter.manual_approval_operations if hasattr(adapter, "manual_approval_operations") else []
    )

    if manual_approval_required and "update_media_buy" in manual_approval_operations:
        # Build response first, then persist on workflow step, then return
        # UpdateMediaBuySuccess extends adcp v1.2.1 with internal fields (workflow_step_id, affected_packages)
        response_data = UpdateMediaBuySuccess(
            media_buy_id=req.media_buy_id or "",
            buyer_ref=req.buyer_ref or "",
            packages=[],  # Required by AdCP spec
            affected_packages=[],  # Internal field for tracking changes
            context=req.context,
        )
        ctx_manager.update_workflow_step(
            step.step_id,
            status="requires_approval",
            response_data=response_data.model_dump(),
            add_comment={"user": "system", "comment": "Publisher requires manual approval for all media buy updates"},
        )
        return response_data

    # Validate currency limits if flight dates or budget changes
    # This prevents workarounds where buyers extend flight to bypass daily max
    if req.start_time or req.end_time or req.budget or (req.packages and any(pkg.budget for pkg in req.packages)):
        from decimal import Decimal

        from sqlalchemy import select

        from src.core.database.database_session import get_db_session
        from src.core.database.models import CurrencyLimit
        from src.core.database.models import MediaBuy as MediaBuyModel

        # Get media buy from database to check currency and current dates
        with get_db_session() as session:
            stmt = select(MediaBuyModel).where(MediaBuyModel.media_buy_id == req.media_buy_id)
            media_buy = session.scalars(stmt).first()

            if media_buy:
                # Determine currency (use updated or existing)
                # Extract currency from Budget object if present (and if it's an object, not plain number)
                request_currency: str
                if req.budget:
                    # Check if it's a Budget object with currency attribute, otherwise use existing
                    if hasattr(req.budget, "currency"):
                        request_currency = str(req.budget.currency)
                    else:
                        # Float budget - use existing media buy currency
                        request_currency = str(media_buy.currency) if media_buy.currency else "USD"
                else:
                    request_currency = str(media_buy.currency) if media_buy.currency else "USD"

                # Get currency limit
                currency_stmt = select(CurrencyLimit).where(
                    CurrencyLimit.tenant_id == tenant["tenant_id"], CurrencyLimit.currency_code == request_currency
                )
                currency_limit = session.scalars(currency_stmt).first()

                if not currency_limit:
                    error_msg = f"Currency {request_currency} is not supported by this publisher."
                    response_data = UpdateMediaBuyError(
                        errors=[{"code": "currency_not_supported", "message": error_msg}],
                        context=req.context,
                    )
                    ctx_manager.update_workflow_step(
                        step.step_id, status="failed", response_data=response_data.model_dump(), error_message=error_msg
                    )
                    return response_data

                # Calculate new flight duration
                start = req.start_time if req.start_time else media_buy.start_time
                end = req.end_time if req.end_time else media_buy.end_time

                # Parse datetime strings if needed, handle 'asap' (AdCP v1.7.0)
                from datetime import datetime as dt

                # Convert to datetime objects
                start_dt: datetime
                end_dt: datetime

                if isinstance(start, str):
                    if start == "asap":
                        start_dt = dt.now(UTC)
                    else:
                        start_dt = dt.fromisoformat(start.replace("Z", "+00:00"))
                elif isinstance(start, datetime):
                    start_dt = start
                else:
                    # Handle None or other types
                    start_dt = dt.now(UTC)

                if isinstance(end, str):
                    end_dt = dt.fromisoformat(end.replace("Z", "+00:00"))
                elif isinstance(end, datetime):
                    end_dt = end
                else:
                    # Handle None - default to start + 1 day
                    end_dt = start_dt + timedelta(days=1)

                flight_days = (end_dt - start_dt).days
                if flight_days <= 0:
                    flight_days = 1

                # Validate max daily spend for packages
                if currency_limit.max_daily_package_spend and req.packages:
                    for pkg_update in req.packages:
                        if pkg_update.budget:
                            # Extract budget amount - handle both float and Budget object
                            pkg_budget_amount: float
                            if isinstance(pkg_update.budget, int | float):
                                pkg_budget_amount = float(pkg_update.budget)
                            else:
                                # Budget object with .total attribute
                                pkg_budget_amount = float(pkg_update.budget.total)

                            package_budget = Decimal(str(pkg_budget_amount))
                            package_daily = package_budget / Decimal(str(flight_days))

                            if package_daily > currency_limit.max_daily_package_spend:
                                error_msg = (
                                    f"Updated package daily budget ({package_daily} {request_currency}) "
                                    f"exceeds maximum ({currency_limit.max_daily_package_spend} {request_currency}). "
                                    f"Flight date changes that reduce daily budget are not allowed to bypass limits."
                                )
                                response_data = UpdateMediaBuyError(
                                    errors=[{"code": "budget_limit_exceeded", "message": error_msg}],
                                    context=req.context,
                                )
                                ctx_manager.update_workflow_step(
                                    step.step_id,
                                    status="failed",
                                    response_data=response_data.model_dump(),
                                    error_message=error_msg,
                                )
                                return response_data

    # Handle campaign-level updates
    if req.active is not None:
        action = "resume_media_buy" if req.active else "pause_media_buy"
        result = adapter.update_media_buy(
            media_buy_id=req.media_buy_id,
            buyer_ref=req.buyer_ref or "",
            action=action,
            package_id=None,
            budget=None,
            today=datetime.combine(today, datetime.min.time()),
        )
        # Manual approval case - convert adapter result to appropriate Success/Error
        # adcp v1.2.1 oneOf pattern: Check if result is Error variant (has errors field)
        if hasattr(result, "errors") and result.errors:
            return UpdateMediaBuyError(errors=result.errors)
        else:
            # UpdateMediaBuySuccess extends adcp v1.2.1 with internal fields
            return UpdateMediaBuySuccess(
                media_buy_id=result.media_buy_id,
                buyer_ref=result.buyer_ref,
                packages=[],  # Required by AdCP spec
                affected_packages=result.affected_packages if hasattr(result, "affected_packages") else [],
            )

    # Handle package-level updates
    if req.packages:
        for pkg_update in req.packages:
            # Handle active/pause state
            if pkg_update.active is not None:
                action = "resume_package" if pkg_update.active else "pause_package"
                result = adapter.update_media_buy(
                    media_buy_id=req.media_buy_id,
                    buyer_ref=req.buyer_ref or "",
                    action=action,
                    package_id=pkg_update.package_id,
                    budget=None,
                    today=datetime.combine(today, datetime.min.time()),
                )
                # adcp v1.2.1 oneOf pattern: Check if result is Error variant
                if hasattr(result, "errors") and result.errors:
                    error_message = (
                        result.errors[0].message if (result.errors and len(result.errors) > 0) else "Update failed"
                    )
                    response_data = UpdateMediaBuyError(errors=result.errors)
                    ctx_manager.update_workflow_step(
                        step.step_id,
                        status="failed",
                        response_data=response_data.model_dump(),
                        error_message=error_message,
                    )
                    return response_data

            # Handle budget updates
            if pkg_update.budget is not None:
                # Extract budget amount - handle both float and Budget object
                budget_amount: float
                currency: str
                if isinstance(pkg_update.budget, int | float):
                    budget_amount = float(pkg_update.budget)
                    currency = "USD"  # Default currency for float budgets
                else:
                    # Budget object with .total and .currency attributes
                    budget_amount = float(pkg_update.budget.total)
                    currency = pkg_update.budget.currency if hasattr(pkg_update.budget, "currency") else "USD"

                result = adapter.update_media_buy(
                    media_buy_id=req.media_buy_id,
                    buyer_ref=req.buyer_ref or "",
                    action="update_package_budget",
                    package_id=pkg_update.package_id,
                    budget=int(budget_amount),
                    today=datetime.combine(today, datetime.min.time()),
                )
                # adcp v1.2.1 oneOf pattern: Check if result is Error variant
                if hasattr(result, "errors") and result.errors:
                    error_message = (
                        result.errors[0].message if (result.errors and len(result.errors) > 0) else "Update failed"
                    )
                    response_data = UpdateMediaBuyError(errors=result.errors)
                    ctx_manager.update_workflow_step(
                        step.step_id,
                        status="failed",
                        response_data=response_data.model_dump(),
                        error_message=error_message,
                    )
                    return response_data

                # Track budget update in affected_packages
                affected_packages_list.append(
                    {
                        "buyer_package_ref": pkg_update.package_id,
                        "changes_applied": {"budget": {"updated": budget_amount, "currency": currency}},
                    }
                )

            # Handle creative_ids updates (AdCP v2.2.0+)
            if pkg_update.creative_ids is not None:
                # Validate package_id is provided
                if not pkg_update.package_id:
                    error_msg = "package_id is required when updating creative_ids"
                    response_data = UpdateMediaBuyError(
                        errors=[{"code": "missing_package_id", "message": error_msg}],
                        context=req.context,
                    )
                    ctx_manager.update_workflow_step(
                        step.step_id,
                        status="failed",
                        response_data=response_data.model_dump(),
                        error_message=error_msg,
                    )
                    return response_data

                from sqlalchemy import select

                from src.core.database.database_session import get_db_session
                from src.core.database.models import Creative as DBCreative
                from src.core.database.models import CreativeAssignment as DBAssignment
                from src.core.database.models import MediaBuy as MediaBuyModel

                with get_db_session() as session:
                    # Resolve media_buy_id (might be buyer_ref)
                    mb_stmt = select(MediaBuyModel).where(
                        MediaBuyModel.media_buy_id == req.media_buy_id, MediaBuyModel.tenant_id == tenant["tenant_id"]
                    )
                    media_buy_obj = session.scalars(mb_stmt).first()

                    # Try buyer_ref if not found
                    if not media_buy_obj:
                        mb_stmt = select(MediaBuyModel).where(
                            MediaBuyModel.buyer_ref == req.media_buy_id, MediaBuyModel.tenant_id == tenant["tenant_id"]
                        )
                        media_buy_obj = session.scalars(mb_stmt).first()

                    if not media_buy_obj:
                        error_msg = f"Media buy '{req.media_buy_id}' not found"
                        response_data = UpdateMediaBuyError(
                            errors=[{"code": "media_buy_not_found", "message": error_msg}],
                            context=req.context,
                        )
                        ctx_manager.update_workflow_step(
                            step.step_id,
                            status="failed",
                            response_data=response_data.model_dump(),
                            error_message=error_msg,
                        )
                        return response_data

                    # Use the actual internal media_buy_id
                    actual_media_buy_id = media_buy_obj.media_buy_id

                    # Validate all creative IDs exist
                    creative_stmt = select(DBCreative).where(
                        DBCreative.tenant_id == tenant["tenant_id"],
                        DBCreative.creative_id.in_(pkg_update.creative_ids),
                    )
                    creatives_list = session.scalars(creative_stmt).all()
                    found_creative_ids = {c.creative_id for c in creatives_list}
                    missing_ids = set(pkg_update.creative_ids) - found_creative_ids

                    if missing_ids:
                        error_msg = f"Creative IDs not found: {', '.join(missing_ids)}"
                        response_data = UpdateMediaBuyError(
                            errors=[{"code": "creatives_not_found", "message": error_msg}],
                            context=req.context,
                        )
                        ctx_manager.update_workflow_step(
                            step.step_id,
                            status="failed",
                            response_data=response_data.model_dump(),
                            error_message=error_msg,
                        )
                        return response_data

                    # Validate creatives are in usable state before updating
                    # Note: We validate existence (already done above) and status, not structure
                    # Structure validation happens during sync_creatives - here we just assign
                    validation_errors = []
                    for creative in creatives_list:
                        # Check if creative is in a valid state for assignment
                        # Creatives in "error" or "rejected" state should not be assignable
                        if creative.status in ["error", "rejected"]:
                            validation_errors.append(
                                f"Creative {creative.creative_id} cannot be assigned (status={creative.status})"
                            )

                    # Validate creative formats against package product formats
                    # Get package and product to check supported formats
                    from src.core.database.models import MediaPackage as MediaPackageModel
                    from src.core.database.models import Product

                    package_stmt = select(MediaPackageModel).where(
                        MediaPackageModel.package_id == pkg_update.package_id,
                        MediaPackageModel.media_buy_id == actual_media_buy_id,
                    )
                    db_package = session.scalars(package_stmt).first()

                    # Get product_id from package_config
                    product_id = (
                        db_package.package_config.get("product_id")
                        if db_package and db_package.package_config
                        else None
                    )

                    if product_id:
                        # Get product to check supported formats
                        product_stmt = select(Product).where(
                            Product.tenant_id == tenant["tenant_id"], Product.product_id == product_id
                        )
                        product = session.scalars(product_stmt).first()

                        if product and product.format_ids:
                            # Build set of supported formats (agent_url, format_id) tuples
                            supported_formats = set()
                            for fmt in product.format_ids:
                                if isinstance(fmt, dict):
                                    agent_url = fmt.get("agent_url")
                                    format_id = fmt.get("id") or fmt.get("format_id")
                                    if agent_url and format_id:
                                        supported_formats.add((agent_url, format_id))

                            # Check each creative's format
                            for creative in creatives_list:
                                creative_agent_url = creative.agent_url
                                creative_format_id = creative.format

                                # Allow /mcp URL variant
                                def normalize_url(url: str | None) -> str | None:
                                    if not url:
                                        return None
                                    return url.rstrip("/").removesuffix("/mcp")

                                normalized_creative_url = normalize_url(creative_agent_url)
                                is_supported = False

                                for supported_url, supported_format_id in supported_formats:
                                    normalized_supported_url = normalize_url(supported_url)
                                    if (
                                        normalized_creative_url == normalized_supported_url
                                        and creative_format_id == supported_format_id
                                    ):
                                        is_supported = True
                                        break

                                if not supported_formats:
                                    # Product has no format restrictions - allow all
                                    is_supported = True

                                if not is_supported:
                                    creative_format_display = (
                                        f"{creative_agent_url}/{creative_format_id}"
                                        if creative_agent_url
                                        else creative_format_id
                                    )
                                    supported_formats_display = ", ".join(
                                        [f"{url}/{fmt_id}" if url else fmt_id for url, fmt_id in supported_formats]
                                    )
                                    validation_errors.append(
                                        f"Creative {creative.creative_id} format '{creative_format_display}' "
                                        f"is not supported by product '{product.name}'. "
                                        f"Supported formats: {supported_formats_display}"
                                    )

                    if validation_errors:
                        error_msg = (
                            "Cannot update media buy with invalid creatives. "
                            "The following creatives cannot be assigned:\n"
                            + "\n".join(f"  • {err}" for err in validation_errors)
                        )
                        logger.error(f"[UPDATE] {error_msg}")
                        raise ToolError("INVALID_CREATIVES", error_msg, {"creative_errors": validation_errors})

                    # Get existing assignments for this package
                    assignment_stmt = select(DBAssignment).where(
                        DBAssignment.tenant_id == tenant["tenant_id"],
                        DBAssignment.media_buy_id == actual_media_buy_id,
                        DBAssignment.package_id == pkg_update.package_id,
                    )
                    existing_assignments = session.scalars(assignment_stmt).all()
                    existing_creative_ids = {a.creative_id for a in existing_assignments}

                    # Determine added and removed creative IDs
                    requested_ids = set(pkg_update.creative_ids)
                    added_ids = requested_ids - existing_creative_ids
                    removed_ids = existing_creative_ids - requested_ids

                    # Remove old assignments
                    for assignment in existing_assignments:
                        if assignment.creative_id in removed_ids:
                            session.delete(assignment)

                    # Add new assignments
                    import uuid

                    for creative_id in added_ids:
                        assignment_id = f"assign_{uuid.uuid4().hex[:12]}"
                        assignment = DBAssignment(
                            assignment_id=assignment_id,
                            tenant_id=tenant["tenant_id"],
                            media_buy_id=actual_media_buy_id,
                            package_id=pkg_update.package_id,
                            creative_id=creative_id,
                        )
                        session.add(assignment)

                    session.commit()

                    # Store results for affected_packages response
                    affected_packages_list.append(
                        {
                            "buyer_package_ref": pkg_update.package_id,
                            "changes_applied": {
                                "creative_ids": {
                                    "added": list(added_ids),
                                    "removed": list(removed_ids),
                                    "current": pkg_update.creative_ids,
                                }
                            },
                        }
                    )

    # Handle budget updates (handle both float and Budget object)
    if req.budget is not None:
        # Extract budget amount - handle both float and Budget object
        total_budget: float
        budget_currency: str  # Renamed to avoid redefinition
        if isinstance(req.budget, int | float):
            total_budget = float(req.budget)
            budget_currency = "USD"  # Default currency for float budgets
        else:
            # Budget object with .total and .currency attributes
            total_budget = float(req.budget.total)
            budget_currency = req.budget.currency if hasattr(req.budget, "currency") else "USD"

        if total_budget <= 0:
            error_msg = f"Invalid budget: {total_budget}. Budget must be positive."
            response_data = UpdateMediaBuyError(
                errors=[{"code": "invalid_budget", "message": error_msg}],
                context=req.context,
            )
            ctx_manager.update_workflow_step(
                step.step_id,
                status="failed",
                response_data=response_data.model_dump(),
                error_message=error_msg,
            )
            return response_data

        # Persist top-level budget update to database
        # Note: In-memory media_buys dict removed after refactor
        # Media buys are persisted in database, not in-memory state
        if req.budget:
            from sqlalchemy import update as sqlalchemy_update

            from src.core.database.models import MediaBuy

            with get_db_session() as db_session:
                update_stmt = (
                    sqlalchemy_update(MediaBuy)
                    .where(MediaBuy.media_buy_id == req.media_buy_id)
                    .values(budget=total_budget, currency=budget_currency)
                )
                db_session.execute(update_stmt)
                db_session.commit()
                logger.info(
                    f"[update_media_buy] Updated MediaBuy {req.media_buy_id} budget to {total_budget} {budget_currency}"
                )

            # Track top-level budget update in affected_packages
            # When top-level budget changes, all packages are affected
            # Get all packages for this media buy from database to report them as affected
            from src.core.database.models import MediaPackage as MediaPackageModel

            with get_db_session() as db_session:
                stmt_packages = select(MediaPackageModel).filter_by(media_buy_id=req.media_buy_id)
                packages_result = list(db_session.scalars(stmt_packages).all())

                for pkg in packages_result:
                    # MediaPackage uses package_id as primary identifier
                    package_ref = pkg.package_id if pkg.package_id else None
                    if package_ref:
                        affected_packages_list.append(
                            {
                                "buyer_package_ref": package_ref,
                                "changes_applied": {"budget": {"updated": total_budget, "currency": budget_currency}},
                            }
                        )

    # Note: Budget validation already done above (lines 4318-4336)
    # Package-level updates already handled above (lines 4266-4316)
    # Targeting updates are handled via packages (AdCP spec v2.4)

    # Create ObjectWorkflowMapping to link media buy update to workflow step
    # This enables webhook delivery when the update completes
    from src.core.database.database_session import get_db_session
    from src.core.database.models import ObjectWorkflowMapping

    with get_db_session() as session:
        mapping = ObjectWorkflowMapping(
            step_id=step.step_id,
            object_type="media_buy",
            object_id=req.media_buy_id,
            action="update",
        )
        session.add(mapping)
        session.commit()

    # Build final response first
    logger.info(f"[update_media_buy] Final affected_packages before return: {affected_packages_list}")

    # UpdateMediaBuySuccess extends adcp v1.2.1 with internal fields (workflow_step_id, affected_packages)
    response_data = UpdateMediaBuySuccess(
        media_buy_id=req.media_buy_id or "",
        buyer_ref=req.buyer_ref or "",
        packages=[],  # Required by AdCP spec
<<<<<<< HEAD
        affected_packages=(
            affected_packages_list if affected_packages_list else []
        ),  # Internal field for tracking changes
=======
        affected_packages=affected_packages_list if affected_packages_list else [],  # Internal field for tracking changes
        context=req.context,
>>>>>>> ea6891d8
    )

    # Persist success with response data, then return
    ctx_manager.update_workflow_step(
        step.step_id,
        status="completed",
        response_data=response_data.model_dump(),
    )

    return response_data


def update_media_buy(
    media_buy_id: str,
    buyer_ref: str = None,
    active: bool = None,
    flight_start_date: str = None,
    flight_end_date: str = None,
    budget: float = None,
    currency: str = None,
    targeting_overlay: dict = None,
    start_time: str = None,
    end_time: str = None,
    pacing: str = None,
    daily_budget: float = None,
    packages: list = None,
    creatives: list = None,
    push_notification_config: dict | None = None,
    context: dict | None = None,  # payload-level context
    ctx: Context | ToolContext | None = None,
):
    """Update a media buy with campaign-level and/or package-level changes.

    MCP tool wrapper that delegates to the shared implementation.

    Args:
        media_buy_id: Media buy ID to update (required)
        buyer_ref: Update buyer reference
        active: True to activate, False to pause entire campaign
        flight_start_date: Change start date (if not started)
        flight_end_date: Extend or shorten campaign
        budget: Update total budget
        currency: Update currency (ISO 4217)
        targeting_overlay: Update global targeting
        start_time: Update start datetime
        end_time: Update end datetime
        pacing: Pacing strategy (even, asap, daily_budget)
        daily_budget: Daily spend cap across all packages
        packages: Package-specific updates
        creatives: Add new creatives
        push_notification_config: Push notification config for async notifications (AdCP spec, optional)
        context: FastMCP context (automatically provided)

    Returns:
        ToolResult with UpdateMediaBuyResponse data
    """
    response = _update_media_buy_impl(
        media_buy_id=media_buy_id,
        buyer_ref=buyer_ref,
        active=active,
        flight_start_date=flight_start_date,
        flight_end_date=flight_end_date,
        budget=budget,
        currency_param=currency,  # Pass as currency_param
        targeting_overlay=targeting_overlay,
        start_time=start_time,
        end_time=end_time,
        pacing=pacing,
        daily_budget=daily_budget,
        packages=packages,
        creatives=creatives,
        push_notification_config=push_notification_config,
        context=context,
        ctx=ctx,
    )
    return ToolResult(content=str(response), structured_content=response.model_dump())


def update_media_buy_raw(
    media_buy_id: str,
    buyer_ref: str = None,
    active: bool = None,
    flight_start_date: str = None,
    flight_end_date: str = None,
    budget: float = None,
    currency: str = None,
    targeting_overlay: dict = None,
    start_time: str = None,
    end_time: str = None,
    pacing: str = None,
    daily_budget: float = None,
    packages: list = None,
    creatives: list = None,
    push_notification_config: dict = None,
    context: dict | None = None,  # payload-level context
    ctx: Context | ToolContext | None = None,
):
    """Update an existing media buy (raw function for A2A server use).

    Delegates to the shared implementation.

    Args:
        media_buy_id: The ID of the media buy to update
        buyer_ref: Update buyer reference
        active: True to activate, False to pause
        flight_start_date: Change start date
        flight_end_date: Change end date
        budget: Update total budget
        currency: Update currency
        targeting_overlay: Update targeting
        start_time: Update start datetime
        end_time: Update end datetime
        pacing: Pacing strategy
        daily_budget: Daily budget cap
        packages: Package updates
        creatives: Creative updates
        push_notification_config: Push notification config for status updates
        context: Application level context per adcp spec
        ctx: Context for authentication

    Returns:
        UpdateMediaBuyResponse
    """
    return _update_media_buy_impl(
        media_buy_id=media_buy_id,
        buyer_ref=buyer_ref,
        active=active,
        flight_start_date=flight_start_date,
        flight_end_date=flight_end_date,
        budget=budget,
        currency_param=currency,  # Pass as currency_param
        targeting_overlay=targeting_overlay,
        start_time=start_time,
        end_time=end_time,
        pacing=pacing,
        daily_budget=daily_budget,
        packages=packages,
        creatives=creatives,
        push_notification_config=push_notification_config,
        context=context,
        ctx=ctx,
    )<|MERGE_RESOLUTION|>--- conflicted
+++ resolved
@@ -816,14 +816,10 @@
         media_buy_id=req.media_buy_id or "",
         buyer_ref=req.buyer_ref or "",
         packages=[],  # Required by AdCP spec
-<<<<<<< HEAD
         affected_packages=(
             affected_packages_list if affected_packages_list else []
         ),  # Internal field for tracking changes
-=======
-        affected_packages=affected_packages_list if affected_packages_list else [],  # Internal field for tracking changes
         context=req.context,
->>>>>>> ea6891d8
     )
 
     # Persist success with response data, then return
