--- conflicted
+++ resolved
@@ -227,16 +227,11 @@
     if not media_buy_id_to_use:
         raise ValueError("Either media_buy_id or buyer_ref is required")
 
-<<<<<<< HEAD
     # Update req.media_buy_id for downstream processing
     req.media_buy_id = media_buy_id_to_use
 
-    _verify_principal(media_buy_id_to_use, context)
-    principal_id = get_principal_id_from_context(context)  # Already verified by _verify_principal
-=======
-    _verify_principal(req.media_buy_id, ctx)
+    _verify_principal(media_buy_id_to_use, ctx)
     principal_id = get_principal_id_from_context(ctx)  # Already verified by _verify_principal
->>>>>>> ea6891d8
 
     # Verify principal_id is not None (get_principal_id_from_context should raise if None)
     if principal_id is None:
@@ -1004,14 +999,10 @@
         media_buy_id=req.media_buy_id or "",
         buyer_ref=req.buyer_ref or "",
         packages=[],  # Required by AdCP spec
-<<<<<<< HEAD
         affected_packages=(
             affected_packages_list if affected_packages_list else []
         ),  # Internal field for tracking changes
-=======
-        affected_packages=affected_packages_list if affected_packages_list else [],  # Internal field for tracking changes
         context=req.context,
->>>>>>> ea6891d8
     )
 
     # Persist success with response data, then return
