"""Creative Sync and Listing tool implementations.

Handles creative operations including:
- Creative synchronization from buyer creative agents
- Creative asset validation and format conversion
- Creative library management
- Creative discovery and filtering
"""

import logging
import time
import uuid
from datetime import UTC, datetime

from fastmcp.exceptions import ToolError
from fastmcp.server.context import Context
from fastmcp.tools.tool import ToolResult
from pydantic import ValidationError
from rich.console import Console
from sqlalchemy import select

logger = logging.getLogger(__name__)
console = Console()

from src.core.audit_logger import get_audit_logger
from src.core.config_loader import get_current_tenant
from src.core.database.database_session import get_db_session
from src.core.helpers import (
    _extract_format_namespace,
    _validate_creative_assets,
    get_principal_id_from_context,
    log_tool_activity,
)
from src.core.schema_adapters import ListCreativesResponse, SyncCreativesResponse
from src.core.schemas import Creative, SyncCreativeResult
from src.core.validation_helpers import format_validation_error, run_async_in_sync_context


def _sync_creatives_impl(
    creatives: list[dict],
    patch: bool = False,
    assignments: dict | None = None,
    delete_missing: bool = False,
    dry_run: bool = False,
    validation_mode: str = "strict",
    push_notification_config: dict | None = None,
    context: Context | None = None,
) -> SyncCreativesResponse:
    """Sync creative assets to centralized library (AdCP v2.4 spec compliant endpoint).

    Primary creative management endpoint that handles:
    - Bulk creative upload/update with upsert semantics
    - Creative assignment to media buy packages via assignments dict
    - Support for both hosted assets (media_url) and third-party tags (snippet)
    - Patch updates, dry-run mode, and validation options

    Args:
        creatives: Array of creative assets to sync
        patch: When true, only update provided fields (partial update). When false, full upsert.
        assignments: Bulk assignment map of creative_id to package_ids (spec-compliant)
        delete_missing: Delete creatives not in sync payload (use with caution)
        dry_run: Preview changes without applying them
        validation_mode: Validation strictness (strict or lenient)
        push_notification_config: Push notification config for status updates (AdCP spec, optional)
        context: FastMCP context (automatically provided)

    Returns:
        SyncCreativesResponse with synced creatives and assignments
    """
    from pydantic import ValidationError

    # Process raw creative dictionaries without schema validation initially
    # Schema objects will be created later with populated internal fields
    raw_creatives = [creative if isinstance(creative, dict) else creative.model_dump() for creative in creatives]

    start_time = time.time()

    # Authentication
    principal_id = get_principal_id_from_context(context)

    # Get tenant information
    # If context is ToolContext (A2A), tenant is already set, but verify it matches
    from src.core.tool_context import ToolContext

    if isinstance(context, ToolContext):
        # Tenant context should already be set by A2A handler, but verify
        tenant = get_current_tenant()
        if not tenant or tenant.get("tenant_id") != context.tenant_id:
            # Tenant context wasn't set properly - this shouldn't happen but handle it
            logger.warning(
                f"Warning: Tenant context mismatch, setting from ToolContext: {context.tenant_id}"
            )
            # We need to load the tenant properly - for now use the ID from context
            tenant = {"tenant_id": context.tenant_id}
    else:
        # FastMCP path - tenant should be set by get_principal_from_context
        tenant = get_current_tenant()

    if not tenant:
        raise ToolError("No tenant context available")

    # Track actions per creative for AdCP-compliant response

    results: list[SyncCreativeResult] = []
    created_count = 0
    updated_count = 0
    unchanged_count = 0
    failed_count = 0

    # Legacy tracking (still used internally)
    synced_creatives = []
    failed_creatives = []

    # Track creatives requiring approval for workflow creation
    creatives_needing_approval = []

    # Extract webhook URL from push_notification_config for AI review callbacks
    webhook_url = None
    if push_notification_config:
        webhook_url = push_notification_config.get("url")
        logger.info(f"[sync_creatives] Push notification webhook URL: {webhook_url}")

    # Get tenant creative approval settings
    # approval_mode: "auto-approve", "require-human", "ai-powered"
    logger.info(f"[sync_creatives] Tenant dict keys: {list(tenant.keys())}")
    logger.info(f"[sync_creatives] Tenant approval_mode field: {tenant.get('approval_mode', 'NOT FOUND')}")
    approval_mode = tenant.get("approval_mode", "require-human")
    logger.info(f"[sync_creatives] Final approval mode: {approval_mode} (from tenant: {tenant.get('tenant_id')})")

    # Fetch creative formats ONCE before processing loop (outside any transaction)
    # This avoids async HTTP calls inside database savepoints which cause transaction errors
    from src.core.creative_agent_registry import get_creative_agent_registry

    registry = get_creative_agent_registry()
    all_formats = run_async_in_sync_context(registry.list_all_formats(tenant_id=tenant["tenant_id"]))

    with get_db_session() as session:
        # Process each creative with proper transaction isolation
        for creative in raw_creatives:
            try:
                # First, validate the creative against the schema before database operations
                try:
                    # Create temporary schema object for validation
                    # Map input fields to schema field names
                    schema_data = {
                        "creative_id": creative.get("creative_id") or str(uuid.uuid4()),
                        "name": creative.get("name", ""),  # Ensure name is never None
                        "format_id": creative.get("format_id") or creative.get("format"),  # Support both field names
                        "click_through_url": creative.get("click_url") or creative.get("click_through_url"),
                        "width": creative.get("width"),
                        "height": creative.get("height"),
                        "duration": creative.get("duration"),
                        "principal_id": principal_id,
                        "created_at": datetime.now(UTC),
                        "updated_at": datetime.now(UTC),
                        "status": "pending",
                    }

                    # Handle assets vs media content
                    if creative.get("assets"):
                        # Asset-based creative (new AdCP format)
                        # Extract URL from assets in priority order:
                        # 1. Top-level url (backward compat)
                        # 2. assets.main.url (common convention)
                        # 3. Common asset_ids (image, video, creative, content)
                        # 4. First asset with a URL (any asset_id)
                        url = creative.get("url")
                        if not url and creative.get("assets"):
                            assets = creative["assets"]

                            # Priority 1: Try common asset_ids that typically have the primary creative
                            for priority_key in ["main", "image", "video", "creative", "content"]:
                                if priority_key in assets and isinstance(assets[priority_key], dict):
                                    url = assets[priority_key].get("url")
                                    if url:
                                        logger.debug(f"[sync_creatives] Extracted URL from assets.{priority_key}.url")
                                        break

                            # Priority 2: If still no URL, take first available asset's URL
                            if not url:
                                for asset_id, asset_data in assets.items():
                                    if isinstance(asset_data, dict) and asset_data.get("url"):
                                        url = asset_data["url"]
                                        logger.debug(f"[sync_creatives] Extracted URL from assets.{asset_id}.url (fallback)")
                                        break

                        schema_data["content_uri"] = url or f"asset://{creative.get('creative_id')}"
                    else:
                        # Media-based creative (legacy)
                        schema_data["content_uri"] = (
                            creative.get("url") or "https://placeholder.example.com/missing.jpg"
                        )

                    if creative.get("template_variables"):
                        schema_data["template_variables"] = creative.get("template_variables")

                    # Validate by creating a Creative schema object
                    # This will fail if required fields are missing or invalid (like empty name)
                    # Also auto-upgrades string format_ids to FormatId objects via validator
                    validated_creative = Creative(**schema_data)

                    # Additional business logic validation
                    if not creative.get("name") or str(creative.get("name")).strip() == "":
                        raise ValueError("Creative name cannot be empty")

                    if not creative.get("format_id") and not creative.get("format"):
                        raise ValueError("Creative format is required")

                    # Use validated format (auto-upgraded from string if needed)
                    format_value = validated_creative.format

                except (ValidationError, ValueError) as validation_error:
                    # Creative failed validation - add to failed list
                    creative_id = creative.get("creative_id", "unknown")
                    # Format ValidationError nicely for clients, pass through ValueError as-is
                    if isinstance(validation_error, ValidationError):
                        error_msg = format_validation_error(validation_error, context=f"creative {creative_id}")
                    else:
                        error_msg = str(validation_error)
                    failed_creatives.append({"creative_id": creative_id, "error": error_msg})
                    failed_count += 1
                    results.append(
                        SyncCreativeResult(
                            creative_id=creative_id,
                            action="failed",
                            status=None,
                            platform_id=None,
                            errors=[error_msg],
                            review_feedback=None,
                            assigned_to=None,
                            assignment_errors=None,
                        )
                    )
                    continue  # Skip to next creative

                # Use savepoint for individual creative transaction isolation
                with session.begin_nested():
                    # Check if creative already exists (always check for upsert/patch behavior)
                    # SECURITY: Must filter by principal_id to prevent cross-principal modification
                    existing_creative = None
                    if creative.get("creative_id"):
                        from src.core.database.models import Creative as DBCreative

                        # Query for existing creative with security filter
                        stmt = select(DBCreative).filter_by(
                            tenant_id=tenant["tenant_id"],
                            principal_id=principal_id,  # SECURITY: Prevent cross-principal modification
                            creative_id=creative.get("creative_id"),
                        )
                        existing_creative = session.scalars(stmt).first()

                    if existing_creative:
                        # Update existing creative (respects patch vs full upsert)
                        # Update updated_at timestamp
                        existing_creative.updated_at = datetime.now(UTC)

                        # Track changes for result
                        changes = []

                        # Update fields based on patch mode
                        if patch:
                            # Patch mode: only update provided fields
                            if creative.get("name") is not None and creative.get("name") != existing_creative.name:
                                name_value = creative.get("name")
                                if name_value is not None:
                                    existing_creative.name = str(name_value)
                                changes.append("name")
                            if creative.get("format_id") or creative.get("format"):
                                # Use validated format_value (already auto-upgraded from string)
                                new_agent_url, new_format = _extract_format_namespace(format_value)
                                if (
                                    new_agent_url != existing_creative.agent_url
                                    or new_format != existing_creative.format
                                ):
                                    existing_creative.agent_url = new_agent_url
                                    existing_creative.format = new_format
                                    changes.append("format")
                        else:
                            # Full upsert mode: replace all fields
                            if creative.get("name") != existing_creative.name:
                                name_value = creative.get("name")
                                if name_value is not None:
                                    existing_creative.name = str(name_value)
                                changes.append("name")
                            # Use validated format_value (already auto-upgraded from string)
                            new_agent_url, new_format = _extract_format_namespace(format_value)
                            if new_agent_url != existing_creative.agent_url or new_format != existing_creative.format:
                                existing_creative.agent_url = new_agent_url
                                existing_creative.format = new_format
                                changes.append("format")

                        # Determine creative status based on approval mode
                        creative_format = creative.get("format_id") or creative.get("format")
                        if creative_format:  # Only update approval status if format is provided
                            if approval_mode == "auto-approve":
                                existing_creative.status = "approved"
                                needs_approval = False
                            elif approval_mode == "ai-powered":
                                # Submit to background AI review (async)

                                from src.admin.blueprints.creatives import (
                                    _ai_review_executor,
                                    _ai_review_lock,
                                    _ai_review_tasks,
                                )

                                # Set status to pending immediately
                                existing_creative.status = "pending"
                                needs_approval = True

                                # Submit background task
                                task_id = f"ai_review_{existing_creative.creative_id}_{uuid.uuid4().hex[:8]}"

                                # Need to flush to ensure creative_id is available
                                session.flush()

                                # Import the async function
                                from src.admin.blueprints.creatives import _ai_review_creative_async

                                future = _ai_review_executor.submit(
                                    _ai_review_creative_async,
                                    creative_id=existing_creative.creative_id,
                                    tenant_id=tenant["tenant_id"],
                                    webhook_url=webhook_url,
                                    slack_webhook_url=tenant.get("slack_webhook_url"),
                                    principal_name=principal_id,
                                )

                                # Track the task
                                with _ai_review_lock:
                                    _ai_review_tasks[task_id] = {
                                        "future": future,
                                        "creative_id": existing_creative.creative_id,
                                        "created_at": time.time(),
                                    }

                                logger.info(
                                    f"[sync_creatives] Submitted AI review for {existing_creative.creative_id} (task: {task_id})"
                                )
                            else:  # require-human
                                existing_creative.status = "pending"
                                needs_approval = True
                        else:
                            needs_approval = False

                        # Store creative properties in data field
                        if patch:
                            # Patch mode: merge with existing data
                            data = existing_creative.data or {}
                            if creative.get("url") is not None and data.get("url") != creative.get("url"):
                                data["url"] = creative.get("url")
                                changes.append("url")
                            if creative.get("click_url") is not None and data.get("click_url") != creative.get(
                                "click_url"
                            ):
                                data["click_url"] = creative.get("click_url")
                                changes.append("click_url")
                            if creative.get("width") is not None and data.get("width") != creative.get("width"):
                                data["width"] = creative.get("width")
                                changes.append("width")
                            if creative.get("height") is not None and data.get("height") != creative.get("height"):
                                data["height"] = creative.get("height")
                                changes.append("height")
                            if creative.get("duration") is not None and data.get("duration") != creative.get(
                                "duration"
                            ):
                                data["duration"] = creative.get("duration")
                                changes.append("duration")
                            if creative.get("assets") is not None:
                                data["assets"] = creative.get("assets")
                                changes.append("assets")
                            if creative.get("template_variables") is not None:
                                data["template_variables"] = creative.get("template_variables")
                                changes.append("template_variables")
                        else:
                            # Full upsert mode: replace all data
                            # Extract URL from assets if not provided at top level
                            # Use same priority logic as schema_data above
                            url = creative.get("url")
                            if not url and creative.get("assets"):
                                assets = creative["assets"]

                                # Priority 1: Try common asset_ids
                                for priority_key in ["main", "image", "video", "creative", "content"]:
                                    if priority_key in assets and isinstance(assets[priority_key], dict):
                                        url = assets[priority_key].get("url")
                                        if url:
                                            logger.debug(f"[sync_creatives] Extracted URL from assets.{priority_key}.url for data storage")
                                            break

                                # Priority 2: First available asset URL
                                if not url:
                                    for asset_id, asset_data in assets.items():
                                        if isinstance(asset_data, dict) and asset_data.get("url"):
                                            url = asset_data["url"]
                                            logger.debug(f"[sync_creatives] Extracted URL from assets.{asset_id}.url for data storage (fallback)")
                                            break

                            data = {
                                "url": url,
                                "click_url": creative.get("click_url"),
                                "width": creative.get("width"),
                                "height": creative.get("height"),
                                "duration": creative.get("duration"),
                            }
                            if creative.get("assets"):
                                data["assets"] = creative.get("assets")
                            if creative.get("template_variables"):
                                data["template_variables"] = creative.get("template_variables")

                            # ALWAYS validate updates with creative agent
                            if creative_format:
                                try:
                                    # Use pre-fetched formats (fetched outside transaction at function start)
                                    # This avoids async HTTP calls inside savepoint

                                    # Find matching format
                                    format_obj = None
                                    for fmt in all_formats:
                                        if fmt.format_id == creative_format:
                                            format_obj = fmt
                                            break

                                    if format_obj and format_obj.agent_url:
                                        # Check if format is generative (has output_format_ids)
                                        is_generative = bool(getattr(format_obj, "output_format_ids", None))

                                        if is_generative:
                                            # Generative creative update - rebuild using AI
                                            logger.info(
                                                f"[sync_creatives] Detected generative format update: {creative_format}, "
                                                f"checking for Gemini API key"
                                            )

                                            # Get Gemini API key from config
                                            from src.core.config import get_config

                                            config = get_config()
                                            gemini_api_key = config.gemini_api_key

                                            if not gemini_api_key:
                                                error_msg = (
                                                    f"Cannot update generative creative {creative_format}: "
                                                    f"GEMINI_API_KEY not configured"
                                                )
                                                logger.error(f"[sync_creatives] {error_msg}")
                                                raise ValueError(error_msg)

                                            # Extract message/brief from assets or inputs
                                            message = None
                                            if creative.get("assets"):
                                                assets = creative.get("assets", {})
                                                for role, asset in assets.items():
                                                    if role in ["message", "brief", "prompt"] and isinstance(
                                                        asset, dict
                                                    ):
                                                        message = asset.get("content") or asset.get("text")
                                                        break

                                            if not message and creative.get("inputs"):
                                                inputs = creative.get("inputs", [])
                                                if inputs and isinstance(inputs[0], dict):
                                                    message = inputs[0].get("context_description")

                                            # Extract promoted_offerings from assets if available
                                            promoted_offerings = None
                                            if creative.get("assets"):
                                                assets = creative.get("assets", {})
                                                for role, asset in assets.items():
                                                    if role == "promoted_offerings" and isinstance(asset, dict):
                                                        promoted_offerings = asset
                                                        break

                                            # Get existing context_id for refinement
                                            existing_context_id = None
                                            if existing_creative.data:
                                                existing_context_id = existing_creative.data.get(
                                                    "generative_context_id"
                                                )

                                            # Use provided context_id or existing one
                                            context_id = creative.get("context_id") or existing_context_id

                                            # Only call build_creative if we have a message (refinement)
                                            if message:
                                                logger.info(
                                                    f"[sync_creatives] Calling build_creative for update: "
                                                    f"{existing_creative.creative_id} format {creative_format} "
                                                    f"from agent {format_obj.agent_url}, "
                                                    f"message_length={len(message) if message else 0}, "
                                                    f"context_id={context_id}"
                                                )

                                                build_result = run_async_in_sync_context(
                                                    registry.build_creative(
                                                        agent_url=format_obj.agent_url,
                                                        format_id=creative_format,
                                                        message=message,
                                                        gemini_api_key=gemini_api_key,
                                                        promoted_offerings=promoted_offerings,
                                                        context_id=context_id,
                                                        finalize=creative.get("approved", False),
                                                    )
                                                )

                                                # Store build result in data
                                                if build_result:
                                                    data["generative_build_result"] = build_result
                                                    data["generative_status"] = build_result.get("status", "draft")
                                                    data["generative_context_id"] = build_result.get("context_id")
                                                    changes.append("generative_build_result")

                                                    # Extract creative output if available
                                                    if build_result.get("creative_output"):
                                                        creative_output = build_result["creative_output"]

                                                        if creative_output.get("assets"):
                                                            data["assets"] = creative_output["assets"]
                                                            changes.append("assets")

                                                        if creative_output.get("output_format"):
                                                            output_format = creative_output["output_format"]
                                                            data["output_format"] = output_format
                                                            changes.append("output_format")

                                                            if isinstance(output_format, dict) and output_format.get(
                                                                "url"
                                                            ):
                                                                data["url"] = output_format["url"]
                                                                changes.append("url")
                                                                logger.info(
                                                                    f"[sync_creatives] Got URL from generative output (update): "
                                                                    f"{data['url']}"
                                                                )

                                                    logger.info(
                                                        f"[sync_creatives] Generative creative updated: "
                                                        f"status={data.get('generative_status')}, "
                                                        f"context_id={data.get('generative_context_id')}"
                                                    )
                                            else:
                                                logger.info(
                                                    "[sync_creatives] No message for generative update, "
                                                    "keeping existing creative data"
                                                )

                                            # Skip preview_creative call since we already have the output
                                            preview_result = None
                                        else:
                                            # Static creative - use preview_creative
                                            # Build creative manifest from available data
                                            # Extract string ID from FormatId object if needed
                                            format_id_str = (
                                                creative_format.id
                                                if hasattr(creative_format, "id")
                                                else str(creative_format)
                                            )
                                            creative_manifest = {
                                                "creative_id": existing_creative.creative_id,
                                                "name": creative.get("name") or existing_creative.name,
                                                "format_id": format_id_str,
                                            }

                                            # Add any provided asset data for validation
                                            # Validate assets are in dict format (AdCP v2.4+)
                                            if creative.get("assets"):
                                                validated_assets = _validate_creative_assets(creative.get("assets"))
                                                if validated_assets:
                                                    creative_manifest["assets"] = validated_assets
                                            if data.get("url"):
                                                creative_manifest["url"] = data.get("url")

                                            # Call creative agent's preview_creative for validation + preview
                                            # Extract string ID from FormatId object if needed
                                            format_id_str = (
                                                creative_format.id
                                                if hasattr(creative_format, "id")
                                                else str(creative_format)
                                            )
                                            logger.info(
                                                f"[sync_creatives] Calling preview_creative for validation (update): "
                                                f"{existing_creative.creative_id} format {format_id_str} "
                                                f"from agent {format_obj.agent_url}, has_assets={bool(creative.get('assets'))}, "
                                                f"has_url={bool(data.get('url'))}"
                                            )

                                            preview_result = run_async_in_sync_context(
                                                registry.preview_creative(
                                                    agent_url=format_obj.agent_url,
                                                    format_id=format_id_str,
                                                    creative_manifest=creative_manifest,
                                                )
                                            )

                                        # Extract preview data and store in data field
                                        if preview_result and preview_result.get("previews"):
                                            # Store full preview response for UI (per AdCP PR #119)
                                            # This preserves all variants and renders for UI display
                                            data["preview_response"] = preview_result
                                            changes.append("preview_response")

                                            # Also extract primary preview URL for backward compatibility
                                            first_preview = preview_result["previews"][0]
                                            renders = first_preview.get("renders", [])
                                            if renders:
                                                first_render = renders[0]

                                                # Store preview URL from render
                                                if first_render.get("preview_url"):
                                                    data["url"] = first_render["preview_url"]
                                                    changes.append("url")
                                                    logger.info(
                                                        f"[sync_creatives] Got preview URL from creative agent: {data['url']}"
                                                    )

                                                # Extract dimensions from dimensions object
                                                dimensions = first_render.get("dimensions", {})
                                                if dimensions.get("width"):
                                                    data["width"] = dimensions["width"]
                                                    changes.append("width")
                                                if dimensions.get("height"):
                                                    data["height"] = dimensions["height"]
                                                    changes.append("height")
                                                if dimensions.get("duration"):
                                                    data["duration"] = dimensions["duration"]
                                                    changes.append("duration")

                                        logger.info(
                                            f"[sync_creatives] Preview data populated for update: "
                                            f"url={bool(data.get('url'))}, "
                                            f"width={data.get('width')}, "
                                            f"height={data.get('height')}, "
                                            f"variants={len(preview_result.get('previews', []) if preview_result else [])}"
                                        )
                                    else:
                                        # Preview generation returned no previews
                                        # Only acceptable if creative has a media_url (direct URL to creative asset)
                                        has_media_url = bool(creative.get("url") or data.get("url"))

                                        if has_media_url:
                                            # Static creatives with media_url don't need previews
                                            warning_msg = f"Preview generation returned no previews for {existing_creative.creative_id} (static creative with media_url)"
                                            logger.warning(f"[sync_creatives] {warning_msg}")
                                            # Continue with update - preview is optional for static creatives
                                        else:
                                            # Creative agent should have generated previews but didn't
                                            error_msg = f"Preview generation failed for {existing_creative.creative_id}: no previews returned and no media_url provided"
                                            logger.error(f"[sync_creatives] {error_msg}")
                                            failed_creatives.append(
                                                {
                                                    "creative_id": existing_creative.creative_id,
                                                    "error": error_msg,
                                                    "format": creative_format,
                                                }
                                            )
                                            failed_count += 1
                                            results.append(
                                                SyncCreativeResult(
                                                    creative_id=existing_creative.creative_id,
                                                    action="failed",
                                                    status=None,
                                                    platform_id=None,
                                                    errors=[error_msg],
                                                    review_feedback=None,
                                                    assigned_to=None,
                                                    assignment_errors=None,
                                                )
                                            )
                                            continue  # Skip this creative, move to next

                                except Exception as validation_error:
                                    # Creative agent validation failed for update (network error, agent down, etc.)
                                    # Do NOT update the creative - it needs validation before acceptance
                                    error_msg = (
                                        f"Creative agent unreachable or validation error: {str(validation_error)}. "
                                        f"Retry recommended - creative agent may be temporarily unavailable."
                                    )
                                    logger.error(
                                        f"[sync_creatives] {error_msg} for update of {existing_creative.creative_id}",
                                        exc_info=True,
                                    )
                                    failed_creatives.append(
                                        {
                                            "creative_id": existing_creative.creative_id,
                                            "error": error_msg,
                                            "format": creative_format,
                                        }
                                    )
                                    failed_count += 1
                                    results.append(
                                        SyncCreativeResult(
                                            creative_id=existing_creative.creative_id,
                                            action="failed",
                                            status=None,
                                            platform_id=None,
                                            errors=[error_msg],
                                            review_feedback=None,
                                            assigned_to=None,
                                            assignment_errors=None,
                                        )
                                    )
                                    continue  # Skip this creative update

                            # In full upsert, consider all fields as changed
                            changes.extend(["url", "click_url", "width", "height", "duration"])

                        existing_creative.data = data

                        # Mark JSONB field as modified for SQLAlchemy
                        from sqlalchemy.orm import attributes

                        attributes.flag_modified(existing_creative, "data")

                        # Track creatives needing approval for workflow creation
                        if needs_approval:
                            creative_info = {
                                "creative_id": existing_creative.creative_id,
                                "format": creative_format,
                                "name": creative.get("name"),
                                "status": existing_creative.status,
                            }
                            # Include AI review reason if available
                            if (
                                approval_mode == "ai-powered"
                                and existing_creative.data
                                and existing_creative.data.get("ai_review")
                            ):
                                creative_info["ai_review_reason"] = existing_creative.data["ai_review"].get("reason")
                            creatives_needing_approval.append(creative_info)

                        # Record result for updated creative
                        from typing import Literal

                        action: Literal["updated", "unchanged"] = "updated" if changes else "unchanged"
                        if action == "updated":
                            updated_count += 1
                        else:
                            unchanged_count += 1

                        results.append(
                            SyncCreativeResult(
                                creative_id=existing_creative.creative_id,
                                action=action,
                                status=existing_creative.status,
                                platform_id=None,
                                changes=changes,
                                review_feedback=None,
                                assigned_to=None,
                                assignment_errors=None,
                            )
                        )

                    else:
                        # Create new creative
                        from src.core.database.models import Creative as DBCreative

                        # Extract creative_id for error reporting (must be defined before any validation)
                        creative_id = creative.get("creative_id", "unknown")

                        # Prepare data field with all creative properties
                        data = {
                            "url": creative.get("url"),
                            "click_url": creative.get("click_url"),
                            "width": creative.get("width"),
                            "height": creative.get("height"),
                            "duration": creative.get("duration"),
                        }

                        # Add AdCP v1.3+ fields to data
                        if creative.get("snippet"):
                            data["snippet"] = creative.get("snippet")
                            data["snippet_type"] = creative.get("snippet_type")

                        if creative.get("template_variables"):
                            data["template_variables"] = creative.get("template_variables")

                        # ALWAYS validate creatives with the creative agent (validation + preview generation)
                        creative_format = creative.get("format_id") or creative.get("format")
                        if creative_format:
                            try:
                                # Use pre-fetched formats (fetched outside transaction at function start)
                                # This avoids async HTTP calls inside savepoint

                                # Find matching format
                                format_obj = None
                                for fmt in all_formats:
                                    if fmt.format_id == creative_format:
                                        format_obj = fmt
                                        break

                                if format_obj and format_obj.agent_url:
                                    # Check if format is generative (has output_format_ids)
                                    is_generative = bool(getattr(format_obj, "output_format_ids", None))

                                    if is_generative:
                                        # Generative creative - call build_creative
                                        logger.info(
                                            f"[sync_creatives] Detected generative format: {creative_format}, "
                                            f"checking for Gemini API key"
                                        )

                                        # Get Gemini API key from config
                                        from src.core.config import get_config

                                        config = get_config()
                                        gemini_api_key = config.gemini_api_key

                                        if not gemini_api_key:
                                            error_msg = (
                                                f"Cannot build generative creative {creative_format}: "
                                                f"GEMINI_API_KEY not configured"
                                            )
                                            logger.error(f"[sync_creatives] {error_msg}")
                                            raise ValueError(error_msg)

                                        # Extract message/brief from assets or inputs
                                        message = None
                                        if creative.get("assets"):
                                            assets = creative.get("assets", {})
                                            for role, asset in assets.items():
                                                if role in ["message", "brief", "prompt"] and isinstance(asset, dict):
                                                    message = asset.get("content") or asset.get("text")
                                                    break

                                        if not message and creative.get("inputs"):
                                            inputs = creative.get("inputs", [])
                                            if inputs and isinstance(inputs[0], dict):
                                                message = inputs[0].get("context_description")

                                        if not message:
                                            message = f"Create a creative for: {creative.get('name')}"
                                            logger.warning(
                                                "[sync_creatives] No message found in assets/inputs, "
                                                "using creative name as fallback"
                                            )

                                        # Extract promoted_offerings from assets if available
                                        promoted_offerings = None
                                        if creative.get("assets"):
                                            assets = creative.get("assets", {})
                                            for role, asset in assets.items():
                                                if role == "promoted_offerings" and isinstance(asset, dict):
                                                    promoted_offerings = asset
                                                    break

                                        # Call build_creative
                                        # Extract string ID from FormatId object if needed
                                        format_id_str = (
                                            creative_format.id
                                            if hasattr(creative_format, "id")
                                            else str(creative_format)
                                        )
                                        logger.info(
                                            f"[sync_creatives] Calling build_creative for generative format: "
                                            f"{format_id_str} from agent {format_obj.agent_url}, "
                                            f"message_length={len(message) if message else 0}"
                                        )

                                        build_result = run_async_in_sync_context(
                                            registry.build_creative(
                                                agent_url=format_obj.agent_url,
                                                format_id=format_id_str,
                                                message=message,
                                                gemini_api_key=gemini_api_key,
                                                promoted_offerings=promoted_offerings,
                                                context_id=creative.get("context_id"),
                                                finalize=creative.get("approved", False),
                                            )
                                        )

                                        # Store build result
                                        if build_result:
                                            data["generative_build_result"] = build_result
                                            data["generative_status"] = build_result.get("status", "draft")
                                            data["generative_context_id"] = build_result.get("context_id")

                                            # Extract creative output
                                            if build_result.get("creative_output"):
                                                creative_output = build_result["creative_output"]

                                                if creative_output.get("assets"):
                                                    data["assets"] = creative_output["assets"]

                                                if creative_output.get("output_format"):
                                                    output_format = creative_output["output_format"]
                                                    data["output_format"] = output_format

                                                    if isinstance(output_format, dict) and output_format.get("url"):
                                                        data["url"] = output_format["url"]
                                                        logger.info(
                                                            f"[sync_creatives] Got URL from generative output: "
                                                            f"{data['url']}"
                                                        )

                                            logger.info(
                                                f"[sync_creatives] Generative creative built: "
                                                f"status={data.get('generative_status')}, "
                                                f"context_id={data.get('generative_context_id')}"
                                            )

                                        # Skip preview_creative call since we already have the output
                                        preview_result = None
                                    else:
                                        # Static creative - use preview_creative
                                        # Build creative manifest from available data
                                        # Extract string ID from FormatId object if needed
                                        format_id_str = (
                                            creative_format.id
                                            if hasattr(creative_format, "id")
                                            else str(creative_format)
                                        )
                                        creative_manifest = {
                                            "creative_id": creative.get("creative_id") or str(uuid.uuid4()),
                                            "name": creative.get("name"),
                                            "format_id": format_id_str,
                                        }

                                        # Add any provided asset data for validation
                                        # Validate assets are in dict format (AdCP v2.4+)
                                        if creative.get("assets"):
                                            validated_assets = _validate_creative_assets(creative.get("assets"))
                                            if validated_assets:
                                                creative_manifest["assets"] = validated_assets
                                        if data.get("url"):
                                            creative_manifest["url"] = data.get("url")

                                        # Call creative agent's preview_creative for validation + preview
                                        # Extract string ID from FormatId object if needed
                                        format_id_str = (
                                            creative_format.id
                                            if hasattr(creative_format, "id")
                                            else str(creative_format)
                                        )
                                        logger.info(
                                            f"[sync_creatives] Calling preview_creative for validation: {format_id_str} "
                                            f"from agent {format_obj.agent_url}, has_assets={bool(creative.get('assets'))}, "
                                            f"has_url={bool(data.get('url'))}"
                                        )

                                        preview_result = run_async_in_sync_context(
                                            registry.preview_creative(
                                                agent_url=format_obj.agent_url,
                                                format_id=format_id_str,
                                                creative_manifest=creative_manifest,
                                            )
                                        )

                                    # Extract preview data and store in data field
                                    if preview_result and preview_result.get("previews"):
                                        # Store full preview response for UI (per AdCP PR #119)
                                        # This preserves all variants and renders for UI display
                                        data["preview_response"] = preview_result

                                        # Also extract primary preview URL for backward compatibility
                                        first_preview = preview_result["previews"][0]
                                        renders = first_preview.get("renders", [])
                                        if renders:
                                            first_render = renders[0]

                                            # Store preview URL from render
                                            if first_render.get("preview_url"):
                                                data["url"] = first_render["preview_url"]
                                                logger.info(
                                                    f"[sync_creatives] Got preview URL from creative agent: {data['url']}"
                                                )

                                            # Extract dimensions from dimensions object
                                            dimensions = first_render.get("dimensions", {})
                                            if dimensions.get("width"):
                                                data["width"] = dimensions["width"]
                                            if dimensions.get("height"):
                                                data["height"] = dimensions["height"]
                                            if dimensions.get("duration"):
                                                data["duration"] = dimensions["duration"]

                                        logger.info(
                                            f"[sync_creatives] Preview data populated: "
                                            f"url={bool(data.get('url'))}, "
                                            f"width={data.get('width')}, "
                                            f"height={data.get('height')}, "
                                            f"variants={len(preview_result.get('previews', []))}"
                                        )
                                    else:
                                        # Preview generation returned no previews
                                        # Only acceptable if creative has a media_url (direct URL to creative asset)
                                        has_media_url = bool(creative.get("url") or data.get("url"))

                                        if has_media_url:
                                            # Static creatives with media_url don't need previews
                                            warning_msg = f"Preview generation returned no previews for {creative_id} (static creative with media_url)"
                                            logger.warning(f"[sync_creatives] {warning_msg}")
                                            # Continue with creative creation - preview is optional for static creatives
                                        else:
                                            # Creative agent should have generated previews but didn't
                                            error_msg = f"Preview generation failed for {creative_id}: no previews returned and no media_url provided"
                                            logger.error(f"[sync_creatives] {error_msg}")
                                            failed_creatives.append(
                                                {
                                                    "creative_id": creative_id,
                                                    "error": error_msg,
                                                    "format": creative_format,
                                                }
                                            )
                                            failed_count += 1
                                            results.append(
                                                SyncCreativeResult(
                                                    creative_id=creative_id,
                                                    action="failed",
                                                    status=None,
                                                    platform_id=None,
                                                    errors=[error_msg],
                                                    review_feedback=None,
                                                    assigned_to=None,
                                                    assignment_errors=None,
                                                )
                                            )
                                            continue  # Skip this creative, move to next

                            except Exception as validation_error:
                                # Creative agent validation failed (network error, agent down, etc.)
                                # Do NOT store the creative - it needs validation before acceptance
                                error_msg = (
                                    f"Creative agent unreachable or validation error: {str(validation_error)}. "
                                    f"Retry recommended - creative agent may be temporarily unavailable."
                                )
                                logger.error(
                                    f"[sync_creatives] {error_msg} - rejecting creative {creative_id}",
                                    exc_info=True,
                                )
                                failed_creatives.append(
                                    {
                                        "creative_id": creative_id,
                                        "error": error_msg,
                                        "format": creative_format,
                                    }
                                )
                                failed_count += 1
                                results.append(
                                    SyncCreativeResult(
                                        creative_id=creative_id,
                                        action="failed",
                                        status=None,
                                        platform_id=None,
                                        errors=[error_msg],
                                        review_feedback=None,
                                        assigned_to=None,
                                        assignment_errors=None,
                                    )
                                )
                                continue  # Skip storing this creative

                        # Determine creative status based on approval mode

                        # Create initial creative with pending status for AI review
                        creative_status = "pending"
                        needs_approval = False

                        # Extract agent_url and format ID from format_id field
                        # Use validated format_value (already auto-upgraded from string)
                        agent_url, format_id = _extract_format_namespace(format_value)

                        db_creative = DBCreative(
                            tenant_id=tenant["tenant_id"],
                            creative_id=creative.get("creative_id") or str(uuid.uuid4()),
                            name=creative.get("name"),
                            agent_url=agent_url,
                            format=format_id,
                            principal_id=principal_id,
                            status=creative_status,
                            created_at=datetime.now(UTC),
                            data=data,
                        )

                        session.add(db_creative)
                        session.flush()  # Get the ID

                        # Update creative_id if it was generated
                        if not creative.get("creative_id"):
                            creative["creative_id"] = db_creative.creative_id

                        # Now apply approval mode logic
                        if approval_mode == "auto-approve":
                            db_creative.status = "approved"
                            needs_approval = False
                        elif approval_mode == "ai-powered":
                            # Submit to background AI review (async)

                            from src.admin.blueprints.creatives import (
                                _ai_review_executor,
                                _ai_review_lock,
                                _ai_review_tasks,
                            )

                            # Set status to pending immediately
                            db_creative.status = "pending"
                            needs_approval = True

                            # Submit background task
                            task_id = f"ai_review_{db_creative.creative_id}_{uuid.uuid4().hex[:8]}"

                            # Import the async function
                            from src.admin.blueprints.creatives import _ai_review_creative_async

                            future = _ai_review_executor.submit(
                                _ai_review_creative_async,
                                creative_id=db_creative.creative_id,
                                tenant_id=tenant["tenant_id"],
                                webhook_url=webhook_url,
                                slack_webhook_url=tenant.get("slack_webhook_url"),
                                principal_name=principal_id,
                            )

                            # Track the task
                            with _ai_review_lock:
                                _ai_review_tasks[task_id] = {
                                    "future": future,
                                    "creative_id": db_creative.creative_id,
                                    "created_at": time.time(),
                                }

                            logger.info(
                                f"[sync_creatives] Submitted AI review for new creative {db_creative.creative_id} (task: {task_id})"
                            )
                        else:  # require-human
                            db_creative.status = "pending"
                            needs_approval = True

                        # Track creatives needing approval for workflow creation
                        if needs_approval:
                            creative_info = {
                                "creative_id": db_creative.creative_id,
                                "format": creative_format,
                                "name": creative.get("name"),
                                "status": db_creative.status,  # Include status for Slack notification
                            }
                            # AI review reason will be added asynchronously when review completes
                            # No ai_result available yet in async mode
                            creatives_needing_approval.append(creative_info)

                        # Record result for created creative
                        created_count += 1
                        results.append(
                            SyncCreativeResult(
                                creative_id=db_creative.creative_id,
                                action="created",
                                status=db_creative.status,
                                platform_id=None,
                                review_feedback=None,
                                assigned_to=None,
                                assignment_errors=None,
                            )
                        )

                    # If we reach here, creative processing succeeded
                    synced_creatives.append(creative)

            except Exception as e:
                # Savepoint automatically rolls back this creative only
                creative_id = creative.get("creative_id", "unknown")
                error_msg = str(e)
                failed_creatives.append({"creative_id": creative_id, "name": creative.get("name"), "error": error_msg})
                failed_count += 1
                results.append(
                    SyncCreativeResult(
                        creative_id=creative_id,
                        action="failed",
                        status=None,
                        platform_id=None,
                        errors=[error_msg],
                        review_feedback=None,
                        assigned_to=None,
                        assignment_errors=None,
                    )
                )

        # Commit all successful creative operations
        session.commit()

    # Process assignments (spec-compliant: creative_id → package_ids mapping)
    assignment_list = []
    # Track assignments per creative for response population
    assignments_by_creative: dict[str, list[str]] = {}  # creative_id -> [package_ids]
    assignment_errors_by_creative: dict[str, dict[str, str]] = {}  # creative_id -> {package_id: error}

    # Note: assignments should be a dict, but handle both dict and None
    if assignments and isinstance(assignments, dict):
        with get_db_session() as session:
            from src.core.database.models import CreativeAssignment as DBAssignment
            from src.core.database.models import MediaBuy, MediaPackage
            from src.core.schemas import CreativeAssignment

            for creative_id, package_ids in assignments.items():
                # Initialize tracking for this creative
                if creative_id not in assignments_by_creative:
                    assignments_by_creative[creative_id] = []
                if creative_id not in assignment_errors_by_creative:
                    assignment_errors_by_creative[creative_id] = {}

                for package_id in package_ids:
<<<<<<< HEAD
                    # Find which media buy this package belongs to
                    # Packages are stored in media_buy.raw_request["packages"]
                    # Note: package_id can be either the server-generated package_id OR buyer_ref
                    mb_stmt = select(MediaBuy).filter_by(tenant_id=tenant["tenant_id"])
                    media_buys = session.scalars(mb_stmt).all()
=======
                    # Find which media buy this package belongs to by querying MediaPackage table
                    # Note: We need to join with MediaBuy to verify tenant_id
                    from sqlalchemy import join

                    stmt = (
                        select(MediaPackage, MediaBuy)
                        .select_from(
                            join(MediaPackage, MediaBuy, MediaPackage.media_buy_id == MediaBuy.media_buy_id)
                        )
                        .where(MediaPackage.package_id == package_id)
                        .where(MediaBuy.tenant_id == tenant["tenant_id"])
                    )
                    result = session.execute(stmt).first()
>>>>>>> f4f0df1b

                    media_buy_id = None
                    actual_package_id = None
                    if result:
                        db_package, db_media_buy = result
                        media_buy_id = db_package.media_buy_id
                        actual_package_id = db_package.package_id

                    if not media_buy_id:
                        # Package not found - record error
                        error_msg = f"Package not found: {package_id}"
                        assignment_errors_by_creative[creative_id][package_id] = error_msg

                        # Skip if in lenient mode, error if strict
                        if validation_mode == "strict":
                            raise ToolError(error_msg)
                        else:
                            logger.warning(f"Package not found during assignment: {package_id}, skipping")
                            continue

                    # Check if assignment already exists (idempotent operation)
                    stmt_existing = select(DBAssignment).filter_by(
                        tenant_id=tenant["tenant_id"],
                        media_buy_id=media_buy_id,
                        package_id=actual_package_id,
                        creative_id=creative_id,
                    )
                    existing_assignment = session.scalars(stmt_existing).first()

                    if existing_assignment:
                        # Assignment already exists - update weight if needed
                        if existing_assignment.weight != 100:
                            existing_assignment.weight = 100
                            logger.info(
                                f"Updated existing assignment: creative={creative_id}, "
                                f"package={actual_package_id}, media_buy={media_buy_id}"
                            )
                        assignment = existing_assignment
                    else:
                        # Create new assignment in creative_assignments table
                        assignment = DBAssignment(
                            tenant_id=tenant["tenant_id"],
                            assignment_id=str(uuid.uuid4()),
                            media_buy_id=media_buy_id,
                            package_id=actual_package_id,  # Use resolved package_id
                            creative_id=creative_id,
                            weight=100,
                            created_at=datetime.now(UTC),
                        )
                        session.add(assignment)
                        logger.info(
                            f"Created new assignment: creative={creative_id}, "
                            f"package={actual_package_id}, media_buy={media_buy_id}"
                        )

                    assignment_list.append(
                        CreativeAssignment(
                            assignment_id=assignment.assignment_id,
                            media_buy_id=assignment.media_buy_id,
                            package_id=assignment.package_id,
                            creative_id=assignment.creative_id,
                            weight=assignment.weight,
                        )
                    )

                    # Track successful assignment
                    if actual_package_id is not None:
                        assignments_by_creative[creative_id].append(actual_package_id)

            session.commit()

    # Update creative results with assignment information (per AdCP spec)
    for result in results:
        if result.creative_id in assignments_by_creative:
            assigned_packages = assignments_by_creative[result.creative_id]
            if assigned_packages:
                result.assigned_to = assigned_packages

        if result.creative_id in assignment_errors_by_creative:
            errors = assignment_errors_by_creative[result.creative_id]
            if errors:
                result.assignment_errors = errors

    # Create workflow steps for creatives requiring approval
    if creatives_needing_approval:
        from src.core.context_manager import get_context_manager
        from src.core.database.models import ObjectWorkflowMapping

        ctx_manager = get_context_manager()

        # Ensure principal_id is available (should always be set by this point)
        if principal_id is None:
            raise ToolError("Principal ID required for workflow creation")

        # Get or create persistent context for this operation
        # is_async=True because we're creating workflow steps that need tracking
        persistent_ctx = ctx_manager.get_or_create_context(
            principal_id=principal_id, tenant_id=tenant["tenant_id"], is_async=True
        )

        if persistent_ctx is None:
            raise ToolError("Failed to create workflow context")

        with get_db_session() as session:
            for creative_info in creatives_needing_approval:
                # Build appropriate comment based on status
                status = creative_info.get("status", "pending")
                if status == "rejected":
                    comment = f"Creative '{creative_info['name']}' (format: {creative_info['format']}) was rejected by AI review"
                elif status == "pending":
                    if approval_mode == "ai-powered":
                        comment = f"Creative '{creative_info['name']}' (format: {creative_info['format']}) requires human review per AI recommendation"
                    else:
                        comment = f"Creative '{creative_info['name']}' (format: {creative_info['format']}) requires manual approval"
                else:
                    comment = f"Creative '{creative_info['name']}' (format: {creative_info['format']}) requires review"

                # Create workflow step for creative approval
                request_data_for_workflow = {
                    "creative_id": creative_info["creative_id"],
                    "format": creative_info["format"],
                    "name": creative_info["name"],
                    "status": status,
                    "approval_mode": approval_mode,
                }
                # Store push_notification_config if provided for async notification
                if push_notification_config:
                    request_data_for_workflow["push_notification_config"] = push_notification_config

                step = ctx_manager.create_workflow_step(
                    context_id=persistent_ctx.context_id,
                    step_type="creative_approval",
                    owner="publisher",
                    status="requires_approval",
                    tool_name="sync_creatives",
                    request_data=request_data_for_workflow,
                    initial_comment=comment,
                )

                # Create ObjectWorkflowMapping to link creative to workflow step
                # This is CRITICAL for webhook delivery when creative is approved
                mapping = ObjectWorkflowMapping(
                    step_id=step.step_id,
                    object_type="creative",
                    object_id=creative_info["creative_id"],
                    action="approval_required",
                )
                session.add(mapping)

            session.commit()
            logger.info(
                f"📋 Created {len(creatives_needing_approval)} workflow steps for creative approval"
            )

        # Send Slack notification for pending/rejected creative reviews
        # Note: For ai-powered mode, notifications are sent AFTER AI review completes (with AI reasoning)
        # Only send immediate notifications for require-human mode or existing creatives with AI review results
        logger.info(
            f"Checking Slack notification: creatives={len(creatives_needing_approval)}, webhook={tenant.get('slack_webhook_url')}, approval_mode={approval_mode}"
        )
        if creatives_needing_approval and tenant.get("slack_webhook_url") and approval_mode == "require-human":
            from src.services.slack_notifier import get_slack_notifier

            logger.info(
                f"Sending Slack notifications for {len(creatives_needing_approval)} creatives (require-human mode)"
            )
            tenant_config = {"features": {"slack_webhook_url": tenant["slack_webhook_url"]}}
            notifier = get_slack_notifier(tenant_config)

            for creative_info in creatives_needing_approval:
                status = creative_info.get("status", "pending")
                ai_review_reason = creative_info.get("ai_review_reason")

                # Ensure required fields are strings
                creative_id_str = str(creative_info.get("creative_id", "unknown"))
                format_str = str(creative_info.get("format", "unknown"))
                principal_name_str = str(principal_id) if principal_id else "unknown"

                if status == "rejected":
                    # For rejected creatives, send a different notification
                    # TODO: Add notify_creative_rejected method to SlackNotifier
                    notifier.notify_creative_pending(
                        creative_id=creative_id_str,
                        principal_name=principal_name_str,
                        format_type=format_str,
                        media_buy_id=None,
                        tenant_id=tenant["tenant_id"],
                        ai_review_reason=ai_review_reason,
                    )
                else:
                    # For pending creatives (human review required)
                    notifier.notify_creative_pending(
                        creative_id=creative_id_str,
                        principal_name=principal_name_str,
                        format_type=format_str,
                        media_buy_id=None,
                        tenant_id=tenant["tenant_id"],
                        ai_review_reason=ai_review_reason,
                    )

    # Audit logging
    audit_logger = get_audit_logger("AdCP", tenant["tenant_id"])

    # Build error message from failed creatives
    error_message = None
    if failed_creatives:
        error_lines = []
        for fc in failed_creatives[:5]:  # Limit to first 5 errors to avoid huge messages
            creative_id = fc.get("creative_id", "unknown")
            error_text = fc.get("error", "Unknown error")
            error_lines.append(f"{creative_id}: {error_text}")
        error_message = "; ".join(error_lines)
        if len(failed_creatives) > 5:
            error_message += f" (and {len(failed_creatives) - 5} more)"

    # Ensure principal_id is string for audit logging
    principal_id_str = str(principal_id) if principal_id else "unknown"

    audit_logger.log_operation(
        operation="sync_creatives",
        principal_name=principal_id_str,
        principal_id=principal_id_str,
        adapter_id="N/A",
        success=len(failed_creatives) == 0,
        error=error_message,
        details={
            "synced_count": len(synced_creatives),
            "failed_count": len(failed_creatives),
            "assignment_count": len(assignment_list),
            "patch_mode": patch,
            "dry_run": dry_run,
        },
    )

    # Log activity
    # Activity logging imported at module level
    if context is not None:
        log_tool_activity(context, "sync_creatives", start_time)

    # Build message
    message = f"Synced {created_count + updated_count} creatives"
    if created_count:
        message += f" ({created_count} created"
        if updated_count:
            message += f", {updated_count} updated"
        message += ")"
    elif updated_count:
        message += f" ({updated_count} updated)"
    if unchanged_count:
        message += f", {unchanged_count} unchanged"
    if failed_count:
        message += f", {failed_count} failed"
    if assignment_list:
        message += f", {len(assignment_list)} assignments created"
    if creatives_needing_approval:
        message += f", {len(creatives_needing_approval)} require approval"

    # Log audit trail for sync_creatives operation
    try:
        with get_db_session() as audit_session:
            from src.core.database.models import Principal as DBPrincipal

            # Get principal info for audit log
            principal_stmt = select(DBPrincipal).filter_by(tenant_id=tenant["tenant_id"], principal_id=principal_id)
            principal = audit_session.scalars(principal_stmt).first()

            if principal:
                # Create audit logger and log the operation
                audit_logger = get_audit_logger("sync_creatives", tenant["tenant_id"])
                principal_id_str = str(principal_id) if principal_id else "unknown"
                audit_logger.log_operation(
                    operation="sync_creatives",
                    principal_name=principal.name,
                    principal_id=principal_id_str,
                    adapter_id=principal_id_str,  # Use principal_id as adapter_id for consistency
                    success=(failed_count == 0),
                    details={
                        "created_count": created_count,
                        "updated_count": updated_count,
                        "unchanged_count": unchanged_count,
                        "failed_count": failed_count,
                        "assignment_count": len(assignment_list) if assignment_list else 0,
                        "approval_required_count": len(creatives_needing_approval),
                        "dry_run": dry_run,
                        "patch_mode": patch,
                    },
                    tenant_id=tenant["tenant_id"],
                )
    except Exception as e:
        # Don't fail the operation if audit logging fails
        logger.warning(f"Failed to write audit log for sync_creatives: {e}")

    # Build AdCP-compliant response (per official spec)
    return SyncCreativesResponse(
        creatives=results,
        dry_run=dry_run,
    )


def sync_creatives(
    creatives: list[dict],
    patch: bool = False,
    assignments: dict | None = None,
    delete_missing: bool = False,
    dry_run: bool = False,
    validation_mode: str = "strict",
    push_notification_config: dict | None = None,
    context: Context | None = None,
):
    """Sync creative assets to centralized library (AdCP v2.4 spec compliant endpoint).

    MCP tool wrapper that delegates to the shared implementation.

    Args:
        creatives: List of creative objects to sync
        patch: When true, only update provided fields (partial update). When false, full upsert.
        assignments: Bulk assignment map of creative_id to package_ids (spec-compliant)
        delete_missing: Delete creatives not in sync payload (use with caution)
        dry_run: Preview changes without applying them
        validation_mode: Validation strictness (strict or lenient)
        push_notification_config: Push notification config for async notifications (AdCP spec, optional)
        context: FastMCP context (automatically provided)

    Returns:
        ToolResult with SyncCreativesResponse data
    """
    response = _sync_creatives_impl(
        creatives=creatives,
        patch=patch,
        assignments=assignments,
        delete_missing=delete_missing,
        dry_run=dry_run,
        validation_mode=validation_mode,
        push_notification_config=push_notification_config,
        context=context,
    )
    return ToolResult(content=str(response), structured_content=response.model_dump())


def _list_creatives_impl(
    media_buy_id: str | None = None,
    buyer_ref: str | None = None,
    status: str | None = None,
    format: str | None = None,
    tags: list[str] | None = None,
    created_after: str | None = None,
    created_before: str | None = None,
    search: str | None = None,
    filters: dict | None = None,
    sort: dict | None = None,
    pagination: dict | None = None,
    fields: list[str] | None = None,
    include_performance: bool = False,
    include_assignments: bool = False,
    include_sub_assets: bool = False,
    page: int = 1,
    limit: int = 50,
    sort_by: str = "created_date",
    sort_order: str = "desc",
    context: Context | None = None,
) -> ListCreativesResponse:
    """List and search creative library (AdCP spec endpoint).

    Advanced filtering and search endpoint for the centralized creative library.
    Supports pagination, sorting, and multiple filter criteria.

    Args:
        media_buy_id: Filter by media buy ID (optional)
        buyer_ref: Filter by buyer reference (optional)
        status: Filter by creative status (pending, approved, rejected) (optional)
        format: Filter by creative format (optional)
        tags: Filter by tags (optional)
        created_after: Filter by creation date (ISO string) (optional)
        created_before: Filter by creation date (ISO string) (optional)
        search: Search in creative names and descriptions (optional)
        filters: Advanced filtering options (nested object, optional)
        sort: Sort configuration (nested object, optional)
        pagination: Pagination parameters (nested object, optional)
        fields: Specific fields to return (optional)
        include_performance: Include performance metrics (optional)
        include_assignments: Include package assignments (optional)
        include_sub_assets: Include sub-assets (optional)
        page: Page number for pagination (default: 1)
        limit: Number of results per page (default: 50, max: 1000)
        sort_by: Sort field (created_date, name, status) (default: created_date)
        sort_order: Sort order (asc, desc) (default: desc)
        context: FastMCP context (automatically provided)

    Returns:
        ListCreativesResponse with filtered creative assets and pagination info
    """
    from src.core.schemas import ListCreativesRequest

    # Parse datetime strings if provided
    created_after_dt = None
    created_before_dt = None
    if created_after:
        try:
            created_after_dt = datetime.fromisoformat(created_after.replace("Z", "+00:00"))
        except ValueError:
            raise ToolError(f"Invalid created_after date format: {created_after}")
    if created_before:
        try:
            created_before_dt = datetime.fromisoformat(created_before.replace("Z", "+00:00"))
        except ValueError:
            raise ToolError(f"Invalid created_before date format: {created_before}")

    # Create request object from individual parameters (MCP-compliant)
    # Validate sort_order is valid Literal
    from typing import Literal, cast

    valid_sort_order: Literal["asc", "desc"] = cast(
        Literal["asc", "desc"], sort_order if sort_order in ["asc", "desc"] else "desc"
    )

    try:
        req = ListCreativesRequest(
            media_buy_id=media_buy_id,
            buyer_ref=buyer_ref,
            status=status,
            format=format,
            tags=tags or [],
            created_after=created_after_dt,
            created_before=created_before_dt,
            search=search,
            filters=filters,
            sort=sort,
            pagination=pagination,
            fields=fields,
            include_performance=include_performance,
            include_assignments=include_assignments,
            include_sub_assets=include_sub_assets,
            page=page,
            limit=min(limit, 1000),  # Enforce max limit
            sort_by=sort_by,
            sort_order=valid_sort_order,
        )
    except ValidationError as e:
        raise ToolError(format_validation_error(e, context="list_creatives request")) from e

    start_time = time.time()

    # Authentication - REQUIRED (creatives contain sensitive data)
    # Unlike discovery endpoints (list_creative_formats), this returns actual creative assets
    # which are principal-specific and must be access-controlled
    principal_id = get_principal_id_from_context(context)
    if not principal_id:
        raise ToolError("Missing x-adcp-auth header")

    # Get tenant information
    tenant = get_current_tenant()
    if not tenant:
        raise ToolError("No tenant context available")

    creatives = []
    total_count = 0

    with get_db_session() as session:
        from src.core.database.models import Creative as DBCreative
        from src.core.database.models import CreativeAssignment as DBAssignment
        from src.core.database.models import MediaBuy

        # Build query - filter by tenant AND principal for security
        stmt = select(DBCreative).filter_by(tenant_id=tenant["tenant_id"], principal_id=principal_id)

        # Apply filters
        if req.media_buy_id:
            # Filter by media buy assignments
            stmt = stmt.join(DBAssignment, DBCreative.creative_id == DBAssignment.creative_id).where(
                DBAssignment.media_buy_id == req.media_buy_id
            )

        if req.buyer_ref:
            # Filter by buyer_ref through media buy
            stmt = (
                stmt.join(DBAssignment, DBCreative.creative_id == DBAssignment.creative_id)
                .join(MediaBuy, DBAssignment.media_buy_id == MediaBuy.media_buy_id)
                .where(MediaBuy.buyer_ref == req.buyer_ref)
            )

        if req.status:
            stmt = stmt.where(DBCreative.status == req.status)

        if req.format:
            stmt = stmt.where(DBCreative.format == req.format)

        if req.tags:
            # Simple tag filtering - in production, might use JSON operators
            for tag in req.tags:
                stmt = stmt.where(DBCreative.name.contains(tag))  # Simplified

        if req.created_after:
            stmt = stmt.where(DBCreative.created_at >= req.created_after)

        if req.created_before:
            stmt = stmt.where(DBCreative.created_at <= req.created_before)

        if req.search:
            # Search in name and description
            search_term = f"%{req.search}%"
            stmt = stmt.where(DBCreative.name.ilike(search_term))

        # Get total count before pagination
        from sqlalchemy import func
        from sqlalchemy.orm import InstrumentedAttribute

        total_count_result = session.scalar(select(func.count()).select_from(stmt.subquery()))
        total_count = int(total_count_result) if total_count_result is not None else 0

        # Apply sorting
        sort_column: InstrumentedAttribute
        if req.sort_by == "name":
            sort_column = DBCreative.name  # type: ignore[assignment]
        elif req.sort_by == "status":
            sort_column = DBCreative.status  # type: ignore[assignment]
        else:  # Default to created_date
            sort_column = DBCreative.created_at  # type: ignore[assignment]

        if req.sort_order == "asc":
            stmt = stmt.order_by(sort_column.asc())
        else:
            stmt = stmt.order_by(sort_column.desc())

        # Apply pagination
        offset = (req.page - 1) * req.limit
        db_creatives = session.scalars(stmt.offset(offset).limit(req.limit)).all()

        # Convert to schema objects
        for db_creative in db_creatives:
            # Handle content_uri - required field even for snippet creatives
            # For snippet creatives, provide an HTML-looking URL to pass validation
            snippet = db_creative.data.get("snippet") if db_creative.data else None
            if snippet:
                content_uri = (
                    db_creative.data.get("url") or "<script>/* Snippet-based creative */</script>"
                    if db_creative.data
                    else "<script>/* Snippet-based creative */</script>"
                )
            else:
                content_uri = (
                    db_creative.data.get("url") or "https://placeholder.example.com/missing.jpg"
                    if db_creative.data
                    else "https://placeholder.example.com/missing.jpg"
                )

            # Build Creative directly with explicit types to satisfy mypy
            from src.core.schemas import FormatId

            format_obj = FormatId(agent_url=db_creative.agent_url or "", id=db_creative.format or "")

            # Ensure datetime fields are datetime (not SQLAlchemy DateTime)
            created_at_dt: datetime = (
                db_creative.created_at if isinstance(db_creative.created_at, datetime) else datetime.now(UTC)
            )
            updated_at_dt: datetime = (
                db_creative.updated_at if isinstance(db_creative.updated_at, datetime) else datetime.now(UTC)
            )

            creative = Creative(
                creative_id=db_creative.creative_id,
                name=db_creative.name,
                format_id=format_obj,
                content_uri=content_uri,
                media_url=None,  # Optional field with None default
                click_through_url=db_creative.data.get("click_url") if db_creative.data else None,
                width=db_creative.data.get("width") if db_creative.data else None,
                height=db_creative.data.get("height") if db_creative.data else None,
                duration=db_creative.data.get("duration") if db_creative.data else None,
                status=db_creative.status,
                platform_id=None,  # Optional field with None default
                review_feedback=None,  # Optional field with None default
                compliance=None,  # Optional field with None default
                package_assignments=None,  # Optional field with None default
                assets=None,  # Optional field with None default
                template_variables=db_creative.data.get("template_variables", {}) if db_creative.data else {},
                delivery_settings=None,  # Optional field with None default
                principal_id=db_creative.principal_id,
                created_at=created_at_dt,
                updated_at=updated_at_dt,
                snippet=snippet,
                snippet_type=db_creative.data.get("snippet_type") if db_creative.data else None,
            )
            creatives.append(creative)

    # Calculate pagination info
    has_more = (req.page * req.limit) < total_count

    # Audit logging
    audit_logger = get_audit_logger("AdCP", tenant["tenant_id"])
    audit_logger.log_operation(
        operation="list_creatives",
        principal_name=principal_id,
        principal_id=principal_id,
        adapter_id="N/A",
        success=True,
        details={
            "result_count": len(creatives),
            "total_count": total_count,
            "page": req.page,
            "filters_applied": {
                "media_buy_id": req.media_buy_id,
                "status": req.status,
                "format": req.format,
                "search": req.search,
            },
        },
    )

    # Log activity
    # Activity logging imported at module level
    if context is not None:
        log_tool_activity(context, "list_creatives", start_time)

    message = f"Found {len(creatives)} creatives"
    if total_count > len(creatives):
        message += f" (page {req.page} of {total_count} total)"

    # Build filters_applied list
    filters_applied = []
    if req.media_buy_id:
        filters_applied.append(f"media_buy_id={req.media_buy_id}")
    if req.buyer_ref:
        filters_applied.append(f"buyer_ref={req.buyer_ref}")
    if req.status:
        filters_applied.append(f"status={req.status}")
    if req.format:
        filters_applied.append(f"format={req.format}")
    if req.tags:
        filters_applied.append(f"tags={','.join(req.tags)}")
    if req.created_after:
        filters_applied.append(f"created_after={req.created_after.isoformat()}")
    if req.created_before:
        filters_applied.append(f"created_before={req.created_before.isoformat()}")
    if req.search:
        filters_applied.append(f"search={req.search}")

    # Build sort_applied dict
    sort_applied = {"field": req.sort_by, "direction": req.sort_order} if req.sort_by else None

    # Calculate offset and total_pages
    offset = (req.page - 1) * req.limit
    total_pages = (total_count + req.limit - 1) // req.limit if req.limit > 0 else 0

    # Import required schema classes
    from src.core.schemas import Pagination, QuerySummary

    return ListCreativesResponse(
        query_summary=QuerySummary(
            total_matching=total_count,
            returned=len(creatives),
            filters_applied=filters_applied,
            sort_applied=sort_applied,
        ),
        pagination=Pagination(
            limit=req.limit, offset=offset, has_more=has_more, total_pages=total_pages, current_page=req.page
        ),
        creatives=creatives,
    )


def list_creatives(
    media_buy_id: str = None,
    buyer_ref: str = None,
    status: str = None,
    format: str = None,
    tags: list[str] = None,
    created_after: str = None,
    created_before: str = None,
    search: str = None,
    filters: dict = None,
    sort: dict = None,
    pagination: dict = None,
    fields: list[str] = None,
    include_performance: bool = False,
    include_assignments: bool = False,
    include_sub_assets: bool = False,
    page: int = 1,
    limit: int = 50,
    sort_by: str = "created_date",
    sort_order: str = "desc",
    webhook_url: str | None = None,
    context: Context = None,
):
    """List and filter creative assets from the centralized library.

    MCP tool wrapper that delegates to the shared implementation.
    Supports both flat parameters (status, format, etc.) and nested objects (filters, sort, pagination)
    for maximum flexibility.

    Returns:
        ToolResult with ListCreativesResponse data
    """
    response = _list_creatives_impl(
        media_buy_id,
        buyer_ref,
        status,
        format,
        tags,
        created_after,
        created_before,
        search,
        filters,
        sort,
        pagination,
        fields,
        include_performance,
        include_assignments,
        include_sub_assets,
        page,
        limit,
        sort_by,
        sort_order,
        context,
    )
    return ToolResult(content=str(response), structured_content=response.model_dump())


def sync_creatives_raw(
    creatives: list[dict],
    patch: bool = False,
    assignments: dict = None,
    delete_missing: bool = False,
    dry_run: bool = False,
    validation_mode: str = "strict",
    push_notification_config: dict = None,
    context: Context = None,
):
    """Sync creative assets to the centralized creative library (raw function for A2A server use).

    Delegates to the shared implementation.

    Args:
        creatives: List of creative asset objects
        patch: When true, only update provided fields (partial update). When false, full upsert.
        assignments: Bulk assignment map of creative_id to package_ids (spec-compliant)
        delete_missing: Delete creatives not in sync payload (use with caution)
        dry_run: Preview changes without applying them
        validation_mode: Validation strictness (strict or lenient)
        push_notification_config: Push notification config for status updates
        context: FastMCP context (automatically provided)

    Returns:
        SyncCreativesResponse with synced creatives and assignments
    """
    return _sync_creatives_impl(
        creatives=creatives,
        patch=patch,
        assignments=assignments,
        delete_missing=delete_missing,
        dry_run=dry_run,
        validation_mode=validation_mode,
        push_notification_config=push_notification_config,
        context=context,
    )


def list_creatives_raw(
    media_buy_id: str = None,
    buyer_ref: str = None,
    status: str = None,
    format: str = None,
    tags: list[str] = None,
    created_after: str = None,
    created_before: str = None,
    search: str = None,
    page: int = 1,
    limit: int = 50,
    sort_by: str = "created_date",
    sort_order: str = "desc",
    context: Context = None,
):
    """List creative assets with filtering and pagination (raw function for A2A server use).

    Delegates to the shared implementation.

    Args:
        media_buy_id: Filter by media buy ID (optional)
        buyer_ref: Filter by buyer reference (optional)
        status: Filter by status (optional)
        format: Filter by creative format (optional)
        tags: Filter by creative group tags (optional)
        created_after: Filter creatives created after this date (ISO format) (optional)
        created_before: Filter creatives created before this date (ISO format) (optional)
        search: Search in creative name or description (optional)
        page: Page number for pagination (default: 1)
        limit: Number of results per page (default: 50, max: 1000)
        sort_by: Sort field (default: created_date)
        sort_order: Sort order (default: desc)
        context: FastMCP context (automatically provided)

    Returns:
        ListCreativesResponse with filtered creative assets and pagination info
    """
    return _list_creatives_impl(
        media_buy_id=media_buy_id,
        buyer_ref=buyer_ref,
        status=status,
        format=format,
        tags=tags,
        created_after=created_after,
        created_before=created_before,
        search=search,
        page=page,
        limit=limit,
        sort_by=sort_by,
        sort_order=sort_order,
        context=context,
    )<|MERGE_RESOLUTION|>--- conflicted
+++ resolved
@@ -87,9 +87,7 @@
         tenant = get_current_tenant()
         if not tenant or tenant.get("tenant_id") != context.tenant_id:
             # Tenant context wasn't set properly - this shouldn't happen but handle it
-            logger.warning(
-                f"Warning: Tenant context mismatch, setting from ToolContext: {context.tenant_id}"
-            )
+            logger.warning(f"Warning: Tenant context mismatch, setting from ToolContext: {context.tenant_id}")
             # We need to load the tenant properly - for now use the ID from context
             tenant = {"tenant_id": context.tenant_id}
     else:
@@ -181,7 +179,9 @@
                                 for asset_id, asset_data in assets.items():
                                     if isinstance(asset_data, dict) and asset_data.get("url"):
                                         url = asset_data["url"]
-                                        logger.debug(f"[sync_creatives] Extracted URL from assets.{asset_id}.url (fallback)")
+                                        logger.debug(
+                                            f"[sync_creatives] Extracted URL from assets.{asset_id}.url (fallback)"
+                                        )
                                         break
 
                         schema_data["content_uri"] = url or f"asset://{creative.get('creative_id')}"
@@ -385,7 +385,9 @@
                                     if priority_key in assets and isinstance(assets[priority_key], dict):
                                         url = assets[priority_key].get("url")
                                         if url:
-                                            logger.debug(f"[sync_creatives] Extracted URL from assets.{priority_key}.url for data storage")
+                                            logger.debug(
+                                                f"[sync_creatives] Extracted URL from assets.{priority_key}.url for data storage"
+                                            )
                                             break
 
                                 # Priority 2: First available asset URL
@@ -393,7 +395,9 @@
                                     for asset_id, asset_data in assets.items():
                                         if isinstance(asset_data, dict) and asset_data.get("url"):
                                             url = asset_data["url"]
-                                            logger.debug(f"[sync_creatives] Extracted URL from assets.{asset_id}.url for data storage (fallback)")
+                                            logger.debug(
+                                                f"[sync_creatives] Extracted URL from assets.{asset_id}.url for data storage (fallback)"
+                                            )
                                             break
 
                             data = {
@@ -1197,27 +1201,17 @@
                     assignment_errors_by_creative[creative_id] = {}
 
                 for package_id in package_ids:
-<<<<<<< HEAD
-                    # Find which media buy this package belongs to
-                    # Packages are stored in media_buy.raw_request["packages"]
-                    # Note: package_id can be either the server-generated package_id OR buyer_ref
-                    mb_stmt = select(MediaBuy).filter_by(tenant_id=tenant["tenant_id"])
-                    media_buys = session.scalars(mb_stmt).all()
-=======
                     # Find which media buy this package belongs to by querying MediaPackage table
                     # Note: We need to join with MediaBuy to verify tenant_id
                     from sqlalchemy import join
 
                     stmt = (
                         select(MediaPackage, MediaBuy)
-                        .select_from(
-                            join(MediaPackage, MediaBuy, MediaPackage.media_buy_id == MediaBuy.media_buy_id)
-                        )
+                        .select_from(join(MediaPackage, MediaBuy, MediaPackage.media_buy_id == MediaBuy.media_buy_id))
                         .where(MediaPackage.package_id == package_id)
                         .where(MediaBuy.tenant_id == tenant["tenant_id"])
                     )
                     result = session.execute(stmt).first()
->>>>>>> f4f0df1b
 
                     media_buy_id = None
                     actual_package_id = None
@@ -1368,9 +1362,7 @@
                 session.add(mapping)
 
             session.commit()
-            logger.info(
-                f"📋 Created {len(creatives_needing_approval)} workflow steps for creative approval"
-            )
+            logger.info(f"📋 Created {len(creatives_needing_approval)} workflow steps for creative approval")
 
         # Send Slack notification for pending/rejected creative reviews
         # Note: For ai-powered mode, notifications are sent AFTER AI review completes (with AI reasoning)
