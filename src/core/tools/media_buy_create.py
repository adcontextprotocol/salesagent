"""Create Media Buy tool implementation.

Handles media buy creation including:
- Product selection and validation
- Package configuration with pricing
- Creative assignment
- Ad server order provisioning
- Budget validation
"""

import logging
import time
import uuid
from datetime import UTC, datetime
from typing import Any, Literal
from urllib.parse import urlparse

<<<<<<< HEAD
=======
from adcp.types import MediaBuyStatus, PackageStatus
>>>>>>> 2c2d9b17
from fastmcp.exceptions import ToolError
from fastmcp.server.context import Context
from fastmcp.tools.tool import ToolResult
from pydantic import ValidationError
from rich.console import Console

logger = logging.getLogger(__name__)
console = Console()


def validate_agent_url(url: str | None) -> bool:
    """Validate agent_url is a valid HTTP(S) URL per AdCP spec.

    Args:
        url: URL string to validate

    Returns:
        True if valid HTTP(S) URL, False otherwise
    """
    if not url or not isinstance(url, str):
        return False
    try:
        result = urlparse(url)
        return all([result.scheme in ("http", "https"), result.netloc])
    except Exception:
        return False


# Tool-specific imports
from src.core import schemas
from src.core.audit_logger import get_audit_logger
from src.core.auth import (
    get_principal_object,
)
from src.core.config_loader import get_current_tenant
from src.core.context_manager import get_context_manager
from src.core.database.models import MediaBuy
from src.core.database.models import Principal as ModelPrincipal
from src.core.database.models import Product as ModelProduct
from src.core.helpers import get_principal_id_from_context, log_tool_activity
from src.core.helpers.adapter_helpers import get_adapter
from src.core.helpers.creative_helpers import _convert_creative_to_adapter_asset, process_and_upload_package_creatives
from src.core.schema_adapters import CreateMediaBuyResponse
from src.core.schemas import (
    CreateMediaBuyError,
    CreateMediaBuyRequest,
    CreateMediaBuySuccess,
    CreativeStatus,
    Error,
    FormatId,
    MediaPackage,
    Package,
    Principal,
    Product,
    Targeting,
    TaskStatus,
)
from src.core.testing_hooks import TestingContext, apply_testing_hooks, get_testing_context
from src.core.tool_context import ToolContext

# Import get_product_catalog from main (after refactor)
from src.core.validation_helpers import format_validation_error
from src.services.activity_feed import activity_feed

# --- Helper Functions ---


def _sanitize_package_status(status: str | None) -> str | None:
    """Ensure package status matches AdCP spec.

    Per AdCP spec, Package.status must be one of: draft, active, paused, completed.
    This is DIFFERENT from TaskStatus (input-required, working, completed, etc.)
    which describes the approval workflow state.

    Common mistake: Setting Package.status to TaskStatus.INPUT_REQUIRED
    Correct: Package.status should be null until adapter creates it (then draft/active)

    Args:
        status: The status value from adapter response or database

    Returns:
        Valid AdCP PackageStatus or None
    """
    VALID_PACKAGE_STATUSES = {"draft", "active", "paused", "completed"}

    if status is None:
        return None

<<<<<<< HEAD
    if status in VALID_PACKAGE_STATUSES:
        return status
=======
    # Convert to string for validation
    # If it's already a PackageStatus enum, extract its value
    if isinstance(status, PackageStatus):
        status_str = status.value
    else:
        status_str = str(status)

    if status_str in VALID_PACKAGE_STATUSES:
        return status_str
>>>>>>> 2c2d9b17

    # Log error for non-spec-compliant status - this indicates a bug in our code
    logger.error(
        f"[SPEC-VIOLATION] Package.status='{status}' violates AdCP spec! "
        f"Valid PackageStatus values: {VALID_PACKAGE_STATUSES}. "
        f"Note: '{status}' may be a TaskStatus (workflow state), which should be stored in WorkflowStep.status, NOT Package.status. "
        f"Setting to None to prevent spec violation."
    )
    return None


def _determine_media_buy_status(
    manual_approval_required: bool,
    has_creatives: bool,
    creatives_approved: bool,
    start_time: datetime,
    end_time: datetime,
    now: datetime | None = None,
) -> str:
    """Centralized media buy status determination logic.

    This ensures consistent status across all adapters (GAM, Mock, Kevel, etc.).

    Status Priority (highest to lowest):
    1. pending_approval: Manual approval required, not yet approved
    2. needs_creatives: Buy created but no creatives OR creatives not approved
    3. ready: Scheduled for future start
    4. active: Currently delivering
    5. completed: Past end date

    Args:
        manual_approval_required: Whether the media buy requires manual approval
        has_creatives: Whether creatives have been assigned
        creatives_approved: Whether all assigned creatives are approved
        start_time: Campaign start datetime
        end_time: Campaign end datetime
        now: Current time (defaults to datetime.now(UTC))

    Returns:
        Status string matching AdCP media buy statuses
    """
    if now is None:
        now = datetime.now(UTC)

    # Priority 1: Pending approval (highest priority)
    if manual_approval_required:
        return "pending_approval"

    # Priority 2: Needs creatives (either missing or not approved)
    if not has_creatives or not creatives_approved:
        return "needs_creatives"

    # Priority 3-5: Flight-based status
    if now < start_time:
        return "ready"  # Scheduled to go live at flight start date
    elif now > end_time:
        return "completed"
    else:
        return "active"


def _extract_creative_url_and_dimensions(
    creative_data: dict[str, Any], format_spec: Any | None
) -> tuple[str | None, int | None, int | None]:
    """Extract URL and dimensions from creative data.

    Extraction priority:
    1. Format spec assets_required (most specific - AdCP v2.4 compliant)
    2. Top-level fields (backwards compatibility)

    Args:
        creative_data: Creative data dict from database
        format_spec: Format specification with assets_required

    Returns:
        Tuple of (url, width, height). Values are None if not found.

    Note:
        - URL extracted from asset types: image, video, url
        - Dimensions extracted from asset types: image, video
        - Type validation: width/height must be int or coercible to int
    """
    # Extract URL from assets using format specification
    url = None
    if creative_data.get("assets") and format_spec and format_spec.assets_required:
        # Use format spec to find the correct asset_id for image/video/url assets
        for asset_req in format_spec.assets_required:
            asset_type = asset_req.asset_type.lower()
            if asset_type in ["image", "video", "url"]:
                asset_id = asset_req.asset_id
                if asset_id in creative_data["assets"]:
                    asset_obj = creative_data["assets"][asset_id]
                    if isinstance(asset_obj, dict) and asset_obj.get("url"):
                        url = asset_obj["url"]
                        break

    # Fallback: Check for URL at top level (backwards compatibility)
    if not url and creative_data.get("url"):
        url = creative_data["url"]

    # Extract dimensions from assets using format specification
    width = None
    height = None
    if creative_data.get("assets") and format_spec and format_spec.assets_required:
        # Use format spec to find the correct asset_id for image/video assets
        for asset_req in format_spec.assets_required:
            asset_type = asset_req.asset_type.lower()
            if asset_type in ["image", "video"]:
                asset_id = asset_req.asset_id
                if asset_id in creative_data["assets"]:
                    asset_obj = creative_data["assets"][asset_id]
                    if isinstance(asset_obj, dict):
                        raw_width = asset_obj.get("width")
                        raw_height = asset_obj.get("height")
                        # Type validation: ensure int
                        if raw_width is not None:
                            try:
                                width = int(raw_width)
                            except (ValueError, TypeError):
                                logger.warning(
                                    f"Invalid width type in creative assets: {raw_width} (type={type(raw_width)})"
                                )
                        if raw_height is not None:
                            try:
                                height = int(raw_height)
                            except (ValueError, TypeError):
                                logger.warning(
                                    f"Invalid height type in creative assets: {raw_height} (type={type(raw_height)})"
                                )
                        if width and height:
                            break

    # Fallback 1: If format spec lookup failed, try common asset keys directly
    if (width is None or height is None) and creative_data.get("assets"):
        assets = creative_data["assets"]
        # Try common asset keys: image, video, main
        for asset_key in ["image", "video", "main"]:
            if asset_key in assets and isinstance(assets[asset_key], dict):
                asset_obj = assets[asset_key]
                if width is None and asset_obj.get("width"):
                    try:
                        width = int(asset_obj["width"])
                        logger.debug(f"Extracted width from assets.{asset_key}: {width}")
                    except (ValueError, TypeError):
                        pass
                if height is None and asset_obj.get("height"):
                    try:
                        height = int(asset_obj["height"])
                        logger.debug(f"Extracted height from assets.{asset_key}: {height}")
                    except (ValueError, TypeError):
                        pass
                if width and height:
                    break

    # Fallback 2: Check for dimensions at top level (backwards compatibility)
    if width is None and creative_data.get("width"):
        try:
            width = int(creative_data["width"])
            logger.debug(f"Extracted width from top-level: {width}")
        except (ValueError, TypeError):
            logger.warning(f"Invalid width type in creative: {creative_data.get('width')}")
    if height is None and creative_data.get("height"):
        try:
            height = int(creative_data["height"])
            logger.debug(f"Extracted height from top-level: {height}")
        except (ValueError, TypeError):
            logger.warning(f"Invalid height type in creative: {creative_data.get('height')}")

    return url, width, height


def _validate_creatives_before_adapter_call(packages: list[Package], tenant_id: str) -> None:
    """Validate all creatives have required fields BEFORE calling adapter.

    This prevents GAM order creation when creatives are invalid, enabling
    true all-or-nothing behavior without rollback complexity.

    Fetches format specifications to determine correct asset structure per format.

    Args:
        packages: List of Package objects with creative_ids
        tenant_id: Tenant ID for database lookup

    Raises:
        ToolError: If any creative is missing required fields (URL, dimensions)
    """
    import asyncio

    from sqlalchemy import select

    from src.core.creative_agent_registry import get_creative_agent_registry
    from src.core.database.database_session import get_db_session
    from src.core.database.models import Creative as DBCreative

    # Collect all creative IDs from all packages
    all_creative_ids = set()
    for package in packages:
        if hasattr(package, "creative_ids") and package.creative_ids:
            all_creative_ids.update(package.creative_ids)

    if not all_creative_ids:
        # No creatives to validate
        return

    # Fetch all creatives in one query
    with get_db_session() as session:
        stmt = select(DBCreative).where(
            DBCreative.tenant_id == tenant_id, DBCreative.creative_id.in_(list(all_creative_ids))
        )
        creatives_list = list(session.scalars(stmt).all())

    # Get creative registry for format lookup
    registry = get_creative_agent_registry()

    # Validate each creative has required fields
    validation_errors = []
    for creative in creatives_list:
        creative_data = creative.data or {}

        # Get format specification from cache first, then creative agent
        format_spec = None
        if creative.format:
            from src.core.format_spec_cache import get_cached_format

            # Try cache first (fast, works offline)
            format_spec = get_cached_format(str(creative.format))

            # If not in cache, try fetching from creative agent
            if not format_spec:
                try:
                    # Use asyncio event loop to run async registry.get_format() synchronously
                    loop = asyncio.new_event_loop()
                    asyncio.set_event_loop(loop)
                    try:
                        format_spec = loop.run_until_complete(
                            registry.get_format(creative.agent_url, str(creative.format))
                        )
                        # Cache the fetched format for future use
                        if format_spec:
                            from src.core.format_spec_cache import save_format_specs_to_cache

                            save_format_specs_to_cache([format_spec])
                    finally:
                        loop.close()
                except Exception as e:
                    logger.warning(f"Could not fetch format {creative.format} from {creative.agent_url}: {e}")

        # Fail validation if format spec not found (no skipping!)
        if not format_spec:
            validation_errors.append(
                f"Creative {creative.creative_id} has unknown format '{creative.format}' "
                f"(not in cache and could not fetch from agent {creative.agent_url})"
            )
            continue

        # Skip validation for generative formats - they need conversion first
        # Generative formats have output_format_ids (they generate reference formats)
        if format_spec.output_format_ids:
            logger.info(
                f"Skipping validation for generative creative {creative.creative_id} "
                f"(format={creative.format}) - will be converted to reference format"
            )
            continue

        # Only validate reference creatives (formats we can directly use)
        # Extract URL and dimensions using shared helper
        url, width, height = _extract_creative_url_and_dimensions(creative_data, format_spec)

        if not url:
            validation_errors.append(
                f"Reference creative {creative.creative_id} (format={creative.format}) "
                f"missing required URL field in assets"
            )
        if not width or not height:
            validation_errors.append(
                f"Reference creative {creative.creative_id} missing dimensions (width={width}, height={height})"
            )

    if validation_errors:
        error_msg = (
            "Cannot create media buy with invalid reference creatives. "
            "The following reference creatives are missing required fields:\n"
            + "\n".join(f"  • {err}" for err in validation_errors)
            + "\n\nReference creatives must have dimensions (width/height) and a content URL "
            "matching their format specification. "
            + "Generative creatives will be converted to reference formats during campaign creation. "
            + "Please ensure reference creatives are properly synced before creating media buys."
        )
        logger.error(f"[PRE-VALIDATION] {error_msg}")
        raise ToolError("INVALID_CREATIVES", error_msg, {"creative_errors": validation_errors})


def _execute_adapter_media_buy_creation(
    request: CreateMediaBuyRequest,
    packages: list[Package],
    start_time: datetime,
    end_time: datetime,
    package_pricing_info: dict[str, dict[str, Any]],
    principal: Principal,
    testing_ctx: TestingContext | None = None,
) -> schemas.CreateMediaBuyResponse:
    """Execute adapter's create_media_buy call.

    This function is shared between auto-approval and manual approval flows
    to ensure consistent adapter behavior across all adapters (GAM, Mock, Kevel, etc.).

    Args:
        request: The CreateMediaBuyRequest with all campaign details
        packages: List of Package objects with product/creative configuration
        start_time: Resolved campaign start datetime
        end_time: Resolved campaign end datetime
        package_pricing_info: Pricing model info per package
        principal: The Principal object (buyer/advertiser)
        testing_ctx: Optional testing context for dry-run mode

    Returns:
        CreateMediaBuyResponse from the adapter

    Raises:
        Exception: If adapter creation fails (with detailed logging)
    """
    # Get adapter using helper (loads config from DB and respects tenant context)
    dry_run = testing_ctx.dry_run if testing_ctx else False
    adapter = get_adapter(principal, dry_run=dry_run, testing_context=testing_ctx)

    # Call adapter with detailed error logging
    try:
        # Type ignore needed because adapter expects MediaPackage but we pass Package (compatible types)
        response = adapter.create_media_buy(request, packages, start_time, end_time, package_pricing_info)  # type: ignore[arg-type]

        # Log based on response type
        if isinstance(response, CreateMediaBuyError):
            error_count = len(response.errors) if response.errors else 0
            logger.error(f"[ADAPTER] create_media_buy returned error response: {error_count} error(s)")
            if response.errors:
                for err in response.errors:
                    logger.error(f"[ADAPTER]   Error: {err.code} - {err.message}")
        else:
            logger.info(
                f"[ADAPTER] create_media_buy succeeded: {response.media_buy_id} "
                f"with {len(response.packages) if response.packages else 0} packages"
            )
            if response.packages:
                for i, pkg in enumerate(response.packages):
                    # response.packages can be dicts or objects
                    pkg_id = pkg.get("package_id") if isinstance(pkg, dict) else pkg.package_id
                    logger.info(f"[ADAPTER] Response package {i}: {pkg_id}")
        return response
    except Exception as adapter_error:
        import traceback

        error_traceback = traceback.format_exc()
        logger.error(f"[ADAPTER] create_media_buy failed:\n{error_traceback}")
        raise


def execute_approved_media_buy(media_buy_id: str, tenant_id: str) -> tuple[bool, str | None]:
    """Execute adapter creation for a manually approved media buy.

    This function is called after a media buy has been manually approved
    (either via media buy approval or creative approval). It reconstructs
    the original request from the database and calls the adapter to create
    the order/line items in the external ad server (GAM, Kevel, etc.).

    This ensures the same adapter logic runs for both auto-approved and
    manually approved media buys.

    Args:
        media_buy_id: The media buy ID to execute
        tenant_id: The tenant ID for context

    Returns:
        Tuple of (success: bool, error_message: str | None)
    """
    from sqlalchemy import select

    from src.core.database.database_session import get_db_session
    from src.core.database.models import MediaBuy
    from src.core.database.models import MediaPackage as DBMediaPackage

    logger.info(f"[APPROVAL] Executing adapter creation for approved media buy {media_buy_id}")

    # Set tenant context (required for adapter helpers to work)
    from src.core.config_loader import set_current_tenant
    from src.core.database.models import Tenant

    try:
        # Load tenant and set context
        with get_db_session() as session:
            stmt_tenant = select(Tenant).filter_by(tenant_id=tenant_id)
            tenant_obj = session.scalars(stmt_tenant).first()

            if not tenant_obj:
                error_msg = f"Tenant {tenant_id} not found"
                logger.error(f"[APPROVAL] {error_msg}")
                return False, error_msg

            # Set tenant context (converts ORM object to dict)
            tenant_dict = {
                "tenant_id": tenant_obj.tenant_id,
                "name": tenant_obj.name,
                "subdomain": tenant_obj.subdomain,
                "ad_server": tenant_obj.ad_server,
                "virtual_host": tenant_obj.virtual_host,
            }
            set_current_tenant(tenant_dict)
            logger.info(f"[APPROVAL] Set tenant context: {tenant_id}")

            # Load media buy
            stmt = select(MediaBuy).filter_by(tenant_id=tenant_id, media_buy_id=media_buy_id)
            media_buy = session.scalars(stmt).first()

            if not media_buy:
                error_msg = f"Media buy {media_buy_id} not found"
                logger.error(f"[APPROVAL] {error_msg}")
                return False, error_msg

            # Reconstruct CreateMediaBuyRequest from raw_request
            try:
                request = CreateMediaBuyRequest(**media_buy.raw_request)
                # Mark this request as already approved to skip adapter's approval workflow
                request._already_approved = True  # type: ignore[attr-defined]
            except ValidationError as ve:
                error_msg = f"Failed to reconstruct request: {format_validation_error(ve)}"
                logger.error(f"[APPROVAL] {error_msg}")
                return False, error_msg

            # Load packages from media_packages table
            stmt_packages = select(DBMediaPackage).filter_by(media_buy_id=media_buy_id)
            db_packages = session.scalars(stmt_packages).all()

            if not db_packages:
                error_msg = f"No packages found for media buy {media_buy_id}"
                logger.error(f"[APPROVAL] {error_msg}")
                return False, error_msg

            # Reconstruct MediaPackage objects (what adapters expect) from database
            # We need to load Products to get name, delivery_type, format_ids, etc.
            from sqlalchemy.orm import selectinload

            from src.core.database.models import Product as ProductModel

            packages: list[MediaPackage] = []
            package_pricing_info: dict[str, dict[str, Any]] = {}

            for db_pkg in db_packages:
                try:
                    package_config = dict(db_pkg.package_config)
                    package_id = package_config.get("package_id")
                    product_id = package_config.get("product_id")

                    if not product_id:
                        error_msg = f"Package {package_id} missing product_id"
                        logger.error(f"[APPROVAL] {error_msg}")
                        return False, error_msg

                    # Load product to get name, delivery_type, format_ids, pricing
                    stmt_product = (
                        select(ProductModel)
                        .filter_by(tenant_id=tenant_id, product_id=product_id)
                        .options(selectinload(ProductModel.pricing_options))
                    )
                    product = session.scalars(stmt_product).first()

                    if not product:
                        error_msg = f"Product {product_id} not found for package {package_id}"
                        logger.error(f"[APPROVAL] {error_msg}")
                        return False, error_msg

                    # Get budget from package_config (AdCP 2.5.0: budget is always float | None)
                    budget_data = package_config.get("budget")
                    if isinstance(budget_data, dict):
                        # Legacy dict format (Budget object) - extract total
                        total_budget = float(budget_data.get("total", 0.0))
                        budget = total_budget  # MediaPackage expects float
                    elif isinstance(budget_data, (int, float)):
                        # AdCP 2.5.0 format - flat number
                        total_budget = float(budget_data)
                        budget = total_budget  # MediaPackage expects float
                    else:
                        total_budget = 0.0
                        budget = None

                    # Get pricing option from product
                    pricing_option = None
                    if product.pricing_options:
                        # Try to match pricing_model from package_config if present
                        pkg_pricing_model = package_config.get("pricing_model")
                        if pkg_pricing_model:
                            pricing_option = next(
                                (po for po in product.pricing_options if po.pricing_model == pkg_pricing_model),
                                None,
                            )
                        if not pricing_option:
                            # Fall back to first pricing option
                            pricing_option = product.pricing_options[0]

                    if not pricing_option:
                        error_msg = f"Product {product_id} has no pricing options"
                        logger.error(f"[APPROVAL] {error_msg}")
                        return False, error_msg

                    # Calculate CPM and impressions (convert Decimal to float for math operations)
                    cpm = float(pricing_option.rate) if pricing_option.rate else 0.0
                    impressions = int(total_budget / cpm * 1000) if cpm > 0 else 0

                    # Reconstruct package_pricing_info from package_config if available
                    # This includes the bid_price for auction pricing
                    pricing_info_from_config = package_config.get("pricing_info")
                    if pricing_info_from_config and package_id:
                        # Use the stored pricing_info which has the correct bid_price
                        package_pricing_info[package_id] = pricing_info_from_config
                    elif package_id:
                        # Fallback for old media buys without pricing_info
                        package_pricing_info[package_id] = {
                            "pricing_model": pricing_option.pricing_model,
                            "currency": pricing_option.currency,
                            "is_fixed": pricing_option.is_fixed,
                            "rate": float(pricing_option.rate) if pricing_option.rate else None,
                            "bid_price": None,
                        }

                    # Get targeting_overlay from package_config if present
                    targeting_overlay = None
                    if "targeting_overlay" in package_config and package_config["targeting_overlay"]:
                        from src.core.schemas import Targeting

                        targeting_overlay = Targeting(**package_config["targeting_overlay"])

                    # Create MediaPackage object (what adapters expect)
                    # Note: Product model has 'formats' not 'format_ids'
                    if not package_id:
                        error_msg = f"Package ID missing for package in media buy {media_buy_id}"
                        logger.error(f"[APPROVAL] {error_msg}")
                        return False, error_msg

                    # Validate delivery_type is a valid literal
                    delivery_type_str = str(product.delivery_type)
                    if delivery_type_str not in ["guaranteed", "non_guaranteed"]:
                        delivery_type_str = "non_guaranteed"  # Default fallback

                    # Convert formats to FormatId objects with comprehensive validation
                    from src.core.schemas import FormatId as FormatIdType
                    from src.core.schemas import FormatReference

                    format_ids_list: list[FormatIdType] = []
                    formats = product.formats or []

                    logger.debug(f"[APPROVAL] Converting {len(formats)} formats for package {package_id}")

                    for idx, fmt in enumerate(formats):
                        try:
                            # Most common case: dict from database (JSONB field returns dicts)
                            if isinstance(fmt, dict):
                                agent_url = fmt.get("agent_url")
                                format_id = fmt.get("format_id") or fmt.get("id")

                                # Validate required fields exist and are non-empty strings
                                if not agent_url or not isinstance(agent_url, str):
                                    raise ValueError(f"Format missing or invalid agent_url: agent_url={agent_url!r}")
                                if not validate_agent_url(agent_url):
                                    raise ValueError(f"agent_url must be valid HTTP(S) URL: {agent_url!r}")
                                if not format_id or not isinstance(format_id, str):
                                    raise ValueError(f"Format missing or invalid id: id={format_id!r}")

                                format_ids_list.append(FormatIdType(agent_url=agent_url, id=format_id))

                            # Already correct type (no conversion needed)
                            elif isinstance(fmt, FormatIdType):
                                # Defensive validation even for FormatId objects
                                if not fmt.agent_url or not validate_agent_url(fmt.agent_url):
                                    raise ValueError(f"FormatId has invalid agent_url: {fmt.agent_url!r}")
                                if not fmt.id:
                                    raise ValueError(f"FormatId has empty id: {fmt.id!r}")
                                format_ids_list.append(fmt)

                            # Legacy FormatReference object (convert format_id -> id)
                            elif isinstance(fmt, FormatReference):
                                if not fmt.agent_url or not validate_agent_url(fmt.agent_url):
                                    raise ValueError(f"FormatReference has invalid agent_url: {fmt.agent_url!r}")
                                if not fmt.format_id:
                                    raise ValueError(f"FormatReference has empty format_id: {fmt.format_id!r}")
                                format_ids_list.append(FormatIdType(agent_url=fmt.agent_url, id=fmt.format_id))

                            else:
                                raise ValueError(f"Unknown format type: {type(fmt).__name__}")

                        except (ValueError, ValidationError) as e:
                            error_msg = (
                                f"Failed to reconstruct package {package_id}: "
                                f"Format validation failed at index {idx}: {e}"
                            )
                            logger.error(f"[APPROVAL] {error_msg}")
                            return False, error_msg

                    # Validate non-empty format_ids (required by AdCP spec)
                    if not format_ids_list:
                        error_msg = (
                            f"Failed to reconstruct package {package_id}: "
                            f"Product {product_id} has no valid formats - cannot create media buy"
                        )
                        logger.error(f"[APPROVAL] {error_msg}")
                        return False, error_msg

                    # Log conversion results
                    logger.info(
                        f"[APPROVAL] Package {package_id}: "
                        f"Successfully converted all {len(format_ids_list)} formats"
                    )

                    media_package = MediaPackage(
                        package_id=package_id,
                        name=package_config.get("name") or product.name,
                        delivery_type=delivery_type_str,  # type: ignore[arg-type]
                        cpm=cpm,
                        impressions=impressions,
                        format_ids=format_ids_list,
                        targeting_overlay=targeting_overlay,
                        buyer_ref=package_config.get("buyer_ref"),
                        product_id=product_id,
                        budget=budget,
                    )
                    packages.append(media_package)

                    logger.info(
                        f"[APPROVAL] Reconstructed MediaPackage {package_id}: "
                        f"name={media_package.name}, cpm={cpm}, impressions={impressions}"
                    )

                except ValidationError as ve:
                    error_msg = f"Failed to reconstruct package {db_pkg.package_id}: {format_validation_error(ve)}"
                    logger.error(f"[APPROVAL] {error_msg}")
                    return False, error_msg
                except Exception as e:
                    error_msg = f"Failed to reconstruct package {db_pkg.package_id}: {str(e)}"
                    logger.error(f"[APPROVAL] {error_msg}")
                    return False, error_msg

            # Use start_time/end_time from media_buy (already resolved)
            start_time = media_buy.start_time
            end_time = media_buy.end_time

            # Get the Principal object (needed for adapter)
            from src.core.auth import get_principal_object

            principal = get_principal_object(media_buy.principal_id)
            if not principal:
                error_msg = f"Principal {media_buy.principal_id} not found"
                logger.error(f"[APPROVAL] {error_msg}")
                return False, error_msg

            # Create testing context (dry_run should be False for approved buys)
            testing_ctx = TestingContext(dry_run=False, test_session_id=None)

            logger.info(
                f"[APPROVAL] Calling adapter for {media_buy_id}: "
                f"{len(packages)} packages, start={start_time}, end={end_time}"
            )

        # PRE-VALIDATE: Check all creatives have required fields BEFORE calling adapter
        # This prevents GAM order creation when creatives are invalid (all-or-nothing approach)
        _validate_creatives_before_adapter_call(packages, tenant_id)  # type: ignore[arg-type]

        # Execute adapter creation (outside session to avoid conflicts)
        # Type ignore needed because we're passing MediaPackage list as Package list (adapter compatibility)
        response = _execute_adapter_media_buy_creation(
            request, packages, start_time, end_time, package_pricing_info, principal, testing_ctx  # type: ignore[arg-type]
        )

        # Check if adapter returned an error response
        if isinstance(response, CreateMediaBuyError):
            # Adapter returned error response (not an exception)
            error_messages = [str(err) for err in response.errors] if response.errors else ["Unknown error"]
            error_msg = "; ".join(error_messages)
            logger.error(f"[APPROVAL] Adapter creation failed for {media_buy_id}: {error_msg}")
            return False, error_msg

        logger.info(f"[APPROVAL] Adapter creation succeeded for {media_buy_id}: {response.media_buy_id}")

        # Upload and associate inline creatives if any exist
        # This handles inline creatives that were uploaded during initial media buy creation
        with get_db_session() as session:
            from src.core.database.models import Creative as CreativeModel
            from src.core.database.models import CreativeAssignment

            # Import adapter helper here (used for both creative upload and order approval)
            from src.core.helpers.adapter_helpers import get_adapter

            # Get all creative assignments for this media buy
            stmt_assignments = select(CreativeAssignment).filter_by(media_buy_id=media_buy_id)
            assignments = session.scalars(stmt_assignments).all()

            if assignments:
                logger.info(f"[APPROVAL] Found {len(assignments)} creative assignments, uploading to adapter")

                # Group packages by creative (REVERSED - key by creative_id, value is list of package_ids)
                # This ensures each creative is uploaded ONCE with ALL its package assignments
                packages_by_creative: dict[str, list[str]] = {}
                for assignment in assignments:
                    if assignment.creative_id not in packages_by_creative:
                        packages_by_creative[assignment.creative_id] = []
                    packages_by_creative[assignment.creative_id].append(assignment.package_id)

                # Load all creatives
                all_creative_ids = list(packages_by_creative.keys())
                stmt_creatives = select(CreativeModel).filter(CreativeModel.creative_id.in_(all_creative_ids))
                creatives = session.scalars(stmt_creatives).all()

                # Create creative map
                creative_map = {c.creative_id: c for c in creatives}

                # Build assets list for adapter and collect all validation errors
                assets = []
                all_validation_errors = []
                for creative_id, package_ids in packages_by_creative.items():
                    creative = creative_map.get(creative_id)
                    if not creative:
                        logger.warning(f"[APPROVAL] Creative {creative_id} not found in database")
                        continue

                    # Convert Creative model to asset dict format expected by adapter
                    # The Creative model stores all content in the 'data' JSON field
                    creative_data = creative.data or {}

                    # Get format spec for proper extraction
                    from src.core.format_resolver import get_format

                    format_spec = None
                    try:
                        format_spec = get_format(
                            str(creative.format), agent_url=creative.agent_url, tenant_id=tenant_id, product_id=None
                        )
                    except (ValueError, Exception) as e:
                        logger.warning(
                            f"[APPROVAL] Could not load format spec for creative {creative_id} "
                            f"(format={creative.format}): {e}"
                        )

                    # Extract URL and dimensions using shared helper
                    url, width, height = _extract_creative_url_and_dimensions(creative_data, format_spec)

                    asset = {
                        "creative_id": creative.creative_id,
                        "package_assignments": package_ids,  # Array of ALL package IDs this creative is assigned to
                        "width": width,
                        "height": height,
                        "url": url,
                        "asset_type": creative_data.get("asset_type", "image"),
                        "name": creative.name or f"Creative {creative.creative_id}",
                    }

                    # GAM requires width, height, and url for creative upload
                    # Validate required fields and accumulate all errors
                    if not asset["width"] or not asset["height"]:
                        error = f"Creative {creative_id} missing dimensions (width={asset['width']}, height={asset['height']}, format={creative.format})"
                        all_validation_errors.append(error)
                        logger.error(f"[APPROVAL] {error}")
                    if not asset["url"]:
                        error = f"Creative {creative_id} missing required URL field"
                        all_validation_errors.append(error)
                        logger.error(f"[APPROVAL] {error}")

                    # Skip invalid creatives but continue checking others
                    if any(err.startswith(f"Creative {creative_id}") for err in all_validation_errors):
                        continue

                    assets.append(asset)

                # If we found validation errors, fail with complete error list
                if all_validation_errors:
                    error_msg = (
                        f"Cannot approve media buy: {len(all_validation_errors)} creatives have validation errors:\n"
                        + "\n".join(f"  • {err}" for err in all_validation_errors)
                        + "\n\nAll creatives must have dimensions (width/height) and a content URL."
                    )
                    logger.error(f"[APPROVAL] {error_msg}")
                    return False, error_msg

                if assets:
                    logger.info(f"[APPROVAL] Uploading {len(assets)} creatives to adapter")

                    # Get adapter and upload creatives
                    adapter = get_adapter(principal, dry_run=False, testing_context=testing_ctx)

                    # Call adapter's add_creative_assets method
                    # For GAM, the media_buy_id is the GAM order ID
                    # At this point, we know response is CreateMediaBuySuccess (checked above)
                    gam_order_id: str = response.media_buy_id if response.media_buy_id else ""

                    try:
                        if hasattr(adapter, "creatives_manager") and adapter.creatives_manager and gam_order_id:
                            asset_statuses = adapter.creatives_manager.add_creative_assets(
                                gam_order_id, assets, datetime.now(UTC)
                            )
                            logger.info(f"[APPROVAL] Creative upload completed: {len(asset_statuses)} assets processed")

                            # Log any failures
                            for status in asset_statuses:
                                if status.status == "failed":
                                    logger.error(
                                        f"[APPROVAL] Failed to upload creative {status.creative_id}: {status.message}"
                                    )
                        else:
                            logger.warning("[APPROVAL] Adapter does not support creative upload, skipping")
                    except Exception as creative_error:
                        # Creative upload failed - this is critical for GAM orders
                        error_msg = f"Failed to upload creatives to adapter: {str(creative_error)}"
                        logger.error(f"[APPROVAL] {error_msg}", exc_info=True)
                        return False, error_msg
            else:
                logger.info(f"[APPROVAL] No creative assignments found for {media_buy_id}, skipping creative upload")

        # After creatives are uploaded (or skipped), retry order approval
        # This is necessary because:
        # 1. GAM may still be processing inventory forecasts (NO_FORECAST_YET error)
        # 2. Creatives may have been uploaded after the initial approval attempt
        logger.info(f"[APPROVAL] Attempting to approve order {response.media_buy_id} in GAM")
        try:
            adapter = get_adapter(principal, dry_run=False, testing_context=testing_ctx)
            if hasattr(adapter, "orders_manager") and adapter.orders_manager:
                approval_success = adapter.orders_manager.approve_order(response.media_buy_id)
                if approval_success:
                    logger.info(f"[APPROVAL] Successfully approved GAM order {response.media_buy_id}")
                else:
                    # GAM approval failed - return failure so status can be updated
                    error_msg = (
                        f"Failed to approve order {response.media_buy_id}, "
                        f"it will remain in DRAFT status. This may be due to missing creatives or "
                        f"GAM still processing inventory forecasts."
                    )
                    logger.warning(f"[APPROVAL] {error_msg}")
                    return False, error_msg
            else:
                logger.info("[APPROVAL] Adapter does not support order approval, skipping")
        except Exception as approval_error:
            # Approval exception - return failure
            error_msg = f"Failed to approve order {response.media_buy_id}: {str(approval_error)}"
            logger.error(f"[APPROVAL] {error_msg}", exc_info=True)
            return False, error_msg

        return True, None

    except Exception as e:
        import traceback

        error_traceback = traceback.format_exc()
        error_msg = f"Adapter creation failed: {str(e)}"
        logger.error(f"[APPROVAL] {error_msg}\n{error_traceback}")
        return False, error_msg


def _validate_pricing_model_selection(
    package: Package,
    product: Any,  # ProductModel from database
    campaign_currency: str | None,
) -> dict[str, Any]:
    """Validate pricing model selection for a package against product's pricing options.

    Args:
        package: Package with optional pricing_model and bid_price
        product: Product database model with pricing_options relationship
        campaign_currency: Optional campaign-level currency

    Returns:
        Dict with validated pricing information:
        {
            "pricing_model": str,
            "rate": float | None,
            "currency": str,
            "is_fixed": bool,
            "bid_price": float | None,
        }

    Raises:
        ToolError: If pricing_model validation fails
    """
    from decimal import Decimal

    # Log pricing validation details at debug level
    logger.debug(
        f"[PRICING] Package {package.product_id}: pricing_option={package.pricing_option_id}, "
        f"model={package.pricing_model}, bid_price={package.bid_price}, budget={package.budget}"
    )

    # All products must have pricing_options
    if not product.pricing_options or len(product.pricing_options) == 0:
        raise ToolError(
            "PRICING_ERROR",
            f"Product {product.product_id} has no pricing_options configured. This is a data integrity error.",
        )

    # Determine which pricing option to use
    # Priority: pricing_option_id (AdCP spec) > pricing_model (legacy)
    pricing_option_id = package.pricing_option_id
    pricing_model_fallback = package.pricing_model  # Legacy field

    # If neither specified, use first pricing option from product
    if not pricing_option_id and not pricing_model_fallback:
        first_option = product.pricing_options[0]
        return {
            "pricing_model": first_option.pricing_model,
            "rate": float(first_option.rate) if first_option.rate else None,
            "currency": first_option.currency or campaign_currency or "USD",
            "is_fixed": first_option.is_fixed,
            "bid_price": float(package.bid_price) if package.bid_price else None,
        }

    # Find matching pricing option
    selected_option = None
    for option in product.pricing_options:
        # Construct pricing_option_id in same format as get_products returns
        # Format: {pricing_model}_{currency}_{fixed|auction}
        fixed_str = "fixed" if option.is_fixed else "auction"
        option_id = f"{option.pricing_model}_{option.currency.lower()}_{fixed_str}"

        # Try matching by pricing_option_id first (AdCP spec)
        if pricing_option_id and pricing_option_id.lower() == option_id.lower():
            selected_option = option
            break

        # Fallback: match by pricing_model (legacy)
        if pricing_model_fallback and option.pricing_model == pricing_model_fallback.value:
            # If campaign currency specified, must match
            if campaign_currency and option.currency != campaign_currency:
                continue
            selected_option = option
            break

    if not selected_option:
        available_options = [
            f"{opt.pricing_model}_{opt.currency}_{opt.id} ({opt.pricing_model} - {opt.currency})"
            for opt in product.pricing_options
        ]
        error_msg = f"Product {product.product_id} does not offer "
        if pricing_option_id:
            error_msg += f"pricing_option_id '{pricing_option_id}'"
        elif pricing_model_fallback:
            error_msg += f"pricing model '{pricing_model_fallback}'"
            if campaign_currency:
                error_msg += f" in currency {campaign_currency}"
        error_msg += f". Available options: {', '.join(available_options)}"
        raise ToolError("PRICING_ERROR", error_msg)

    # Validate auction pricing
    if not selected_option.is_fixed:
        if not package.bid_price:
            raise ToolError(
                "PRICING_ERROR",
                f"Package requires bid_price for auction-based {package.pricing_model} pricing. "
                f"Floor price: {selected_option.price_guidance.get('floor') if selected_option.price_guidance else 'N/A'}",
            )

        floor_price = (
            Decimal(str(selected_option.price_guidance.get("floor", 0)))
            if selected_option.price_guidance
            else Decimal("0")
        )
        bid_decimal = Decimal(str(package.bid_price))

        if bid_decimal < floor_price:
            raise ToolError(
                "PRICING_ERROR",
                f"Bid price {package.bid_price} is below floor price {floor_price} for {package.pricing_model} pricing",
            )

    # Validate fixed pricing has rate
    if selected_option.is_fixed and not selected_option.rate:
        raise ToolError(
            "PRICING_ERROR",
            f"Product {product.product_id} pricing option has is_fixed=true but no rate specified",
        )

    # Validate minimum spend per package
    if selected_option.min_spend_per_package:
        package_budget = None
        if package.budget is not None:
            # Package.budget is now always float | None (per AdCP spec)
            package_budget = Decimal(str(package.budget))

        if package_budget and package_budget < Decimal(str(selected_option.min_spend_per_package)):
            raise ToolError(
                "PRICING_ERROR",
                f"Package budget {package_budget} {selected_option.currency} is below minimum spend "
                f"{selected_option.min_spend_per_package} {selected_option.currency} for {package.pricing_model}",
            )

    # Return validated pricing information
    return {
        "pricing_model": selected_option.pricing_model,
        "rate": float(selected_option.rate) if selected_option.rate else None,
        "currency": selected_option.currency,
        "is_fixed": selected_option.is_fixed,
        "bid_price": float(package.bid_price) if package.bid_price else None,
    }


async def _validate_and_convert_format_ids(
    format_ids: list[Any], tenant_id: str, package_idx: int
) -> list[dict[str, str]]:
    """Validate and convert format_ids to FormatId objects with strict enforcement.

    Per AdCP spec, format_ids must be FormatId objects with {agent_url, id}.
    This function enforces:
    1. Only FormatId objects are accepted (no plain strings)
    2. agent_url must be a registered creative agent (default or tenant-specific)
    3. format_id must exist on the specified agent
    4. Format must pass validation (dimensions, asset requirements, etc.)

    Args:
        format_ids: List of format ID objects from request
        tenant_id: Tenant ID for looking up registered agents
        package_idx: Package index for error messages (0-based)

    Returns:
        List of validated FormatId dicts with {agent_url, id}

    Raises:
        ToolError: If any format_id is invalid, unregistered, or doesn't exist
    """
    from src.core.creative_agent_registry import CreativeAgentRegistry

    if not format_ids:
        return []

    registry = CreativeAgentRegistry()
    validated_format_ids = []

    # Get registered agents for this tenant
    registered_agents = registry._get_tenant_agents(tenant_id)
    # Normalize agent URLs for consistent comparison (strips /mcp, /a2a, /.well-known/*, trailing slashes)
    # This ensures all URL variations match: "https://example.com/mcp/" -> "https://example.com"
    from src.core.validation import normalize_agent_url

    registered_agent_urls = {normalize_agent_url(agent.agent_url) for agent in registered_agents}

    for idx, fmt_id in enumerate(format_ids):
        # STRICT ENFORCEMENT: Reject plain strings
        if isinstance(fmt_id, str):
            raise ToolError(
                "FORMAT_VALIDATION_ERROR",
                f"Package {package_idx + 1}, format_ids[{idx}]: Plain string format IDs are not supported. "
                f"Per AdCP spec, format_ids must be FormatId objects with {{agent_url, id}}. "
                f'Example: {{"agent_url": "https://creative.adcontextprotocol.org", "id": "{fmt_id}"}}. '
                f"Use list_creative_formats to discover available formats.",
            )

        # Extract agent_url and id from dict/object
        if isinstance(fmt_id, dict):
            agent_url = fmt_id.get("agent_url")
            format_id = fmt_id.get("id")
        elif hasattr(fmt_id, "agent_url") and hasattr(fmt_id, "id"):
            agent_url = fmt_id.agent_url
            format_id = fmt_id.id
        else:
            raise ToolError(
                "FORMAT_VALIDATION_ERROR",
                f"Package {package_idx + 1}, format_ids[{idx}]: Invalid format_id structure. "
                f"Expected FormatId object with {{agent_url, id}}, got: {type(fmt_id).__name__}",
            )

        if not agent_url or not format_id:
            raise ToolError(
                "FORMAT_VALIDATION_ERROR",
                f"Package {package_idx + 1}, format_ids[{idx}]: FormatId object missing required fields. "
                f"Both agent_url and id are required. Got: agent_url={agent_url!r}, id={format_id!r}",
            )

        # VALIDATION: Check agent is registered
        # Normalize incoming agent_url for comparison (strips /mcp, /a2a, /.well-known/*, trailing slashes)
        normalized_agent_url = normalize_agent_url(agent_url)
        if normalized_agent_url not in registered_agent_urls:
            raise ToolError(
                "FORMAT_VALIDATION_ERROR",
                f"Package {package_idx + 1}, format_ids[{idx}]: Creative agent not registered: {agent_url}. "
                f"Registered agents: {', '.join(sorted(registered_agent_urls))}. "
                f"Contact your administrator to register this creative agent.",
            )

        # VALIDATION: Verify format exists on agent
        try:
            format_obj = await registry.get_format(agent_url, format_id)
            if not format_obj:
                raise ToolError(
                    "FORMAT_VALIDATION_ERROR",
                    f"Package {package_idx + 1}, format_ids[{idx}]: Format not found on agent. "
                    f"agent_url={agent_url}, format_id={format_id!r}. "
                    f"Use list_creative_formats to discover available formats.",
                )
        except Exception as e:
            if isinstance(e, ToolError):
                raise
            logger.exception(f"Error fetching format {format_id} from {agent_url}: {e}")
            raise ToolError(
                "FORMAT_VALIDATION_ERROR",
                f"Package {package_idx + 1}, format_ids[{idx}]: Failed to verify format on agent. "
                f"agent_url={agent_url}, format_id={format_id!r}. Error: {e}",
            )

        # Format validated - add to results
        validated_format_ids.append({"agent_url": agent_url, "id": format_id})

    return validated_format_ids


from src.services.setup_checklist_service import SetupIncompleteError, validate_setup_complete
from src.services.slack_notifier import get_slack_notifier


async def _create_media_buy_impl(
    buyer_ref: str,
    brand_manifest: Any,  # BrandManifest | str - REQUIRED per AdCP v2.2.0 spec
    packages: list[Any],  # REQUIRED per AdCP spec
    start_time: Any,  # datetime | Literal["asap"] | str - REQUIRED per AdCP spec
    end_time: Any,  # datetime | str - REQUIRED per AdCP spec
    budget: Any | None = None,  # DEPRECATED: Budget is package-level only per AdCP v2.2.0 (ignored)
    po_number: str | None = None,
    product_ids: list[str] | None = None,  # Legacy format conversion
    start_date: Any | None = None,  # Legacy format conversion
    end_date: Any | None = None,  # Legacy format conversion
    total_budget: float | None = None,  # Legacy format conversion
    targeting_overlay: Targeting | None = None,
    pacing: Literal["even", "asap", "daily_budget"] = "even",
    daily_budget: float | None = None,
    creatives: list[Any] | None = None,
    reporting_webhook: dict[str, Any] | None = None,
    required_axe_signals: list[str] | None = None,
    enable_creative_macro: bool = False,
    strategy_id: str | None = None,
    push_notification_config: dict[str, Any] | None = None,
    context: dict[str, Any] | None = None, # Optional application level context per adcp spec
    ctx: Context | ToolContext | None = None,
) -> CreateMediaBuyResponse:
    """Create a media buy with the specified parameters.

    Args:
        buyer_ref: Buyer reference for tracking (REQUIRED per AdCP spec)
        brand_manifest: Brand information manifest - inline object or URL string (REQUIRED per AdCP v2.2.0 spec)
        packages: Array of packages with products and budgets (REQUIRED)
        start_time: Campaign start time ISO 8601 or 'asap' (REQUIRED)
        end_time: Campaign end time ISO 8601 (REQUIRED)
        budget: DEPRECATED - Budget is at package level only per AdCP v2.2.0 (ignored if provided)
        po_number: Purchase order number (optional)
        product_ids: Legacy: Product IDs (converted to packages)
        start_date: Legacy: Start date (converted to start_time)
        end_date: Legacy: End date (converted to end_time)
        total_budget: Legacy: Total budget (converted to Budget object)
        targeting_overlay: Targeting overlay configuration
        pacing: Pacing strategy (even, asap, daily_budget)
        daily_budget: Daily budget limit
        creatives: Creative assets for the campaign
        reporting_webhook: Webhook configuration for automated reporting delivery
        required_axe_signals: Required targeting signals
        enable_creative_macro: Enable AXE to provide creative_macro signal
        strategy_id: Optional strategy ID for linking operations
        push_notification_config: Push notification config for status updates (MCP/A2A)
        context: Application level context per adcp spec
        ctx:  FastMCP context (automatically provided) (automatically provided)

    Returns:
        CreateMediaBuyResponse with media buy details
    """
    request_start_time = time.time()

    # Create request object from individual parameters (MCP-compliant)
    # Validate early with helpful error messages

    try:
        req = CreateMediaBuyRequest(
            buyer_ref=buyer_ref,
            brand_manifest=brand_manifest,
            campaign_name=None,  # Optional display name
            po_number=po_number,
            packages=packages,
            start_time=start_time,
            end_time=end_time,
            budget=None,  # Budget is package-level, but field exists in schema
            currency=None,  # Derived from product pricing_options
            product_ids=product_ids,
            start_date=start_date,
            end_date=end_date,
            total_budget=total_budget,
            targeting_overlay=targeting_overlay,
            pacing=pacing,
            daily_budget=daily_budget,
            creatives=creatives,
            reporting_webhook=reporting_webhook,
            required_axe_signals=required_axe_signals,
            enable_creative_macro=enable_creative_macro,
            strategy_id=strategy_id,
            webhook_url=None,  # Internal field, not in AdCP spec
            webhook_auth_token=None,  # Internal field, not in AdCP spec
            push_notification_config=push_notification_config,
            context=context,
        )
    except ValidationError as e:
        # Format validation errors with helpful context using shared helper
        raise ToolError(format_validation_error(e, context="request")) from e

    # Extract testing context first
    if ctx is None:
        raise ToolError("Context is required")

    testing_ctx = get_testing_context(ctx)

    # Authentication and tenant setup
    principal_id = get_principal_id_from_context(ctx)
    if principal_id is None:
        raise ToolError("Principal ID not found in context - authentication required")

    tenant = get_current_tenant()

    # Validate setup completion (only in production, skip for testing)
    if not testing_ctx.dry_run and not testing_ctx.test_session_id:
        try:
            validate_setup_complete(tenant["tenant_id"])
        except SetupIncompleteError as e:
            # Return helpful error with missing tasks
            task_list = "\n".join(f"  - {task['name']}: {task['description']}" for task in e.missing_tasks)
            error_msg = (
                f"Setup incomplete. Please complete the following required tasks:\n\n{task_list}\n\n"
                f"Visit the setup checklist at /tenant/{tenant['tenant_id']}/setup-checklist for details."
            )
            raise ToolError(error_msg)

    # Validate principal exists BEFORE creating context (foreign key constraint)
    principal = get_principal_object(principal_id)
    if not principal:
        error_msg = f"Principal {principal_id} not found"
        # Cannot create context or workflow step without valid principal
        return CreateMediaBuyError(
            errors=[Error(code="authentication_error", message=error_msg, details=None)],
            context=req.context,
        )

    # Context management and workflow step creation - create workflow step FIRST
    ctx_manager = get_context_manager()
    ctx_id = ctx.headers.get("x-context-id") if ctx and hasattr(ctx, "headers") else None
    persistent_ctx = None
    step = None

    # Create workflow step immediately for tracking all operations
    if not persistent_ctx:
        # Check if we have an existing context ID
        if ctx_id:
            persistent_ctx = ctx_manager.get_context(ctx_id)

        # Create new context if needed (principal already validated above)
        if not persistent_ctx:
            persistent_ctx = ctx_manager.create_context(tenant_id=tenant["tenant_id"], principal_id=principal_id)

    # Create workflow step for tracking this operation
    step = ctx_manager.create_workflow_step(
        context_id=persistent_ctx.context_id,
        step_type="media_buy_creation",
        owner="system",
        status="in_progress",
        tool_name="create_media_buy",
        request_data=req.model_dump(mode="json"),
    )

    # Register push notification config if provided (MCP/A2A protocol support)
    if push_notification_config:
        from src.core.database.database_session import get_db_session
        from src.core.database.models import PushNotificationConfig as DBPushNotificationConfig

        logger.info(f"[MCP/A2A] Registering push notification config from request: {push_notification_config}")

        # Extract config details
        url = push_notification_config.get("url")
        authentication = push_notification_config.get("authentication", {})

        if url:
            # Extract authentication details (A2A format: schemes + credentials)
            schemes = authentication.get("schemes", []) if authentication else []
            auth_type = schemes[0] if schemes else None
            credentials = authentication.get("credentials") if authentication else None

            # Generate config ID
            config_id = push_notification_config.get("id") or f"pnc_{uuid.uuid4().hex[:16]}"

            # Save to database
            with get_db_session() as db:
                # Check if config already exists
                from sqlalchemy import select

                stmt = select(DBPushNotificationConfig).filter_by(
                    id=config_id, tenant_id=tenant["tenant_id"], principal_id=principal_id
                )
                existing_config = db.scalars(stmt).first()

                if existing_config:
                    # Update existing
                    existing_config.url = url
                    existing_config.authentication_type = auth_type
                    existing_config.authentication_token = credentials
                    # updated_at automatically updated via onupdate=func.now()
                    existing_config.is_active = True
                else:
                    # Create new
                    new_config = DBPushNotificationConfig(
                        id=config_id,
                        tenant_id=tenant["tenant_id"],
                        principal_id=principal_id,
                        url=url,
                        authentication_type=auth_type,
                        authentication_token=credentials,
                        is_active=True,
                    )
                    db.add(new_config)

                db.commit()
                logger.info(
                    f"[MCP/A2A] Push notification config {'updated' if existing_config else 'created'}: {config_id}"
                )

    try:
        # Validate input parameters
        # 1. Budget validation
        total_budget = req.get_total_budget()
        if total_budget <= 0:
            error_msg = f"Invalid budget: {total_budget}. Budget must be positive."
            raise ValueError(error_msg)

        # 2. DateTime validation
        now = datetime.now(UTC)  # noqa: F823

        # Validate start_time
        if req.start_time is None:
            error_msg = "start_time is required"
            raise ValueError(error_msg)

        # Handle 'asap' start_time (AdCP v1.7.0)
        if req.start_time == "asap":
            computed_start_time: datetime = now
        else:
            # Ensure start_time is timezone-aware for comparison
            # At this point, req.start_time is guaranteed to be datetime (not str)
            assert isinstance(req.start_time, datetime), "start_time must be datetime when not 'asap'"
            computed_start_time = req.start_time
            if computed_start_time.tzinfo is None:
                computed_start_time = computed_start_time.replace(tzinfo=UTC)

            if computed_start_time < now:
                error_msg = f"Invalid start time: {req.start_time}. Start time cannot be in the past."
                raise ValueError(error_msg)

        # Validate end_time
        if req.end_time is None:
            error_msg = "end_time is required"
            raise ValueError(error_msg)

        # Ensure end_time is timezone-aware for comparison
        computed_end_time: datetime = req.end_time
        if computed_end_time.tzinfo is None:
            computed_end_time = computed_end_time.replace(tzinfo=UTC)

        if computed_end_time <= computed_start_time:
            error_msg = f"Invalid time range: end time ({req.end_time}) must be after start time ({req.start_time})."
            raise ValueError(error_msg)

        # Assign computed times to local variables for use throughout the function
        start_time_val = computed_start_time
        end_time_val = computed_end_time

        # Update function parameters to use validated datetime objects
        # This ensures adapters receive datetime objects, not strings
        start_time = start_time_val
        end_time = end_time_val

        # 3. Package/Product validation
        product_ids = req.get_product_ids()
        logger.info(f"DEBUG: Extracted product_ids: {product_ids}")
        logger.info(
            f"DEBUG: Request packages: {[{'package_id': p.package_id, 'product_id': p.product_id, 'buyer_ref': p.buyer_ref, 'bid_price': p.bid_price, 'pricing_option_id': p.pricing_option_id} for p in (req.packages or [])]}"
        )
        if not product_ids:
            error_msg = "At least one product is required."
            raise ValueError(error_msg)

        if req.packages:
            for package in req.packages:
                # Check product_id field (single) or products field (array) per AdCP spec
                if not package.product_id and not package.products:
                    error_msg = f"Package {package.buyer_ref} must specify product_id or products."
                    raise ValueError(error_msg)

            # Check for duplicate product_ids across packages
            product_id_counts: dict[str, int] = {}
            for package in req.packages:
                if package.product_id:
                    product_id_counts[package.product_id] = product_id_counts.get(package.product_id, 0) + 1

            duplicate_products = [pid for pid, count in product_id_counts.items() if count > 1]
            if duplicate_products:
                error_msg = f"Duplicate product_id(s) found in packages: {', '.join(duplicate_products)}. Each product can only be used once per media buy."
                raise ValueError(error_msg)

        # 4. Currency-specific budget validation
        from decimal import Decimal

        from sqlalchemy import select

        from src.core.database.database_session import get_db_session
        from src.core.database.models import CurrencyLimit
        from src.core.database.models import Product as ProductModel

        # Get products first to determine currency from pricing options
        with get_db_session() as session:
            # Get products from database
            from sqlalchemy.orm import selectinload

            products_stmt = (
                select(ProductModel)
                .where(ProductModel.tenant_id == tenant["tenant_id"], ProductModel.product_id.in_(product_ids))
                .options(selectinload(ProductModel.pricing_options))
            )
            products = session.scalars(products_stmt).all()

            # Build product lookup map
            product_map = {p.product_id: p for p in products}

            # Get currency from product pricing options (per AdCP spec)
            request_currency = None

            # First, try to get currency from first package's pricing option
            if req.packages and len(req.packages) > 0:
                first_package = req.packages[0]
                package_product_ids = [first_package.product_id] if first_package.product_id else []

                if package_product_ids and package_product_ids[0] in product_map:
                    product = product_map[package_product_ids[0]]
                    pricing_options = product.pricing_options or []

                    # Find the pricing option matching the package's pricing_model
                    if first_package.pricing_model and pricing_options:
                        matching_option = next(
                            (po for po in pricing_options if po.pricing_model == first_package.pricing_model), None
                        )
                        if matching_option:
                            request_currency = matching_option.currency

                    # If no pricing_model specified, use first pricing option's currency
                    if not request_currency and pricing_options:
                        request_currency = pricing_options[0].currency

            # Fallback to deprecated/legacy sources
            if not request_currency and req.currency:
                # Deprecated field, but still supported for backward compatibility
                request_currency = req.currency
            elif not request_currency and req.budget:
                # Legacy: Extract currency from Budget object (if it's an object)
                if hasattr(req.budget, "currency"):
                    request_currency = req.budget.currency
            elif not request_currency and req.packages and req.packages[0].budget:
                # Legacy: Extract currency from package budget object (if it's an object)
                if hasattr(req.packages[0].budget, "currency"):
                    request_currency = req.packages[0].budget.currency

            # Final fallback
            if not request_currency:
                request_currency = "USD"

            # Get currency limits for this tenant and currency
            currency_stmt = select(CurrencyLimit).where(
                CurrencyLimit.tenant_id == tenant["tenant_id"], CurrencyLimit.currency_code == request_currency
            )
            currency_limit = session.scalars(currency_stmt).first()

            # Check if tenant supports this currency
            if not currency_limit:
                error_msg = (
                    f"Currency {request_currency} is not supported by this publisher. "
                    f"Contact the publisher to add support for this currency."
                )
                raise ValueError(error_msg)

            # NEW: Validate pricing_model selections (AdCP PR #88)
            # Store validated pricing info for later use in adapter
            # Use index-based keys since package IDs aren't generated yet
            package_pricing_info_by_index = {}
            if req.packages:
                for idx, package in enumerate(req.packages):
                    # Get product ID for this package (AdCP spec: single product per package)
                    # Check both products array (AdCP 2.4) and product_id (legacy)
                    package_product_ids = (
                        package.products if package.products else ([package.product_id] if package.product_id else [])
                    )

                    # Validate pricing for the product
                    if package_product_ids:
                        product_id = package_product_ids[0]
                        if product_id in product_map:
                            try:
                                pricing_info = _validate_pricing_model_selection(
                                    package=package,
                                    product=product_map[product_id],
                                    campaign_currency=request_currency,
                                )
                                # Store by index (package IDs aren't generated yet)
                                package_pricing_info_by_index[idx] = pricing_info
                            except ToolError as e:
                                # Re-raise pricing validation errors
                                raise ValueError(str(e))

            # Validate minimum product spend (legacy + new pricing_options)
            if currency_limit.min_package_budget:
                # Build map of product_id -> minimum spend
                product_min_spends = {}
                for product in products:
                    # Use product pricing_options min_spend if set, otherwise use currency limit minimum
                    min_spend = currency_limit.min_package_budget
                    if product.pricing_options and len(product.pricing_options) > 0:
                        # Find pricing option matching the request currency (not just first option)
                        matching_option = next(
                            (po for po in product.pricing_options if po.currency == request_currency), None
                        )
                        if matching_option and matching_option.min_spend_per_package is not None:
                            min_spend = matching_option.min_spend_per_package
                    if min_spend is not None:
                        product_min_spends[product.product_id] = Decimal(str(min_spend))

                # Validate budget against minimum spend requirements
                if product_min_spends:
                    # Check if we're in legacy mode (packages without budgets)
                    is_legacy_mode = req.packages and all(not pkg.budget for pkg in req.packages)

                    # For packages with budgets, validate each package's budget
                    if req.packages and not is_legacy_mode:
                        for package in req.packages:
                            # Skip packages without budgets (shouldn't happen in v2.4 format)
                            if not package.budget:
                                continue

                            # Package.budget is now always float | None (per AdCP spec)
                            package_budget = Decimal(str(package.budget))

                            # Package currency is always request_currency (single currency per media buy)
                            package_currency = request_currency

                            # Get the product for this package
                            package_product_ids = [package.product_id] if package.product_id else []

                            if not package_product_ids:
                                continue

                            # Look up minimum spend for this package's currency
                            for product_id in package_product_ids:
                                if product_id not in product_map:
                                    continue

                                product = product_map[product_id]

                                # Find minimum spend for this package's currency
                                package_min_spend: Decimal | None = None

                                # First check if product has pricing option for this currency
                                if product.pricing_options:
                                    matching_option = next(
                                        (po for po in product.pricing_options if po.currency == package_currency), None
                                    )
                                    if matching_option and matching_option.min_spend_per_package is not None:
                                        package_min_spend = Decimal(str(matching_option.min_spend_per_package))

                                # If no product override, check currency limit
                                if package_min_spend is None:
                                    # Use the already-fetched currency_limit
                                    if currency_limit.min_package_budget:
                                        package_min_spend = Decimal(str(currency_limit.min_package_budget))

                                # Validate if minimum spend is set
                                if package_min_spend and package_budget < package_min_spend:
                                    error_msg = (
                                        f"Package budget ({package_budget} {package_currency}) does not meet minimum spend requirement "
                                        f"({package_min_spend} {package_currency}) for products in this package"
                                    )
                                    raise ValueError(error_msg)
                    else:
                        # Legacy mode: single total_budget for all products
                        applicable_min_spends = list(product_min_spends.values())
                        if applicable_min_spends:
                            required_min_spend = max(applicable_min_spends)
                            budget_decimal = Decimal(str(total_budget))

                            if budget_decimal < required_min_spend:
                                error_msg = (
                                    f"Total budget ({total_budget} {request_currency}) does not meet minimum spend requirement "
                                    f"({required_min_spend} {request_currency}) for the selected products"
                                )
                                raise ValueError(error_msg)

            # Validate maximum daily spend per package (if set)
            # This is per-package to prevent buyers from splitting large budgets across many packages
            if currency_limit.max_daily_package_spend:
                flight_days = (end_time_val - start_time_val).days
                if flight_days <= 0:
                    flight_days = 1

                # Check if we're in legacy mode (packages without budgets)
                is_legacy_mode = req.packages and all(not pkg.budget for pkg in req.packages)

                # For packages with budgets, validate each package's daily budget
                if req.packages and not is_legacy_mode:
                    for package in req.packages:
                        if not package.budget:
                            continue
                        # Package.budget is now always float | None (per AdCP spec)
                        package_budget = Decimal(str(package.budget))
                        package_daily_budget = package_budget / Decimal(str(flight_days))

                        if package_daily_budget > currency_limit.max_daily_package_spend:
                            error_msg = (
                                f"Package daily budget ({package_daily_budget} {request_currency}) exceeds "
                                f"maximum daily spend per package ({currency_limit.max_daily_package_spend} {request_currency}). "
                                f"This protects against accidental large budgets and prevents GAM line item proliferation."
                            )
                            raise ValueError(error_msg)
                else:
                    # Legacy mode: validate total budget
                    legacy_daily_budget: Decimal = Decimal(str(total_budget)) / Decimal(str(flight_days))
                    max_daily_spend: Decimal = Decimal(str(currency_limit.max_daily_package_spend))

                    if legacy_daily_budget > max_daily_spend:
                        error_msg = (
                            f"Daily budget ({legacy_daily_budget} {request_currency}) exceeds maximum daily spend "
                            f"({currency_limit.max_daily_package_spend} {request_currency}). "
                            f"This protects against accidental large budgets."
                        )
                        raise ValueError(error_msg)

        # Validate targeting doesn't use managed-only dimensions
        if req.targeting_overlay:
            from src.services.targeting_capabilities import validate_overlay_targeting

            violations = validate_overlay_targeting(req.targeting_overlay.model_dump(exclude_none=True))
            if violations:
                error_msg = f"Targeting validation failed: {'; '.join(violations)}"
                raise ValueError(error_msg)

    except (ValueError, PermissionError) as e:
        # Update workflow step as failed
        ctx_manager.update_workflow_step(step.step_id, status="failed", error_message=str(e))

        # Return error response (protocol layer will add status="failed")
        return CreateMediaBuyError(
            errors=[Error(code="validation_error", message=str(e), details=None)],
            context=req.context,
        )

    # Principal already validated earlier (before context creation) to avoid foreign key errors

    try:
        # Handle incoming creatives array in packages (upload to library and get IDs)
        # This MUST happen BEFORE checking manual approval so creatives are uploaded for BOTH manual and auto flows
        logger.info(f"[INLINE_CREATIVE_DEBUG] req.packages exists: {req.packages is not None}")
        if req.packages:
            logger.info(f"[INLINE_CREATIVE_DEBUG] req.packages count: {len(req.packages)}")
            for idx, pkg in enumerate(req.packages):
                logger.info(
                    f"[INLINE_CREATIVE_DEBUG] Package {idx}: product_id={pkg.product_id}, has_creatives={hasattr(pkg, 'creatives')}, creatives_count={len(pkg.creatives) if hasattr(pkg, 'creatives') and pkg.creatives else 0}"
                )
            try:
                logger.info("[INLINE_CREATIVE_DEBUG] Calling process_and_upload_package_creatives")
                updated_packages, uploaded_ids = process_and_upload_package_creatives(
                    packages=req.packages,
                    context=ctx,
                    testing_ctx=testing_ctx,
                )
                # Replace packages with updated versions (functional approach)
                req.packages = updated_packages
                logger.info("[INLINE_CREATIVE_DEBUG] Updated req.packages with creative_ids")
                if uploaded_ids:
                    logger.info(f"Successfully uploaded creatives for {len(uploaded_ids)} packages: {uploaded_ids}")
            except ToolError as e:
                # Update workflow step on failure
                ctx_manager.update_workflow_step(step.step_id, status="failed", error_message=str(e))
                raise

        # Get the appropriate adapter with testing context
        # Use dry_run from testing context (which comes from config or testing flags)
        adapter = get_adapter(principal, dry_run=testing_ctx.dry_run, testing_context=testing_ctx)

        # Check if manual approval is required
        manual_approval_required = (
            adapter.manual_approval_required if hasattr(adapter, "manual_approval_required") else False
        )
        manual_approval_operations = (
            adapter.manual_approval_operations if hasattr(adapter, "manual_approval_operations") else []
        )

        # DEBUG: Log manual approval settings
        logger.info(
            f"[DEBUG] Manual approval check - required: {manual_approval_required}, "
            f"operations: {manual_approval_operations}, "
            f"adapter type: {adapter.__class__.__name__}"
        )

        # Check if auto-creation is disabled in tenant config
        auto_create_enabled = tenant.get("auto_create_media_buys", True)
        product_auto_create = True  # Will be set correctly when we get products later

        if manual_approval_required and "create_media_buy" in manual_approval_operations:
            # Update existing workflow step to require approval
            ctx_manager.update_workflow_step(
                step.step_id,
                status="requires_approval",
                add_comment={"user": "system", "comment": "Manual approval required for media buy creation"},
            )

            # Workflow step already created above - no need for separate task
            # Generate permanent media buy ID (not "pending_xxx")
            # This ID will be used whether pending or approved - only status changes
            media_buy_id = f"mb_{uuid.uuid4().hex[:12]}"

            response_msg = (
                f"Manual approval required. Workflow Step ID: {step.step_id}. Context ID: {persistent_ctx.context_id}"
            )
            ctx_manager.add_message(persistent_ctx.context_id, "assistant", response_msg)

            # Send Slack notification for manual approval requirement
            try:
                # Get principal name for notification
                principal_name = principal.name if principal else principal_id

                # Build notifier config from tenant fields
                notifier_config = {
                    "features": {
                        "slack_webhook_url": tenant.get("slack_webhook_url"),
                        "slack_audit_webhook_url": tenant.get("slack_audit_webhook_url"),
                    }
                }
                slack_notifier = get_slack_notifier(notifier_config)

                # Create notification details
                notification_details = {
                    "total_budget": total_budget,
                    "po_number": req.po_number,
                    "start_time": start_time.isoformat(),  # Resolved from 'asap' if needed
                    "end_time": end_time.isoformat(),
                    "product_ids": req.get_product_ids(),
                    "workflow_step_id": step.step_id,
                    "context_id": persistent_ctx.context_id,
                }

                slack_notifier.notify_media_buy_event(
                    event_type="approval_required",
                    media_buy_id=media_buy_id,
                    principal_name=principal_name,
                    details=notification_details,
                    tenant_name=tenant.get("name", "Unknown"),
                    tenant_id=tenant.get("tenant_id"),
                    success=True,
                )
                logger.info("📧 Sent manual approval notification to Slack")
            except Exception as e:
                logger.warning(f"⚠️ Failed to send manual approval Slack notification: {e}")

            # Generate permanent package IDs (not dependent on media buy ID)
            # These IDs will be used whether the media buy is pending or approved
            pending_packages = []
            raw_request_dict = req.model_dump(mode="json", by_alias=True)  # Serialize with aliases (e.g., content_uri)

            for idx, pkg in enumerate(req.packages, 1):
                # Generate permanent package ID using product_id and index
                # Format: pkg_{product_id}_{timestamp_part}_{idx}
                import secrets

                package_id = f"pkg_{pkg.product_id}_{secrets.token_hex(4)}_{idx}"

                # Use product_id or buyer_ref for package name since Package schema doesn't have 'name'
                pkg_name = f"Package {idx}"
                if pkg.product_id:
                    pkg_name = f"{pkg.product_id} - Package {idx}"
                elif pkg.buyer_ref:
                    pkg_name = f"{pkg.buyer_ref} - Package {idx}"

                # Build Package object with complete package data (matching auto-approval path)
                # NOTE: Do NOT set package status here - Package.status is PackageStatus (draft/active/paused/completed)
                # The workflow approval state is tracked separately in WorkflowStep.status (TaskStatus)
                from src.core.schemas import Package

                # Create Package object from request package, adding generated fields
                pkg_data = pkg.model_dump(exclude_none=True)
                pkg_data.update(
                    {
                        "package_id": package_id,
                        "buyer_ref": pkg.buyer_ref,  # Include buyer_ref from request package
                        # Package status should be null until the package is actually created in the ad server
                        # After approval + adapter creation, it will be set to "draft" or "active" by the adapter
                    }
                )
                pending_packages.append(Package(**pkg_data))

                # Update the package in raw_request with the generated package_id so UI can find it
                raw_request_dict["packages"][idx - 1]["package_id"] = package_id

            # Remap package_pricing_info from index-based keys to actual package IDs
            # Note: pending_packages loop used enumerate(req.packages, 1) but pricing used enumerate(req.packages) starting at 0
            package_pricing_info: dict[str, dict[str, Any]] = {}
            # Map pricing info from package index to package_id
            for pkg_idx, pkg_obj in enumerate(pending_packages):
                if pkg_idx in package_pricing_info_by_index:
                    # Only add to dict if package_id is not None
                    if pkg_obj.package_id is not None:
                        package_pricing_info[pkg_obj.package_id] = package_pricing_info_by_index[pkg_idx]
                else:
                    logger.warning(f"No pricing info found for package index {pkg_idx}")
            logger.debug(f"[PRICING] Mapped {len(package_pricing_info)} package pricing info")

            # Create media buy record in the database with permanent ID
            # Status is "pending_approval" but the ID is final
            with get_db_session() as session:
                pending_buy = MediaBuy(
                    media_buy_id=media_buy_id,
                    buyer_ref=req.buyer_ref,
                    principal_id=principal.principal_id,
                    tenant_id=tenant["tenant_id"],
                    status="pending_approval",
                    order_name=f"{req.buyer_ref} - {start_time.strftime('%Y-%m-%d')}",
                    advertiser_name=principal.name,
                    budget=total_budget,
                    currency=request_currency or "USD",  # Use request_currency from validation above
                    start_date=start_time.date(),
                    end_date=end_time.date(),
                    start_time=start_time,
                    end_time=end_time,
                    raw_request=raw_request_dict,  # Now includes package_id in each package
                    created_at=datetime.now(UTC),
                )
                session.add(pending_buy)
                session.commit()
                logger.info(f"✅ Created media buy {media_buy_id} with status=pending_approval")

            # Log to activity feed for manual approval case
            try:
                principal_name = principal.name if principal else principal_id
                duration_days = (end_time - start_time).days + 1
                activity_feed.log_media_buy(
                    tenant_id=tenant["tenant_id"],
                    principal_name=principal_name,
                    media_buy_id=media_buy_id,
                    budget=total_budget,
                    duration_days=duration_days,
                    action="pending_approval",  # Different action to indicate awaiting approval
                )
            except Exception as e:
                logger.warning(f"Failed to log media buy pending approval to activity feed: {e}")

            # Log to audit log for manual approval case
            try:
                audit_logger = get_audit_logger("AdCP", tenant["tenant_id"])
                audit_logger.log_operation(
                    operation="create_media_buy_pending_approval",
                    principal_name=principal_name,
                    principal_id=principal_id or "anonymous",
                    adapter_id="mcp_server",
                    success=True,
                    details={
                        "media_buy_id": media_buy_id,
                        "buyer_ref": req.buyer_ref,
                        "budget": total_budget,
                        "currency": request_currency or "USD",
                        "workflow_step_id": step.step_id,
                        "context_id": persistent_ctx.context_id,
                    },
                )
            except Exception as e:
                logger.warning(f"Failed to log media buy pending approval to audit log: {e}")

            # Create MediaPackage records for structured querying
            # This enables the UI to display packages and creative assignments to work properly
            with get_db_session() as session:
                from src.core.database.models import MediaPackage as DBMediaPackage

                for pkg_obj in pending_packages:
                    # Sanitize status to ensure AdCP spec compliance
                    raw_status = pkg_obj.status
                    sanitized_status = _sanitize_package_status(raw_status)

                    package_config = {
                        "package_id": pkg_obj.package_id,  # type: ignore[index]
                        "name": getattr(pkg_obj, "name", None),
                        "status": sanitized_status,  # Only store AdCP-compliant status values
                    }
                    
                    # Initialize variables that will be used later
                    pricing_info_for_package: dict[str, Any] | None = None
                    budget_value: dict[str, Any] | None = None
                    
                    # Add full package data from raw_request
                    for idx, req_pkg in enumerate(req.packages):
                        if idx == pending_packages.index(pkg_obj):
                            # Get pricing info for this package if available
                            pricing_info_for_package = package_pricing_info.get(pkg_obj.package_id) if pkg_obj.package_id else None  # type: ignore[index]

                            # Serialize budget: normalize to object format for database storage
                            # ADCP 2.5.0 sends flat numbers, but we normalize to object with currency for DB
                            if req_pkg.budget is not None:
                                if isinstance(req_pkg.budget, (int, float)):
                                    # ADCP 2.5.0 flat format: normalize to object with currency from pricing
                                    package_currency = request_currency  # Use request-level currency
                                    if pricing_info_for_package:
                                        package_currency = pricing_info_for_package.get("currency", request_currency)
                                    budget_value = {
                                        "total": float(req_pkg.budget),
                                        "currency": package_currency,
                                    }
                                elif hasattr(req_pkg.budget, "model_dump"):
                                    # ADCP 2.3 object format: store as-is
                                    budget_value = req_pkg.budget.model_dump()
                                else:
                                    # Fallback: treat as dict or convert to dict
                                    budget_value = (
                                        dict(req_pkg.budget)
                                        if isinstance(req_pkg.budget, dict)
                                        else {"total": float(req_pkg.budget), "currency": request_currency}
                                    )

                            package_config.update(
                                {
                                    "product_id": req_pkg.product_id,
                                    "budget": budget_value,
                                    "targeting_overlay": (
                                        req_pkg.targeting_overlay.model_dump() if req_pkg.targeting_overlay else None
                                    ),
                                    "creative_ids": req_pkg.creative_ids,
                                    "format_ids_to_provide": req_pkg.format_ids_to_provide,
                                    "pricing_info": pricing_info_for_package,  # Store pricing info for UI display
                                    "impressions": req_pkg.impressions,  # Store impressions for display
                                }
                            )
                            break

                    # Extract pricing fields for dual-write
                    from decimal import Decimal

                    budget_total = None
                    if budget_value:
                        if isinstance(budget_value, dict):
                            budget_total = budget_value.get("total")
                        elif isinstance(budget_value, (int, float)):
                            budget_total = float(budget_value)

                    bid_price_value = None
                    pacing_value = None
                    if pricing_info_for_package:
                        bid_price_value = pricing_info_for_package.get("bid_price")
                    if budget_value and isinstance(budget_value, dict):
                        pacing_value = budget_value.get("pacing")

                    # Create MediaPackage with dual-write: dedicated columns + JSON
                    db_package = DBMediaPackage(
                        media_buy_id=media_buy_id,
                        package_id=pkg_obj.package_id,  # Fixed: use pkg_obj from current loop, not pkg_data from previous loop
                        package_config=package_config,
                        # Dual-write: populate dedicated columns
                        budget=Decimal(str(budget_total)) if budget_total is not None else None,
                        bid_price=Decimal(str(bid_price_value)) if bid_price_value is not None else None,
                        pacing=pacing_value,
                    )
                    session.add(db_package)

                session.commit()
                logger.info(f"✅ Created {len(pending_packages)} MediaPackage records")

            # Link the workflow step to the media buy so the approval button shows in UI
            with get_db_session() as session:
                from src.core.database.models import ObjectWorkflowMapping

                mapping = ObjectWorkflowMapping(
                    object_type="media_buy", object_id=media_buy_id, step_id=step.step_id, action="create"
                )
                session.add(mapping)
                session.commit()
                logger.info(f"✅ Linked workflow step {step.step_id} to media buy")

            # Create creative assignments for manual approval flow
            # This must happen AFTER media packages are created so we have package_ids
            if req.packages:
                with get_db_session() as session:
                    from src.core.database.models import Creative as DBCreative
                    from src.core.database.models import CreativeAssignment as DBAssignment

                    # Batch load all creatives upfront
                    all_creative_ids = []
                    for package in req.packages:
                        if package.creative_ids:
                            all_creative_ids.extend(package.creative_ids)

                    creatives_map: dict[str, Any] = {}
                    if all_creative_ids:
                        creative_stmt = select(DBCreative).where(
                            DBCreative.tenant_id == tenant["tenant_id"],
                            DBCreative.creative_id.in_(all_creative_ids),
                        )
                        creatives_list = session.scalars(creative_stmt).all()
                        creatives_map = {str(c.creative_id): c for c in creatives_list}
                        logger.info(f"[CREATIVE_ASSIGN_DEBUG] Loaded {len(creatives_map)} creatives from database")

                    # Create assignments for each package
                    for i, package in enumerate(req.packages):
                        if package.creative_ids:
                            # Get package_id from pending_packages (already generated)
                            pkg_id: str | None = (
                                pending_packages[i].package_id if i < len(pending_packages) else None  # type: ignore[union-attr]
                            )
                            if not pkg_id:
                                logger.error(f"Cannot assign creatives: No package_id for package {i}")
                                continue

                            logger.info(
                                f"[CREATIVE_ASSIGN_DEBUG] Creating assignments for package {pkg_id}, creative_ids: {package.creative_ids}"
                            )

                            for creative_id in package.creative_ids:
                                creative = creatives_map.get(creative_id)
                                if not creative:
                                    logger.warning(f"Creative {creative_id} not found in database, skipping assignment")
                                    continue

                                # Create database assignment
                                assignment_id = f"assign_{uuid.uuid4().hex[:12]}"
                                assignment = DBAssignment(
                                    assignment_id=assignment_id,
                                    tenant_id=tenant["tenant_id"],
                                    media_buy_id=media_buy_id,
                                    package_id=pkg_id,
                                    creative_id=creative_id,
                                )
                                session.add(assignment)
                                logger.info(
                                    f"[CREATIVE_ASSIGN_DEBUG] Created assignment {assignment_id} for creative {creative_id}"
                                )

                            session.commit()
                            logger.info(f"✅ Created creative assignments for package {pkg_id}")

            # Return success response with packages awaiting approval
            # The workflow_step_id in packages indicates approval is required
            # buyer_ref is required by schema, but mypy needs explicit check
            response_buyer_ref = req.buyer_ref if req.buyer_ref else "unknown"
            return CreateMediaBuySuccess(
                buyer_ref=response_buyer_ref,
                media_buy_id=media_buy_id,
                creative_deadline=None,
                packages=pending_packages,
                workflow_step_id=step.step_id,  # Client can track approval via this ID
                context=req.context,
            )

        # Get products for the media buy to check product-level auto-creation settings
        # Lazy import to avoid circular dependency with main.py
        from src.core.main import get_product_catalog

        catalog = get_product_catalog()
        product_ids = req.get_product_ids()
        products_in_buy = [p for p in catalog if p.product_id in product_ids]

        # Validate and auto-generate GAM implementation_config for each product if needed
        if adapter.__class__.__name__ == "GoogleAdManager":
            from src.services.gam_product_config_service import GAMProductConfigService

            gam_validator = GAMProductConfigService()
            config_errors = []

            for product in products_in_buy:  # type: ignore[assignment]
                # Auto-generate default config if missing
                if not product.implementation_config:
                    logger.info(
                        f"Product '{product.name}' ({product.product_id}) is missing GAM configuration. "
                        f"Auto-generating defaults based on product type."
                    )
                    # Generate defaults based on product delivery type and formats
                    delivery_type = product.delivery_type if hasattr(product, "delivery_type") else "non_guaranteed"
                    # Extract format IDs as strings for config generation
                    formats_list: list[str] | None = None
                    if hasattr(product, "formats") and product.formats:
                        formats_list = []
                        for fmt in product.formats:
                            if isinstance(fmt, str):
                                formats_list.append(fmt)
                            elif isinstance(fmt, dict):
                                formats_list.append(fmt.get("id") or fmt.get("format_id", ""))
                            elif hasattr(fmt, "format_id"):
                                formats_list.append(fmt.format_id)
                    product.implementation_config = gam_validator.generate_default_config(
                        delivery_type=delivery_type, formats=formats_list
                    )

                    # Persist the auto-generated config to database
                    with get_db_session() as db_session:
                        product_stmt = select(ModelProduct).filter_by(product_id=product.product_id)
                        db_product = db_session.scalars(product_stmt).first()
                        if db_product:
                            db_product.implementation_config = product.implementation_config  # type: ignore[assignment]
                            db_session.commit()
                            logger.info(f"Saved auto-generated GAM config for product {product.product_id}")

                # Validate the config (whether existing or auto-generated)
                impl_config = product.implementation_config if product.implementation_config else {}
                is_valid, error_msg_temp = gam_validator.validate_config(impl_config)  # type: ignore[arg-type]
                error_msg = error_msg_temp if error_msg_temp else "Unknown error"
                if not is_valid:
                    config_errors.append(
                        f"Product '{product.name}' ({product.product_id}) has invalid GAM configuration: {error_msg}"
                    )

            if config_errors:
                error_detail = "GAM configuration validation failed:\n" + "\n".join(
                    f"  • {err}" for err in config_errors
                )
                ctx_manager.update_workflow_step(step.step_id, status="failed", error_message=error_detail)
                return CreateMediaBuyError(
                    errors=[Error(code="invalid_configuration", message=err, details=None) for err in config_errors],
                    context=req.context,
                )

        product_auto_create = all(
            p.implementation_config.get("auto_create_enabled", True) if p.implementation_config else True
            for p in products_in_buy
        )

        # Check if either tenant or product disables auto-creation
        if not auto_create_enabled or not product_auto_create:
            reason = "Tenant configuration" if not auto_create_enabled else "Product configuration"

            # Update existing workflow step to require approval
            ctx_manager.update_workflow_step(step.step_id, status="requires_approval")

            # Workflow step already created above - no need for separate task
            # Generate permanent media buy ID (not "pending_xxx")
            media_buy_id = f"mb_{uuid.uuid4().hex[:12]}"

            response_msg = f"Media buy requires approval due to {reason.lower()}. Workflow Step ID: {step.step_id}. Context ID: {persistent_ctx.context_id}"
            ctx_manager.add_message(persistent_ctx.context_id, "assistant", response_msg)

            # Generate permanent package IDs and prepare response packages
            response_packages = []
            for idx, pkg in enumerate(req.packages, 1):
                # Generate permanent package ID
                import secrets

                package_id = f"pkg_{pkg.product_id}_{secrets.token_hex(4)}_{idx}"

                # Serialize the full package to include all fields (budget, targeting, etc.)
                # Use model_dump_internal to get complete package data
                if hasattr(pkg, "model_dump_internal"):
                    pkg_dict = pkg.model_dump_internal()
                elif hasattr(pkg, "model_dump"):
                    pkg_dict = pkg.model_dump(exclude_none=True, mode="python")
                else:
                    pkg_dict = {}

                # Build response with complete package data (matching auto-approval path)
                response_packages.append(
                    {
                        **pkg_dict,  # Include all package fields (budget, targeting_overlay, creative_ids, etc.)
                        "package_id": package_id,
                        "name": f"{pkg.product_id} - Package {idx}",
                        "buyer_ref": pkg.buyer_ref,  # Include buyer_ref from request
                        "status": TaskStatus.INPUT_REQUIRED,  # Consistent with TaskStatus enum (requires approval)
                    }
                )

            # Send Slack notification for configuration-based approval requirement
            try:
                # Get principal name for notification
                principal_name = principal.name if principal else principal_id

                # Build notifier config from tenant fields
                notifier_config = {
                    "features": {
                        "slack_webhook_url": tenant.get("slack_webhook_url"),
                        "slack_audit_webhook_url": tenant.get("slack_audit_webhook_url"),
                    }
                }
                slack_notifier = get_slack_notifier(notifier_config)

                # Create notification details including configuration reason
                notification_details = {
                    "total_budget": total_budget,
                    "po_number": req.po_number,
                    "start_time": start_time.isoformat(),  # Resolved from 'asap' if needed
                    "end_time": end_time.isoformat(),
                    "product_ids": req.get_product_ids(),
                    "approval_reason": reason,
                    "workflow_step_id": step.step_id,
                    "context_id": persistent_ctx.context_id,
                    "auto_create_enabled": auto_create_enabled,
                    "product_auto_create": product_auto_create,
                }

                slack_notifier.notify_media_buy_event(
                    event_type="config_approval_required",
                    media_buy_id=media_buy_id,
                    principal_name=principal_name,
                    details=notification_details,
                    tenant_name=tenant.get("name", "Unknown"),
                    tenant_id=tenant.get("tenant_id"),
                    success=True,
                )
                logger.info(f"📧 Sent {reason.lower()} approval notification to Slack")
            except Exception as e:
                logger.warning(f"⚠️ Failed to send configuration approval Slack notification: {e}")

            return CreateMediaBuySuccess(
                buyer_ref=req.buyer_ref if req.buyer_ref else "unknown",
                media_buy_id=media_buy_id,
                packages=response_packages,  # Include packages with buyer_ref
                workflow_step_id=step.step_id,
                context=req.context,
            )

        # Continue with synchronized media buy creation

        # Note: products_in_buy was already calculated above for product_auto_create check
        # No need to recalculate

        # Note: Key-value pairs are NOT aggregated here anymore.
        # Each product maintains its own custom_targeting_keys in implementation_config
        # which will be applied separately to its corresponding line item in GAM.
        # The adapter (google_ad_manager.py) handles this per-product targeting at line 491-494

        # Convert products to MediaPackages
        # CRITICAL: Iterate over req.packages, not products_in_buy, to handle multiple packages with same product_id
        # Example: 2 packages with same product_id but different targeting (US vs CA) must create 2 MediaPackages
        packages = []
        for idx, pkg in enumerate(req.packages, 1):  # Iterate over request packages
            # Find the product for this package (from schema catalog, not database model)
            # Package can have either product_id (singular) or products (array) per AdCP spec
            pkg_product_id: str | None = None
            if pkg.products and len(pkg.products) > 0:
                pkg_product_id = pkg.products[0]  # Use first product from array
            elif pkg.product_id:
                pkg_product_id = pkg.product_id  # Use singular product_id

            if not pkg_product_id:
                error_msg = f"Package {idx} has neither product_id nor products field set"
                raise ValueError(error_msg)

            pkg_product: Product | None = None
            for p in products_in_buy:
                if p.product_id == pkg_product_id:
                    pkg_product = p
                    break

            if not pkg_product:
                error_msg = f"Package {idx} references unknown product_id: {pkg_product_id}"
                raise ValueError(error_msg)

            # Determine format_ids to use
            format_ids_to_use = []

            # Use format_ids from request package if provided
            matching_package = pkg  # The package we're iterating over

            # If found and has format_ids, validate and use those
            if matching_package and hasattr(matching_package, "format_ids") and matching_package.format_ids:
                # Validate that requested formats are supported by product
                # Format is composite key: (agent_url, format_id) per AdCP spec
                # Note: AdCP JSON uses "id" field, but Pydantic object uses "format_id" attribute
                # Build set of (agent_url, format_id) tuples for comparison
                product_format_keys = set()
                if pkg_product.formats:
                    for fmt in pkg_product.formats:  # type: ignore[assignment]
                        agent_url: str | None = None
                        format_id: str | None = None

                        if isinstance(fmt, dict):  # type: ignore[misc]
                            # Database JSONB: uses "id" per AdCP spec
                            agent_url = fmt.get("agent_url")
                            format_id = fmt.get("id") or fmt.get(
                                "format_id"
                            )  # "id" is AdCP spec, "format_id" is legacy
                        elif hasattr(fmt, "agent_url") and (hasattr(fmt, "format_id") or hasattr(fmt, "id")):
                            # Pydantic object: uses "format_id" attribute (serializes to "id" in JSON)
                            agent_url = fmt.agent_url
                            format_id = getattr(fmt, "format_id", None) or getattr(fmt, "id", None)
                        elif isinstance(fmt, str):
                            # Legacy: plain string format ID (no agent_url)
                            format_id = fmt

                        if format_id:
                            # Normalize agent_url by removing trailing slash for consistent comparison
                            normalized_url = agent_url.rstrip("/") if agent_url else None
                            product_format_keys.add((normalized_url, format_id))

                # Build set of requested format keys for comparison
                requested_format_keys = set()  # type: ignore[var-annotated]
                for fmt in matching_package.format_ids:  # type: ignore[assignment]
                    agent_url = None
                    format_id = None

                    if isinstance(fmt, dict):
                        # JSON from request: uses "id" per AdCP spec
                        agent_url = fmt.get("agent_url")
                        format_id = fmt.get("id") or fmt.get("format_id")  # "id" is AdCP spec, "format_id" is legacy
                    elif hasattr(fmt, "agent_url") and (hasattr(fmt, "format_id") or hasattr(fmt, "id")):
                        # Pydantic object: uses "format_id" attribute
                        agent_url = fmt.agent_url
                        format_id = getattr(fmt, "format_id", None) or getattr(fmt, "id", None)
                    elif isinstance(fmt, str):
                        # Legacy: plain string
                        format_id = fmt

                    if format_id:
                        # Normalize agent_url by removing trailing slash for consistent comparison
                        normalized_url = agent_url.rstrip("/") if agent_url else None
                        requested_format_keys.add((normalized_url, format_id))

                def format_display(url: str | None, fid: str) -> str:
                    """Format a (url, id) pair for display, handling trailing slashes."""
                    if not url:
                        return fid
                    # Remove trailing slash from URL to avoid double slashes
                    clean_url = url.rstrip("/")
                    return f"{clean_url}/{fid}"

                def _has_supported_key(url: str | None, fid: str, keys: set = product_format_keys) -> bool:
                    """Check if (url, fid) is supported, allowing an '/mcp' URL variant.

                    This does not mutate any of the underlying key sets; it only checks
                    for the presence of either the exact key or an alternative where
                    '/mcp' is appended to the end of the URL path.

                    Args:
                        url: The format URL to check
                        fid: The format ID to check
                        keys: The set of supported (url, fid) tuples (bound at function definition)
                    """
                    # Exact match first
                    if (url, fid) in keys:
                        return True

                    # If URL provided, also try with '/mcp' appended (idempotent if already present)
                    if url:
                        base = url.rstrip("/")
                        mcp_url = base if base.endswith("/mcp") else f"{base}/mcp"
                        if (mcp_url, fid) in keys:
                            return True

                    return False

                unsupported_formats = [
                    format_display(url, fid) for url, fid in requested_format_keys if not _has_supported_key(url, fid)
                ]

                if unsupported_formats:
                    supported_formats_str = ", ".join([format_display(url, fid) for url, fid in product_format_keys])
                    error_msg = (
                        f"Product '{pkg_product.name}' ({pkg_product.product_id}) does not support requested format(s): "
                        f"{', '.join(unsupported_formats)}. Supported formats: {supported_formats_str}"
                    )
                    raise ValueError(error_msg)

                # Preserve original format objects for format_ids_to_use
                format_ids_to_use = list(matching_package.format_ids)

            # Fallback to product's formats if no request format_ids
            if not format_ids_to_use:
                if pkg_product.formats:
                    # Convert product.formats to FormatId objects if they're strings
                    format_ids_to_use = []
                    # Get default creative agent URL from tenant config (tenant is dict[str, Any])
                    default_agent_url = tenant.get("creative_agent_url") or "https://creative.adcontextprotocol.org"
                    for fmt in pkg_product.formats:  # type: ignore[assignment]
                        if isinstance(fmt, str):
                            # Convert legacy string format to FormatId object
                            format_ids_to_use.append(FormatId(agent_url=default_agent_url, id=fmt))
                        else:
                            # Already a FormatId or FormatReference object
                            format_ids_to_use.append(fmt)  # type: ignore[arg-type]
                else:
                    format_ids_to_use = []

            # Get CPM from pricing_options
            cpm = 10.0  # Default
            if pkg_product.pricing_options and len(pkg_product.pricing_options) > 0:
                first_option = pkg_product.pricing_options[0]
                if first_option.rate:
                    cpm = float(first_option.rate)

            # Generate permanent package ID (not product_id)
            import secrets

            package_id = f"pkg_{pkg_product.product_id}_{secrets.token_hex(4)}_{idx}"

            # Get buyer_ref and budget from matching request package if available
            package_buyer_ref: str | None = None
            package_budget_value: float | None = None
            if matching_package:
                if hasattr(matching_package, "buyer_ref"):
                    package_buyer_ref = matching_package.buyer_ref
                if hasattr(matching_package, "budget"):
                    raw_budget = matching_package.budget
                    # Normalize budget: MediaPackage expects float | None (ADCP 2.5.0)
                    if raw_budget is not None:
                        if isinstance(raw_budget, (int, float)):
                            # ADCP 2.5.0 flat format: use as-is (float)
                            package_budget_value = float(raw_budget)
                        elif isinstance(raw_budget, dict):
                            # Legacy dict format: extract total
                            package_budget_value = float(raw_budget.get("total", 0.0))
                        elif hasattr(raw_budget, "total"):
                            # Budget object: extract total
                            package_budget_value = float(raw_budget.total)
                        else:
                            package_budget_value = None

            # Ensure delivery_type is the correct literal type
            from typing import cast

            delivery_type_value: Literal["guaranteed", "non_guaranteed"] = cast(
                Literal["guaranteed", "non_guaranteed"], pkg_product.delivery_type
            )

            packages.append(
                MediaPackage(
                    package_id=package_id,
                    name=pkg_product.name,
                    delivery_type=delivery_type_value,
                    cpm=cpm,
                    impressions=int(total_budget / cpm * 1000),
                    format_ids=format_ids_to_use,
                    targeting_overlay=(
                        matching_package.targeting_overlay
                        if matching_package and hasattr(matching_package, "targeting_overlay")
                        else None
                    ),
                    buyer_ref=package_buyer_ref,
                    product_id=pkg_product.product_id,  # Include product_id
                    budget=package_budget_value,  # Include budget from request (now normalized)
                    creative_ids=(
                        matching_package.creative_ids if matching_package else None
                    ),  # Include creative_ids from uploaded creatives
                )
            )

        # Remap package_pricing_info from index-based keys to actual package IDs
        # Note: packages loop used enumerate(products_in_buy, 1) but pricing used enumerate(req.packages) starting at 0
        remapped_package_pricing_info: dict[str, dict[str, Any]] = {}
        # Map pricing info from index to package_id
        for pkg_idx, pkg in enumerate(packages):
            if pkg_idx in package_pricing_info_by_index:
                # Only add to dict if package_id is not None
                if pkg.package_id is not None:
                    remapped_package_pricing_info[pkg.package_id] = package_pricing_info_by_index[pkg_idx]
            else:
                logger.warning(f"No pricing info found for package index {pkg_idx}")
        logger.debug(f"[PRICING] Mapped {len(remapped_package_pricing_info)} package pricing info")
        # Reassign to package_pricing_info for use later
        package_pricing_info = remapped_package_pricing_info

        # Create the media buy using the adapter (SYNCHRONOUS operation)
        # Defensive null check: ensure start_time and end_time are set
        if not req.start_time or not req.end_time:
            error_msg = "start_time and end_time are required but were not properly set"
            ctx_manager.update_workflow_step(step.step_id, status="failed", error_message=error_msg)
            return CreateMediaBuyError(
                errors=[Error(code="invalid_datetime", message=error_msg, details=None)],
                context=req.context,
            )

        # PRE-VALIDATE: Check all creatives have required fields BEFORE calling adapter
        # This prevents GAM order creation when creatives are invalid (all-or-nothing approach)
        try:
            _validate_creatives_before_adapter_call(packages, tenant["tenant_id"])
        except ToolError:
            # Validation failed - creative validation errors already logged
            # Update workflow step as failed and re-raise
            ctx_manager.update_workflow_step(step.step_id, status="failed", error_message="Creative validation failed")
            raise

        # Call adapter using shared creation logic
        # Note: start_time variable already resolved from 'asap' to actual datetime if needed
        # This uses the same function as manual approval to ensure consistency across adapters
        try:
            response = _execute_adapter_media_buy_creation(
                req, packages, start_time, end_time, package_pricing_info, principal, testing_ctx
            )
        except Exception as adapter_error:
            raise

        # Check if adapter returned an error response FIRST (before accessing any fields)
        # With oneOf pattern, response can be CreateMediaBuySuccess or CreateMediaBuyError
        if isinstance(response, CreateMediaBuyError):
            error_msg = response.errors[0].message if response.errors else "Unknown error"
            error_code = response.errors[0].code if response.errors else "UNKNOWN"
            logger.error(f"[ADAPTER] Adapter returned error response: {error_code} - {error_msg}")
            return response  # type: ignore[return-value]

        # At this point, response is CreateMediaBuySuccess - safe to access success-specific fields
        # Type narrowing: media_buy_id must be present in successful response
        assert response.media_buy_id is not None, "Adapter returned response without media_buy_id"

        # Log response packages for debugging
        if response.packages:
            for i, pkg in enumerate(response.packages):  # type: ignore[assignment,no-redef]
                # pkg is dict[str, Any] here (response.packages), different scope from earlier Package usage
                logger.info(f"[DEBUG] create_media_buy: Response package {i} = {pkg}")

        # Store the media buy in memory (for backward compatibility)
        # Lazy import to avoid circular dependency
        from src.core.main import media_buys

        media_buys[response.media_buy_id] = (req, principal_id)

        # Determine initial status using centralized logic
        # Check if creatives are assigned and approved
        has_creatives = False
        creatives_approved = True  # Assume approved if any exist

        # Check packages for creative_ids
        if req.packages:
            for pkg in req.packages:
                if pkg.creative_ids:
                    has_creatives = True
                    # For now, assume creatives in request are not yet approved
                    # They need to go through sync_creatives approval flow
                    creatives_approved = False
                    break

        # Use centralized status determination
        now = datetime.now(UTC)
        media_buy_status = _determine_media_buy_status(
            manual_approval_required=False,  # This path only runs when approval NOT required
            has_creatives=has_creatives,
            creatives_approved=creatives_approved,
            start_time=start_time,
            end_time=end_time,
            now=now,
        )
        logger.info(
            f"[STATUS] Media buy {response.media_buy_id}: manual_approval=False, "
            f"has_creatives={has_creatives}, creatives_approved={creatives_approved} → status={media_buy_status}"
        )

        # Store the media buy in database (context_id is NULL for synchronous operations)
        tenant = get_current_tenant()
        with get_db_session() as session:
            new_media_buy = MediaBuy(
                media_buy_id=response.media_buy_id,
                tenant_id=tenant["tenant_id"],
                principal_id=principal_id,
                buyer_ref=req.buyer_ref,  # AdCP v2.4 buyer reference
                order_name=req.po_number or f"Order-{response.media_buy_id}",
                advertiser_name=principal.name,
                campaign_objective=getattr(req, "campaign_objective", ""),  # Optional field
                kpi_goal=getattr(req, "kpi_goal", ""),  # Optional field
                budget=total_budget,  # Extract total budget
                currency=request_currency,  # AdCP v2.4 currency field (resolved above)
                start_date=start_time.date(),  # Legacy field for compatibility
                end_date=end_time.date(),  # Legacy field for compatibility
                start_time=start_time,  # AdCP v2.4 datetime scheduling (resolved from 'asap' if needed)
                end_time=end_time,  # AdCP v2.4 datetime scheduling
                status=media_buy_status,
                raw_request=req.model_dump(mode="json"),
            )
            session.add(new_media_buy)
            session.commit()

        # Populate media_packages table for structured querying
        # This enables creative_assignments to work properly
        if req.packages or (response.packages and len(response.packages) > 0):
            with get_db_session() as session:
                from src.core.database.models import MediaPackage as DBMediaPackage

                # Use response packages if available (has package_ids), otherwise generate from request
                packages_to_save = response.packages if response.packages else []
                logger.info(f"[DEBUG] Saving {len(packages_to_save)} packages to media_packages table")

                for i, resp_package in enumerate(packages_to_save):
                    # Handle both dict and Pydantic Package objects
                    # resp_package can be dict (from some adapters) or Package (from adcp v1.2.1)
                    def get_package_field(pkg, field: str, default=None):
                        """Get field from Package object or dict."""
                        if isinstance(pkg, dict):
                            return pkg.get(field, default)
                        else:
                            return getattr(pkg, field, default)

                    def serialize_for_json(value):
                        """Serialize Pydantic models to dicts for JSON storage."""
                        from pydantic import BaseModel

                        if value is None:
                            return None
                        if isinstance(value, BaseModel):
                            return value.model_dump(exclude_none=True)
                        if isinstance(value, list):
                            return [serialize_for_json(item) for item in value]
                        if isinstance(value, dict):
                            return {k: serialize_for_json(v) for k, v in value.items()}
                        return value

                    # Extract package_id from response - MUST be present, no fallback allowed
                    resp_package_id: str | None = get_package_field(resp_package, "package_id")
                    logger.info(f"[DEBUG] Package {i}: package_id = {resp_package_id}")

                    if not resp_package_id:
                        error_msg = (
                            f"Adapter did not return package_id for package {i}. This is a critical bug in the adapter."
                        )
                        logger.error(error_msg)
                        raise ValueError(error_msg)

                    logger.info(f"[DEBUG] Package {i}: Using package_id = {resp_package_id}")

                    # Store full package config as JSON
                    # Sanitize status to ensure AdCP spec compliance
                    raw_status = get_package_field(resp_package, "status")
                    sanitized_status = _sanitize_package_status(raw_status)

                    # Get pricing info for this package if available
                    pricing_info_for_package = package_pricing_info.get(package_id)

                    # Get impressions from request package if available
                    request_pkg: Package | None = req.packages[i] if i < len(req.packages) else None
                    impressions = request_pkg.impressions if request_pkg else None

                    package_config = {
                        "package_id": resp_package_id,
                        "name": get_package_field(resp_package, "name"),  # Include package name from adapter response
                        "product_id": get_package_field(resp_package, "product_id"),
                        "budget": serialize_for_json(get_package_field(resp_package, "budget")),
                        "targeting_overlay": serialize_for_json(get_package_field(resp_package, "targeting_overlay")),
                        "creative_ids": get_package_field(resp_package, "creative_ids"),
                        "creative_assignments": serialize_for_json(
                            get_package_field(resp_package, "creative_assignments")
                        ),
                        "format_ids_to_provide": get_package_field(resp_package, "format_ids_to_provide"),
                        "status": sanitized_status,  # Only store AdCP-compliant status values
                        "pricing_info": pricing_info_for_package,  # Store pricing info for UI display
                        "impressions": impressions,  # Store impressions for display
                    }

                    # Extract pricing fields for dual-write from adapter response
                    from decimal import Decimal

                    budget_total = None
                    budget_data = get_package_field(resp_package, "budget")
                    if budget_data:
                        if isinstance(budget_data, dict):
                            budget_total = budget_data.get("total")
                        elif isinstance(budget_data, (int, float)):
                            budget_total = float(budget_data)

                    bid_price_value = None
                    pacing_value = None
                    if pricing_info_for_package:
                        bid_price_value = pricing_info_for_package.get("bid_price")
                    if budget_data and isinstance(budget_data, dict):
                        pacing_value = budget_data.get("pacing")

                    # Create MediaPackage with dual-write: dedicated columns + JSON
                    db_package = DBMediaPackage(
                        media_buy_id=response.media_buy_id,
                        package_id=resp_package_id,
                        package_config=package_config,
                        # Dual-write: populate dedicated columns
                        budget=Decimal(str(budget_total)) if budget_total is not None else None,
                        bid_price=Decimal(str(bid_price_value)) if bid_price_value is not None else None,
                        pacing=pacing_value,
                    )
                    session.add(db_package)

                session.commit()
                logger.info(
                    f"Saved {len(packages_to_save)} packages to media_packages table for media_buy {response.media_buy_id}"
                )

        # Handle creative_ids in packages if provided (immediate association)
        if req.packages:
            with get_db_session() as session:
                from src.core.database.models import Creative as DBCreative
                from src.core.database.models import CreativeAssignment as DBAssignment

                # Batch load all creatives upfront to avoid N+1 queries
                all_creative_ids = []
                for package in req.packages:
                    if package.creative_ids:
                        all_creative_ids.extend(package.creative_ids)

                creatives_by_id: dict[str, Any] = {}
                if all_creative_ids:
                    creative_stmt = select(DBCreative).where(
                        DBCreative.tenant_id == tenant["tenant_id"],
                        DBCreative.creative_id.in_(all_creative_ids),
                    )
                    creatives_list = session.scalars(creative_stmt).all()
                    
                    # ⚠️ CRITICAL: Eagerly load all attributes NOW to avoid DetachedInstanceError later
                    # Convert to dict with all data we'll need, while still in session
                    for creative in creatives_list:
                        creatives_by_id[str(creative.creative_id)] = {
                            "creative_id": creative.creative_id,
                            "creative_obj": creative,  # Keep object reference for DB updates
                            "data": dict(creative.data) if creative.data else {},
                            "format": str(creative.format),
                            "name": creative.name,
                        }

                    # Validate all creative IDs exist (match update_media_buy behavior)
                    found_creative_ids = set(creatives_by_id.keys())
                    requested_creative_ids = set(all_creative_ids)
                    missing_ids = requested_creative_ids - found_creative_ids

                    if missing_ids:
                        error_msg = f"Creative IDs not found: {', '.join(sorted(missing_ids))}"
                        logger.error(error_msg)
                        ctx_manager.update_workflow_step(step.step_id, status="failed", error_message=error_msg)
                        raise ToolError("CREATIVES_NOT_FOUND", error_msg)

                for i, package in enumerate(req.packages):
                    if package.creative_ids:
                        # Use package_id from response (matches what's in media_packages table)
                        # NO FALLBACK - if adapter doesn't return package_id, fail loudly
                        response_package_id = None
                        if response.packages and i < len(response.packages):
                            # response.packages can be dicts or Package objects
                            pkg = response.packages[i]
                            response_package_id = pkg.get("package_id") if isinstance(pkg, dict) else pkg.package_id
                            logger.info(f"[DEBUG] Package {i}: response.packages[i] = {pkg}")
                            logger.info(f"[DEBUG] Package {i}: extracted package_id = {response_package_id}")

                        if not response_package_id:
                            error_msg = f"Cannot assign creatives: Adapter did not return package_id for package {i}"
                            logger.error(error_msg)
                            raise ValueError(error_msg)

                        # Get platform_line_item_id from response if available
                        platform_line_item_id = None
                        if response.packages and i < len(response.packages):
                            pkg = response.packages[i]
                            platform_line_item_id = pkg.get("platform_line_item_id") if isinstance(pkg, dict) else getattr(pkg, "platform_line_item_id", None)

                        # Collect platform creative IDs for association
                        platform_creative_ids = []

                        for creative_id in package.creative_ids:
                            # Get creative dict from batch-loaded map (eagerly loaded attributes)
                            creative_dict = creatives_by_id.get(creative_id)

                            # This should never happen now due to validation above
                            if not creative_dict:
                                logger.error(f"Creative {creative_id} not in map despite validation - this is a bug")
                                continue

                            # Extract pre-loaded data from dict (loaded while in session to avoid DetachedInstanceError)
                            creative = creative_dict["creative_obj"]  # DB object for updates
                            creative_data = creative_dict["data"]
                            creative_format = creative_dict["format"]
                            creative_name = creative_dict["name"]
                            
                            # Get platform_creative_id from creative data
                            platform_creative_id = creative_data.get("platform_creative_id")
                            if platform_creative_id:
                                # Add to association list for immediate GAM association
                                platform_creative_ids.append(platform_creative_id)
                            else:
                                # Creative not uploaded to GAM yet - upload it now
                                # Use the same simple asset dict approach as manual approval (execute_approved_media_buy)
                                logger.info(
                                    f"Creative {creative_id} has no platform_creative_id - uploading to GAM now"
                                )
                                try:

                                    # Get format spec for proper extraction
                                    # Use cache-based approach (same as validation section) to avoid asyncio event loop conflicts
                                    from src.core.format_spec_cache import get_cached_format

                                    format_spec = None
                                    try:
                                        # Try cache first (works in any context, no asyncio conflicts)
                                        format_spec = get_cached_format(creative_format)
                                    except (ValueError, Exception) as e:
                                        logger.warning(
                                            f"[AUTO-APPROVAL] Could not load format spec for creative {creative_id} "
                                            f"(format={creative_format}): {e}"
                                        )

                                    # Extract URL and dimensions using shared helper
                                    url, width, height = _extract_creative_url_and_dimensions(
                                        creative_data, format_spec
                                    )

                                    # Build simple asset dict (same as manual approval flow)
                                    # NOTE: Mock adapter expects 'id' field, not 'creative_id'
                                    # Use creative_dict values, NOT ORM object attributes (detached!)
                                    asset = {
                                        "id": creative_dict["creative_id"],  # Mock adapter uses 'id', not 'creative_id'
                                        "creative_id": creative_dict["creative_id"],  # Keep for compatibility
                                        "package_assignments": [package_id],  # This specific package
                                        "width": width,
                                        "height": height,
                                        "url": url,
                                        "asset_type": creative_data.get("asset_type", "image"),
                                        "name": creative_name or f"Creative {creative_dict['creative_id']}",
                                    }

                                    # Validate required fields - FAIL FAST, do not skip
                                    validation_errors = []
                                    if not asset["width"] or not asset["height"]:
                                        validation_errors.append(
                                            f"Creative {creative_id} missing dimensions (width={asset['width']}, height={asset['height']})"
                                        )
                                    if not asset["url"]:
                                        validation_errors.append(f"Creative {creative_id} missing required URL field")

                                    if validation_errors:
                                        error_msg = (
                                            "Cannot create media buy with invalid creatives. "
                                            "The following creatives are missing required fields:\n"
                                            + "\n".join(f"  • {err}" for err in validation_errors)
                                            + "\n\nAll creatives must have dimensions (width/height) and a content URL. "
                                            "Please ensure creatives are properly synced before creating media buys."
                                        )
                                        logger.error(f"[AUTO-APPROVAL] {error_msg}")
                                        # Raise exception for MCP - this will be caught and returned as error response
                                        raise ToolError(
                                            "INVALID_CREATIVES", error_msg, {"creative_errors": validation_errors}
                                        )

                                    # Upload to GAM using adapter's add_creative_assets method
                                    upload_result = adapter.add_creative_assets(
                                        response.media_buy_id if response.media_buy_id else "",
                                        [asset],
                                        datetime.now(UTC),
                                    )
                                    logger.info(f"Successfully uploaded creative {creative_id} to GAM: {upload_result}")

                                    # Update creative in database with platform_creative_id
                                    if upload_result and len(upload_result) > 0:
                                        uploaded_status = upload_result[0]
                                        # Only set platform_creative_id if not already set
                                        if uploaded_status.creative_id and not creative_data.get("platform_creative_id"):
                                            # Update creative_data dict
                                            creative_data["platform_creative_id"] = uploaded_status.creative_id
                                            # Write back to database
                                            creative.data = creative_data
                                            session.add(creative)
                                            platform_creative_ids.append(uploaded_status.creative_id)
                                            logger.info(
                                                f"Updated creative {creative_id} with platform_creative_id={uploaded_status.creative_id}"
                                            )
                                        elif creative_data.get("platform_creative_id"):
                                            logger.info(
                                                f"Preserving existing platform_creative_id={creative_data.get('platform_creative_id')} "
                                                f"for creative {creative_id}, not overwriting with upload result"
                                            )
                                            platform_creative_ids.append(creative_data["platform_creative_id"])
                                except ToolError:
                                    # Re-raise ToolError - validation failures should fail the entire operation
                                    raise
                                except Exception as upload_error:
                                    # Other exceptions (network errors, etc.) - log and fail
                                    logger.error(f"Failed to upload creative {creative_id} to GAM: {upload_error}")
                                    raise ToolError(
                                        "CREATIVE_UPLOAD_FAILED",
                                        f"Failed to upload creative {creative_id} to GAM: {str(upload_error)}",
                                    ) from upload_error

                            # Create database assignment
                            assignment_id = f"assign_{uuid.uuid4().hex[:12]}"
                            assignment = DBAssignment(
                                assignment_id=assignment_id,
                                tenant_id=tenant["tenant_id"],
                                media_buy_id=response.media_buy_id,
                                package_id=response_package_id,
                                creative_id=creative_id,
                            )
                            session.add(assignment)

                        session.commit()

                        # Associate creatives with line items in ad server immediately
                        if platform_line_item_id and platform_creative_ids:
                            try:
                                logger.info(
                                    f"[cyan]Associating {len(platform_creative_ids)} pre-synced creatives with line item {platform_line_item_id}[/cyan]"
                                )
                                association_results = adapter.associate_creatives(
                                    [platform_line_item_id], platform_creative_ids
                                )

                                # Log results
                                for result in association_results:
                                    if result.get("status") == "success":
                                        logger.info(
                                            f"  ✓ Associated creative {result['creative_id']} with line item {result['line_item_id']}"
                                        )
                                    else:
                                        logger.info(
                                            f"  ✗ Failed to associate creative {result['creative_id']}: {result.get('error', 'Unknown error')}"
                                        )
                            except Exception as e:
                                logger.error(
                                    f"Failed to associate creatives with line item {platform_line_item_id}: {e}"
                                )
                        elif platform_creative_ids:
                            logger.warning(
                                f"Package {response_package_id} has {len(platform_creative_ids)} creatives but no platform_line_item_id from adapter. "
                                f"Creatives will need to be associated via sync_creatives."
                            )

        # Handle creatives if provided
        creative_statuses: dict[str, CreativeStatus] = {}
        if req.creatives:
            # Convert Creative objects to format expected by adapter
            assets = []
            for creative in req.creatives:
                try:
                    # Ensure product_ids is a list, not None
                    product_ids_list = req.product_ids if req.product_ids else []
                    asset = _convert_creative_to_adapter_asset(creative, product_ids_list)
                    assets.append(asset)
                except Exception as e:
                    logger.error(f"Error converting creative {creative.creative_id}: {e}")
                    # Add a failed status for this creative
                    creative_statuses[creative.creative_id] = CreativeStatus(
                        creative_id=creative.creative_id, status="rejected", detail=f"Conversion error: {str(e)}"
                    )
                    continue
            statuses = adapter.add_creative_assets(response.media_buy_id, assets, datetime.now())

            # Check if manual approval is required for creatives
            require_creative_approval = manual_approval_required and "add_creative_assets" in manual_approval_operations

            for status in statuses:
                # Skip statuses without creative_id (shouldn't happen but defensive)
                if status.creative_id:
                    # Override status to pending_review if manual approval is required for creatives
                    if require_creative_approval:
                        final_status: str = "pending_review"
                        detail = "Creative requires manual approval"
                    else:
                        final_status = "approved" if status.status == "approved" else "pending_review"
                        detail = "Creative submitted to ad server"

                    creative_statuses[status.creative_id] = CreativeStatus(
                        creative_id=status.creative_id,
                        status=final_status,  # type: ignore[arg-type]
                        detail=detail,
                    )

        # Build packages list for response (AdCP v2.4 format)
        # Use packages from adapter response (has package_ids) merged with request package fields
        response_packages = []

        # Get adapter response packages (have package_ids)
        adapter_packages = response.packages if response.packages else []

        for i, package in enumerate(req.packages):
            # Start with adapter response package (has package_id)
            if i < len(adapter_packages):
                # Get package_id and other fields from adapter response
                # adapter_packages may be Package Pydantic objects (adcp v1.2.1) or dicts
                response_package = adapter_packages[i]
                if hasattr(response_package, "model_dump"):
                    response_package_dict = response_package.model_dump(exclude_none=True, mode="python")
                else:
                    response_package_dict = response_package if isinstance(response_package, dict) else {}
            else:
                # Fallback if adapter didn't return enough packages
                logger.warning(f"Adapter returned fewer packages than request. Using request package {i}")
                response_package_dict = {}  # type: ignore[assignment]

            # CRITICAL: Save package_id from adapter response BEFORE merge
            adapter_package_id = response_package_dict.get("package_id")
            logger.info(f"[DEBUG] Package {i}: adapter_package_id from response = {adapter_package_id}")

            # Serialize the request package to get fields like buyer_ref, format_ids
            if hasattr(package, "model_dump_internal"):
                request_package_dict = package.model_dump_internal()
            elif hasattr(package, "model_dump"):
                request_package_dict = package.model_dump(exclude_none=True, mode="python")
            else:
                request_package_dict = package if isinstance(package, dict) else {}

            # Merge: Start with adapter response (has package_id), overlay request fields
            package_dict = {**response_package_dict, **request_package_dict}

            # CRITICAL: Restore package_id from adapter (merge may have overwritten it with None from request)
            if adapter_package_id:
                package_dict["package_id"] = adapter_package_id
                logger.info(f"[DEBUG] Package {i}: Forced package_id = {adapter_package_id}")
            else:
                # NO FALLBACK - adapter MUST return package_id
                error_msg = f"Adapter did not return package_id for package {i}. Cannot build response."
                logger.error(error_msg)
                raise ValueError(error_msg)

<<<<<<< HEAD
            # Validate and convert format_ids (request field) to format_ids_to_provide (response field)
            if "format_ids" in package_dict and package_dict["format_ids"]:
                validated_format_ids = await _validate_and_convert_format_ids(
                    package_dict["format_ids"], tenant["tenant_id"], i
                )
                package_dict["format_ids_to_provide"] = validated_format_ids
                # Remove format_ids from response
                del package_dict["format_ids"]

            # Determine package status (AdCP expects: "draft", "active", "paused", "completed")
            # Map internal TaskStatus to AdCP status strings
            if package.creative_ids and len(package.creative_ids) > 0:
                package_status = "active"  # Has creatives, so it's active
            elif hasattr(package, "format_ids_to_provide") and package.format_ids_to_provide:
                package_status = "active"  # Has format requirements, considered active
            else:
                package_status = "draft"  # Default to draft if no creatives or formats

            # Add status
            package_dict["status"] = package_status
            response_packages.append(package_dict)
=======
            # Build full Package response per AdCP 2.9.0 spec
            # Return all package fields from request, plus package_id and status from adapter

            # Extract status from adapter response, defaulting to "active" if missing
            adapter_status = response_package_dict.get("status", "active")

            # Ensure status is a string (handle enum objects from adapters)
            if isinstance(adapter_status, PackageStatus):
                adapter_status = adapter_status.value
            elif not isinstance(adapter_status, str):
                adapter_status = str(adapter_status)

            # Build full package dict with all fields from request
            full_package_dict = {
                "package_id": adapter_package_id,  # From adapter (required)
                "status": adapter_status,  # From adapter (required)
                "buyer_ref": package.buyer_ref,  # From request
                "product_id": package.product_id,  # From request
            }

            # Add optional fields from request if present
            if package.budget is not None:
                full_package_dict["budget"] = (
                    float(package.budget) if isinstance(package.budget, (int, float)) else package.budget
                )

            if package.impressions is not None:
                full_package_dict["impressions"] = float(package.impressions)

            if package.bid_price is not None:
                full_package_dict["bid_price"] = float(package.bid_price)

            if package.pricing_option_id is not None:
                full_package_dict["pricing_option_id"] = package.pricing_option_id

            if package.pacing is not None:
                full_package_dict["pacing"] = (
                    package.pacing.model_dump() if hasattr(package.pacing, "model_dump") else package.pacing
                )

            if package.targeting_overlay is not None:
                full_package_dict["targeting_overlay"] = (
                    package.targeting_overlay.model_dump()
                    if hasattr(package.targeting_overlay, "model_dump")
                    else package.targeting_overlay
                )

            if hasattr(package, "creative_assignments") and package.creative_assignments:
                full_package_dict["creative_assignments"] = [
                    ca.model_dump() if hasattr(ca, "model_dump") else ca for ca in package.creative_assignments
                ]

            if hasattr(package, "format_ids_to_provide") and package.format_ids_to_provide:
                full_package_dict["format_ids_to_provide"] = package.format_ids_to_provide

            response_packages.append(full_package_dict)
>>>>>>> 2c2d9b17

        # Ensure buyer_ref is set (defensive check)
        buyer_ref_value = req.buyer_ref if req.buyer_ref else buyer_ref
        if not buyer_ref_value:
            logger.error(f"🚨 buyer_ref is missing! req.buyer_ref={req.buyer_ref}, buyer_ref={buyer_ref}")
            buyer_ref_value = f"missing-{response.media_buy_id}"

        # Create AdCP response (protocol fields like status are added by ProtocolEnvelope wrapper)
        # NOTE: response_packages is a list of dicts, not Pydantic objects
        # The AdCP library will validate and convert these dicts to Package objects internally
        # When the response is serialized (via .model_dump()), they'll be converted back to dicts
        adcp_response = CreateMediaBuySuccess(
            buyer_ref=buyer_ref_value,
            media_buy_id=response.media_buy_id,
            packages=response_packages,
            creative_deadline=response.creative_deadline,
            context=req.context,
        )

        # Log activity
        # Activity logging imported at module level

        log_tool_activity(ctx, "create_media_buy", request_start_time)

        # Also log specific media buy activity
        try:
            principal_name = "Unknown"
            with get_db_session() as session:
                principal_stmt = select(ModelPrincipal).filter_by(
                    principal_id=principal_id, tenant_id=tenant["tenant_id"]
                )
                principal_db = session.scalars(principal_stmt).first()
                if principal_db:
                    principal_name = principal_db.name

            # Calculate duration using new datetime fields (resolved from 'asap' if needed)
            duration_days = (end_time_val - start_time_val).days + 1

            activity_feed.log_media_buy(
                tenant_id=tenant["tenant_id"],
                principal_name=principal_name,
                media_buy_id=response.media_buy_id,
                budget=total_budget,  # Extract total budget
                duration_days=duration_days,
                action="created",
            )
        except Exception as e:
            # Activity feed logging is non-critical, but we should log the failure
            logger.warning(f"Failed to log media buy creation to activity feed: {e}")

        # Apply testing hooks to response with campaign information (resolved from 'asap' if needed)
        campaign_info = {"start_date": start_time, "end_date": end_time, "total_budget": total_budget}

        response_data = (
            adcp_response.model_dump_internal()
            if hasattr(adcp_response, "model_dump_internal")
            else adcp_response.model_dump()
        )

        response_data = apply_testing_hooks(response_data, testing_ctx, "create_media_buy", campaign_info)

        # Reconstruct response from modified data
        # Filter out testing hook fields that aren't part of CreateMediaBuyResponse schema
        # Domain fields only (status/adcp_version are protocol fields, added by ProtocolEnvelope)
        # Success branch fields only (no errors field in success path)
        valid_fields = {
            "buyer_ref",
            "media_buy_id",
            "creative_deadline",
            "packages",
            "workflow_step_id",
        }
        filtered_data = {k: v for k, v in response_data.items() if k in valid_fields}

        # Ensure required fields are present (validator compliance)
        if "buyer_ref" not in filtered_data:
            filtered_data["buyer_ref"] = buyer_ref_value

        # Use explicit fields for validator (instead of **kwargs)
        # This is the success path - use Success model
        modified_response = CreateMediaBuySuccess(
            buyer_ref=filtered_data["buyer_ref"],
            media_buy_id=filtered_data["media_buy_id"],
            packages=filtered_data["packages"],
            creative_deadline=filtered_data.get("creative_deadline"),
            context=req.context,
        )

        # Mark workflow step as completed on success
        ctx_manager.update_workflow_step(step.step_id, status="completed")

        # Send Slack notification for successful media buy creation
        try:
            # Get principal name for notification (reuse from activity logging above)
            principal_name = "Unknown"
            with get_db_session() as session:
                principal_stmt2 = select(ModelPrincipal).filter_by(
                    principal_id=principal_id, tenant_id=tenant["tenant_id"]
                )
                principal_db = session.scalars(principal_stmt2).first()
                if principal_db:
                    principal_name = principal_db.name

            # Build notifier config from tenant fields
            notifier_config = {
                "features": {
                    "slack_webhook_url": tenant.get("slack_webhook_url"),
                    "slack_audit_webhook_url": tenant.get("slack_audit_webhook_url"),
                }
            }
            slack_notifier = get_slack_notifier(notifier_config)

            # Create success notification details
            success_details = {
                "total_budget": total_budget,
                "po_number": req.po_number,
                "start_time": start_time.isoformat(),  # Resolved from 'asap' if needed
                "end_time": end_time.isoformat(),
                "product_ids": req.get_product_ids(),
                "duration_days": (end_time_val - start_time_val).days + 1,
                "packages_count": len(response_packages) if response_packages else 0,
                "creatives_count": len(req.creatives) if req.creatives else 0,
                "workflow_step_id": step.step_id,
            }

            slack_notifier.notify_media_buy_event(
                event_type="created",
                media_buy_id=response.media_buy_id,
                principal_name=principal_name,
                details=success_details,
                tenant_name=tenant.get("name", "Unknown"),
                tenant_id=tenant.get("tenant_id"),
                success=True,
            )

            logger.info(f"🎉 Sent success notification to Slack for media buy {response.media_buy_id}")
        except Exception as e:
            logger.warning(f"⚠️ Failed to send success Slack notification: {e}")

        # Log to audit logs for business activity feed
        audit_logger = get_audit_logger("AdCP", tenant["tenant_id"])
        audit_logger.log_operation(
            operation="create_media_buy",
            principal_name=principal_name,
            principal_id=principal_id or "anonymous",
            adapter_id="mcp_server",
            success=True,
            details={
                "media_buy_id": response.media_buy_id,
                "total_budget": total_budget,
                "po_number": req.po_number,
                "duration_days": (end_time_val - start_time_val).days + 1,  # Resolved from 'asap' if needed
                "product_count": len(req.get_product_ids()),
                "packages_count": len(response_packages) if response_packages else 0,
            },
        )

        return modified_response

    except Exception as e:
        # Update workflow step as failed on any error during execution
        if step:
            ctx_manager.update_workflow_step(step.step_id, status="failed", error_message=str(e))

        # Send Slack notification for failed media buy creation
        try:
            # Get principal name for notification
            principal_name = "Unknown"
            if principal:
                principal_name = principal.name

            # Build notifier config from tenant fields
            notifier_config = {
                "features": {
                    "slack_webhook_url": tenant.get("slack_webhook_url"),
                    "slack_audit_webhook_url": tenant.get("slack_audit_webhook_url"),
                }
            }
            slack_notifier = get_slack_notifier(notifier_config)

            # Create failure notification details
            failure_details = {
                "total_budget": total_budget if "total_budget" in locals() else 0,
                "po_number": req.po_number,
                "start_time": (
                    start_time.isoformat() if "start_time" in locals() else None
                ),  # Resolved from 'asap' if needed
                "end_time": end_time.isoformat() if "end_time" in locals() else None,
                "product_ids": req.get_product_ids(),
                "error_message": str(e),
                "workflow_step_id": step.step_id if step else "unknown",
            }

            slack_notifier.notify_media_buy_event(
                event_type="failed",
                media_buy_id=None,
                principal_name=principal_name,
                details=failure_details,
                tenant_name=tenant.get("name", "Unknown"),
                tenant_id=tenant.get("tenant_id"),
                success=False,
                error_message=str(e),
            )

            logger.error(f"❌ Sent failure notification to Slack: {str(e)}")
        except Exception as notify_error:
            logger.warning(f"⚠️ Failed to send failure Slack notification: {notify_error}")

        # Log to audit logs for failed operation
        try:
            audit_logger = get_audit_logger("AdCP", tenant["tenant_id"])
            audit_logger.log_operation(
                operation="create_media_buy",
                principal_name=principal.name if principal else "unknown",
                principal_id=principal_id or "anonymous",
                adapter_id="mcp_server",
                success=False,
                error=str(e),
                details={
                    "error_type": type(e).__name__,
                    "error_message": str(e),
                    "po_number": req.po_number if req else None,
                    "total_budget": total_budget if "total_budget" in locals() else 0,
                },
            )
        except Exception as audit_error:
            # Audit logging failure is non-critical, but we should log it
            logger.warning(f"Failed to log failed media buy creation to audit: {audit_error}")

        raise ToolError("MEDIA_BUY_CREATION_ERROR", f"Failed to create media buy: {str(e)}")


async def create_media_buy(
    buyer_ref: str,
    brand_manifest: Any,  # BrandManifest | str - REQUIRED per AdCP v2.2.0 spec
    packages: list[dict[str, Any]],  # REQUIRED per AdCP spec - Package objects as dicts with all fields
    start_time: Any,  # datetime | Literal["asap"] | str - REQUIRED per AdCP spec
    end_time: Any,  # datetime | str - REQUIRED per AdCP spec
    budget: Any | None = None,  # DEPRECATED: Budget is package-level only per AdCP v2.2.0
    po_number: str | None = None,
    product_ids: list[str] | None = None,  # Legacy format conversion
    start_date: Any | None = None,  # Legacy format conversion
    end_date: Any | None = None,  # Legacy format conversion
    total_budget: float | None = None,  # Legacy format conversion
    targeting_overlay: dict[str, Any] | None = None,
    pacing: str = "even",
    daily_budget: float | None = None,
    creatives: list[Any] | None = None,
    reporting_webhook: dict[str, Any] | None = None,
    required_axe_signals: list[str] | None = None,
    enable_creative_macro: bool = False,
    strategy_id: str | None = None,
    push_notification_config: dict[str, Any] | None = None,
    context: dict[str, Any] | None = None,  # payload-level context
    webhook_url: str | None = None,
    ctx: Context | ToolContext | None = None,
):
    """Create a media buy with the specified parameters.

    MCP tool wrapper that delegates to the shared implementation.

    Args:
        buyer_ref: Buyer reference for tracking (REQUIRED per AdCP spec)
        brand_manifest: Brand information manifest - inline object or URL string (REQUIRED per AdCP v2.2.0 spec)
        packages: Array of packages with products and budgets (REQUIRED - budgets are at package level per AdCP v2.2.0)
        start_time: Campaign start time ISO 8601 or 'asap' (REQUIRED)
        end_time: Campaign end time ISO 8601 (REQUIRED)
        budget: DEPRECATED - Budget is package-level only per AdCP v2.2.0 (ignored if provided)
        po_number: Purchase order number (optional)
        product_ids: Legacy: Product IDs (converted to packages)
        start_date: Legacy: Start date (converted to start_time)
        end_date: Legacy: End date (converted to end_time)
        total_budget: Legacy: Total budget (converted to package budgets)
        targeting_overlay: Targeting overlay configuration
        pacing: Pacing strategy (even, asap, daily_budget)
        daily_budget: Daily_budget limit
        creatives: Creative assets for the campaign
        reporting_webhook: Webhook configuration for automated reporting delivery
        required_axe_signals: Required targeting signals
        enable_creative_macro: Enable AXE to provide creative_macro signal
        strategy_id: Optional strategy ID for linking operations
        push_notification_config: Push notification config dict with url, authentication (AdCP spec)
        context: Application level context per adcp spec
        ctx:  FastMCP context (automatically provided) (automatically provided)

    Returns:
        ToolResult with CreateMediaBuyResponse data
    """
    response = await _create_media_buy_impl(
        buyer_ref=buyer_ref,
        brand_manifest=brand_manifest,
        po_number=po_number,
        packages=packages,
        start_time=start_time,
        end_time=end_time,
        budget=budget,
        product_ids=product_ids,
        start_date=start_date,
        end_date=end_date,
        total_budget=total_budget,
        targeting_overlay=targeting_overlay,  # type: ignore[arg-type]
        pacing=pacing,  # type: ignore[arg-type]
        daily_budget=daily_budget,
        creatives=creatives,
        reporting_webhook=reporting_webhook,
        required_axe_signals=required_axe_signals,
        enable_creative_macro=enable_creative_macro,
        strategy_id=strategy_id,
        push_notification_config=push_notification_config,
        context=context,
        ctx=ctx,
    )
    return ToolResult(content=str(response), structured_content=response.model_dump())


async def create_media_buy_raw(
    buyer_ref: str,
    brand_manifest: Any,  # BrandManifest | str - REQUIRED per AdCP v2.2.0 spec
    packages: list[Any],  # REQUIRED per AdCP spec
    start_time: Any,  # datetime | Literal["asap"] | str - REQUIRED per AdCP spec
    end_time: Any,  # datetime | str - REQUIRED per AdCP spec
    budget: Any | None = None,  # DEPRECATED: Budget is package-level only per AdCP v2.2.0
    po_number: str | None = None,
    product_ids: list[str] | None = None,  # Legacy format conversion
    total_budget: float | None = None,  # Legacy format conversion
    start_date: Any | None = None,  # Legacy format conversion
    end_date: Any | None = None,  # Legacy format conversion
    targeting_overlay: dict[str, Any] | None = None,
    pacing: str = "even",
    daily_budget: float | None = None,
    creatives: list[Any] | None = None,
    reporting_webhook: dict[str, Any] | None = None,
    required_axe_signals: list[str] | None = None,
    enable_creative_macro: bool = False,
    strategy_id: str | None = None,
    push_notification_config: dict[str, Any] | None = None,
    context: dict[str, Any] | None = None, # Application level context per adcp spec
    ctx: Context | ToolContext | None = None
):
    """Create a new media buy with specified parameters (raw function for A2A server use).

    Delegates to the shared implementation.

    Args:
        buyer_ref: Buyer reference identifier (REQUIRED per AdCP spec)
        brand_manifest: Brand information manifest - inline object or URL string (REQUIRED per AdCP v2.2.0 spec)
        packages: List of media packages (REQUIRED)
        start_time: Campaign start time ISO 8601 or 'asap' (REQUIRED)
        end_time: Campaign end time ISO 8601 (REQUIRED)
        budget: DEPRECATED - Budget is at package level only per AdCP v2.2.0 (ignored if provided)
        po_number: Purchase order number (optional)
        product_ids: Legacy: Product IDs (converted to packages)
        total_budget: Legacy: Total budget (converted to Budget object)
        start_date: Legacy: Start date (converted to start_time)
        end_date: Legacy: End date (converted to end_time)
        targeting_overlay: Additional targeting parameters
        pacing: Pacing strategy
        daily_budget: Daily budget limit
        creatives: Creative assets
        reporting_webhook: Webhook configuration for automated reporting delivery
        required_axe_signals: Required signals
        enable_creative_macro: Enable creative macro
        strategy_id: Strategy ID
        push_notification_config: Push notification config for status updates
        ctx:  FastMCP context (automatically provided) (automatically provided)

    Returns:
        CreateMediaBuyResponse with media buy details
    """
    return await _create_media_buy_impl(
        buyer_ref=buyer_ref,
        brand_manifest=brand_manifest,
        po_number=po_number,
        packages=packages,
        start_time=start_time,
        end_time=end_time,
        budget=budget,
        product_ids=product_ids,
        start_date=start_date,
        end_date=end_date,
        total_budget=total_budget,
        targeting_overlay=targeting_overlay,  # type: ignore[arg-type]
        pacing=pacing,  # type: ignore[arg-type]
        daily_budget=daily_budget,
        creatives=creatives,
        reporting_webhook=reporting_webhook,
        required_axe_signals=required_axe_signals,
        enable_creative_macro=enable_creative_macro,
        strategy_id=strategy_id,
        push_notification_config=push_notification_config,
        context=context,
        ctx=ctx,
    )


# Unified update tools<|MERGE_RESOLUTION|>--- conflicted
+++ resolved
@@ -15,10 +15,7 @@
 from typing import Any, Literal
 from urllib.parse import urlparse
 
-<<<<<<< HEAD
-=======
 from adcp.types import MediaBuyStatus, PackageStatus
->>>>>>> 2c2d9b17
 from fastmcp.exceptions import ToolError
 from fastmcp.server.context import Context
 from fastmcp.tools.tool import ToolResult
@@ -107,10 +104,6 @@
     if status is None:
         return None
 
-<<<<<<< HEAD
-    if status in VALID_PACKAGE_STATUSES:
-        return status
-=======
     # Convert to string for validation
     # If it's already a PackageStatus enum, extract its value
     if isinstance(status, PackageStatus):
@@ -120,7 +113,6 @@
 
     if status_str in VALID_PACKAGE_STATUSES:
         return status_str
->>>>>>> 2c2d9b17
 
     # Log error for non-spec-compliant status - this indicates a bug in our code
     logger.error(
@@ -3112,29 +3104,6 @@
                 logger.error(error_msg)
                 raise ValueError(error_msg)
 
-<<<<<<< HEAD
-            # Validate and convert format_ids (request field) to format_ids_to_provide (response field)
-            if "format_ids" in package_dict and package_dict["format_ids"]:
-                validated_format_ids = await _validate_and_convert_format_ids(
-                    package_dict["format_ids"], tenant["tenant_id"], i
-                )
-                package_dict["format_ids_to_provide"] = validated_format_ids
-                # Remove format_ids from response
-                del package_dict["format_ids"]
-
-            # Determine package status (AdCP expects: "draft", "active", "paused", "completed")
-            # Map internal TaskStatus to AdCP status strings
-            if package.creative_ids and len(package.creative_ids) > 0:
-                package_status = "active"  # Has creatives, so it's active
-            elif hasattr(package, "format_ids_to_provide") and package.format_ids_to_provide:
-                package_status = "active"  # Has format requirements, considered active
-            else:
-                package_status = "draft"  # Default to draft if no creatives or formats
-
-            # Add status
-            package_dict["status"] = package_status
-            response_packages.append(package_dict)
-=======
             # Build full Package response per AdCP 2.9.0 spec
             # Return all package fields from request, plus package_id and status from adapter
 
@@ -3191,7 +3160,6 @@
                 full_package_dict["format_ids_to_provide"] = package.format_ids_to_provide
 
             response_packages.append(full_package_dict)
->>>>>>> 2c2d9b17
 
         # Ensure buyer_ref is set (defensive check)
         buyer_ref_value = req.buyer_ref if req.buyer_ref else buyer_ref
