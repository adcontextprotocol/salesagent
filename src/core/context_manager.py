"""Context persistence manager for A2A protocol support."""

import uuid
from datetime import UTC, datetime
from typing import Any

from rich.console import Console

from src.core.database.database_session import DatabaseManager
from src.core.database.models import Context, ObjectWorkflowMapping, WorkflowStep

console = Console()


class ContextManager(DatabaseManager):
    """Manages persistent context for conversations and tasks.

    Inherits from DatabaseManager for standardized session management.
    """

    def __init__(self):
        super().__init__()

    def create_context(
        self, tenant_id: str, principal_id: str, initial_conversation: list[dict[str, Any]] | None = None
    ) -> Context:
        """Create a new context for asynchronous operations.

        Note: Synchronous operations don't need a context.
        This is only for async/HITL workflows where we need to track conversation.

        Args:
            tenant_id: The tenant ID
            principal_id: The principal ID
            initial_conversation: Optional initial conversation history

        Returns:
            The created Context object
        """
        context_id = f"ctx_{uuid.uuid4().hex[:12]}"

        context = Context(
            context_id=context_id,
            tenant_id=tenant_id,
            principal_id=principal_id,
            conversation_history=initial_conversation or [],
            last_activity_at=datetime.now(UTC),
        )

        try:
            self.session.add(context)
            self.session.commit()
            console.print(f"[green]Created context {context_id} for principal {principal_id}[/green]")
            # Refresh to get any database-generated values
            self.session.refresh(context)
            # Create a detached copy with all attributes loaded
            context_id = context.context_id
            self.session.expunge(context)
            return context
        except Exception as e:
            self.session.rollback()
            console.print(f"[red]Failed to create context: {e}[/red]")
            raise
        finally:
            # DatabaseManager handles session cleanup differently
            pass

    def get_context(self, context_id: str) -> Context | None:
        """Get a context by ID.

        Args:
            context_id: The context ID

        Returns:
            The Context object or None if not found
        """
        session = self.session
        try:
            context = session.query(Context).filter_by(context_id=context_id).first()
            if context:
                # Detach from session
                session.expunge(context)
            return context
        finally:
            session.close()

    def get_or_create_context(
        self, tenant_id: str, principal_id: str, context_id: str | None = None, is_async: bool = False
    ) -> Context | None:
        """Get existing context or create new one if needed.

        For synchronous operations, returns None.
        For asynchronous operations, returns or creates a context.

        Args:
            tenant_id: The tenant ID
            principal_id: The principal ID
            context_id: Optional existing context ID
            is_async: Whether this is an async operation needing context

        Returns:
            Context object for async operations, None for sync operations
        """
        if not is_async:
            return None

        if context_id:
            return self.get_context(context_id)
        else:
            return self.create_context(tenant_id, principal_id)

    def update_activity(self, context_id: str) -> None:
        """Update the last activity timestamp for a context.

        Args:
            context_id: The context ID
        """
        try:
            context = self.session.query(Context).filter_by(context_id=context_id).first()
            if context:
                context.last_activity_at = datetime.now(UTC)
                self.session.commit()
        finally:
            # DatabaseManager handles session cleanup differently
            pass

    def create_workflow_step(
        self,
        context_id: str,
        step_type: str,  # tool_call, approval, notification, etc.
        owner: str,  # principal, publisher, system - who needs to act
        status: str = "pending",  # pending, in_progress, completed, failed, requires_approval
        tool_name: str | None = None,
        request_data: dict[str, Any] | None = None,
        response_data: dict[str, Any] | None = None,
        assigned_to: str | None = None,
        error_message: str | None = None,
        transaction_details: dict[str, Any] | None = None,
        object_mappings: list[dict[str, str]] | None = None,
        initial_comment: str | None = None,
    ) -> WorkflowStep:
        """Create a workflow step in the database.

        Args:
            context_id: The context ID
            step_type: Type of step (tool_call, approval, etc.)
            owner: Who needs to act (principal=advertiser, publisher=seller, system=automated)
            status: Step status
            tool_name: Optional tool name if this is a tool call
            request_data: Original request data
            response_data: Response/result data
            assigned_to: Specific user/system if assigned
            error_message: Error message if failed
            transaction_details: Actual API calls made
            object_mappings: List of objects this step relates to [{object_type, object_id, action}]
            initial_comment: Optional initial comment to add

        Returns:
            The created WorkflowStep object
        """
        step_id = f"step_{uuid.uuid4().hex[:12]}"

        # Initialize comments array with initial comment if provided
        comments = []
        if initial_comment:
            comments.append({"user": "system", "timestamp": datetime.now(UTC).isoformat(), "text": initial_comment})

        step = WorkflowStep(
            step_id=step_id,
            context_id=context_id,
            step_type=step_type,
            owner=owner,
            status=status,
            tool_name=tool_name,
            request_data=request_data if request_data is not None else {},
            response_data=response_data if response_data is not None else {},
            assigned_to=assigned_to,
            error_message=error_message,
            transaction_details=transaction_details if transaction_details is not None else {},
            comments=comments,
            created_at=datetime.now(UTC),
        )

        if status == "completed":
            step.completed_at = datetime.now(UTC)

        session = self.session
        try:
            session.add(step)

            # Create object mappings if provided
            if object_mappings:
                for mapping in object_mappings:
                    obj_mapping = ObjectWorkflowMapping(
                        object_type=mapping["object_type"],
                        object_id=mapping["object_id"],
                        step_id=step_id,
                        action=mapping.get("action", step_type),
                        created_at=datetime.now(UTC),
                    )
                    session.add(obj_mapping)

            session.commit()
            session.refresh(step)
            # Detach from session
            session.expunge(step)
            console.print(f"[green]Created workflow step {step_id} for context {context_id}[/green]")
            return step
        except Exception as e:
            session.rollback()
            console.print(f"[red]Failed to create workflow step: {e}[/red]")
            raise
        finally:
            session.close()

    def update_workflow_step(
        self,
        step_id: str,
        status: str | None = None,
        response_data: dict[str, Any] | None = None,
        error_message: str | None = None,
        transaction_details: dict[str, Any] | None = None,
        add_comment: dict[str, str] | None = None,
        send_push_notification: bool = True,
    ) -> None:
        """Update a workflow step's status and data.

        Args:
            step_id: The step ID
            status: New status
            response_data: Response/result data
            error_message: Error message if failed
            transaction_details: Actual API calls made
            add_comment: Optional comment to add {user, comment}
            send_push_notification: Whether to send push notification on status change
        """
        session = self.session
        try:
            step = session.query(WorkflowStep).filter_by(step_id=step_id).first()
            if step:
                old_status = step.status

                if status:
                    step.status = status
                    if status in ["completed", "failed"] and not step.completed_at:
                        step.completed_at = datetime.now(UTC)

                if response_data is not None:
                    step.response_data = response_data
                if error_message is not None:
                    step.error_message = error_message
                if transaction_details is not None:
                    step.transaction_details = transaction_details

                if add_comment:
                    # Ensure comments is a list
                    if not isinstance(step.comments, list):
                        step.comments = []
                    # Create a new list to trigger SQLAlchemy change detection
                    new_comments = list(step.comments)
                    new_comments.append(
                        {
                            "user": add_comment.get("user", "system"),
                            "timestamp": datetime.now(UTC).isoformat(),
                            "text": add_comment.get("text", add_comment.get("comment", "")),
                        }
                    )
                    step.comments = new_comments

                session.commit()
                console.print(f"[green]Updated workflow step {step_id}[/green]")

<<<<<<< HEAD
                # Send push notification if status changed and feature is enabled
                if send_push_notification and status and status != old_status:
                    import asyncio

                    from src.services.push_notification_service import push_notification_service

                    # Run async notification in background
                    try:
                        console.print(
                            f"[blue]🚀 WEBHOOK TRIGGER: Triggering push notification for step {step_id} status change: {old_status} → {status}[/blue]"
                        )
                        console.print(f"[blue]   context_id={step.context_id}, step_type={step.step_type}[/blue]")

                        # Use context_id as workflow_id (WorkflowStep doesn't have workflow_id field)
                        # IMPORTANT: Always use asyncio.run() to ensure webhook is sent before returning
                        # Using loop.create_task() doesn't guarantee execution if request completes first
                        try:
                            loop = asyncio.get_running_loop()
                            console.print(
                                "[blue]   Existing event loop detected, but using asyncio.run() for reliability[/blue]"
                            )
                        except RuntimeError:
                            console.print("[blue]   No event loop running, using asyncio.run()[/blue]")

                        # Always run in new loop to ensure completion before returning
                        result = asyncio.run(
                            push_notification_service.send_workflow_step_notification(
                                workflow_id=step.context_id,
                                step_id=step_id,
                                step_status=status,
                                step_type=step.step_type,
                            )
                        )
                        console.print(f"[blue]   ✅ Notification result: {result}[/blue]")
                    except Exception as e:
                        # Don't fail workflow update if push notification fails
                        console.print(f"[yellow]Warning: Failed to send push notification: {e}[/yellow]")
                        import traceback

                        console.print(f"[yellow]{traceback.format_exc()}[/yellow]")
=======
                # Send push notifications if status changed
                if status and step:
                    self._send_push_notifications(step, status, session)
>>>>>>> f8ae512e
        finally:
            session.close()

    def mark_human_needed(
        self,
        context_id: str,
        reason: str,
        clarification_details: str | None = None,
    ) -> None:
        """Mark that human intervention is needed for this context.

        Args:
            context_id: The context ID
            reason: Why human review is needed
            clarification_details: Additional details about what needs review
        """
        self.create_workflow_step(
            context_id=context_id,
            step_type="approval",
            owner="publisher",  # Publisher needs to review
            status="requires_approval",
            request_data={
                "reason": reason,
                "details": clarification_details,
            },
            initial_comment=reason,
        )

    def get_pending_steps(self, owner: str | None = None, assigned_to: str | None = None) -> list[WorkflowStep]:
        """Get pending workflow steps from the work queue.

        The owner field tells us who needs to act:
        - 'principal': waiting on the advertiser/buyer
        - 'publisher': waiting on the publisher/seller
        - 'system': automated system processing

        Args:
            owner: Filter by owner (principal, publisher, system)
            assigned_to: Filter by specific assignee

        Returns:
            List of pending WorkflowStep objects
        """
        session = self.session
        try:
            query = session.query(WorkflowStep).filter(WorkflowStep.status.in_(["pending", "requires_approval"]))

            if owner:
                query = query.filter(WorkflowStep.owner == owner)
            if assigned_to:
                query = query.filter(WorkflowStep.assigned_to == assigned_to)

            steps = query.all()
            # Detach all from session
            for step in steps:
                session.expunge(step)
            return steps
        finally:
            session.close()

    def get_object_lifecycle(self, object_type: str, object_id: str) -> list[dict[str, Any]]:
        """Get all workflow steps for an object's lifecycle.

        Args:
            object_type: Type of object (media_buy, creative, product, etc.)
            object_id: The object's ID

        Returns:
            List of workflow steps with their details
        """
        session = self.session
        try:
            # Query object mappings to find all related steps
            mappings = (
                session.query(ObjectWorkflowMapping)
                .filter_by(object_type=object_type, object_id=object_id)
                .order_by(ObjectWorkflowMapping.created_at)
                .all()
            )

            lifecycle = []
            for mapping in mappings:
                step = session.query(WorkflowStep).filter_by(step_id=mapping.step_id).first()
                if step:
                    lifecycle.append(
                        {
                            "step_id": step.step_id,
                            "action": mapping.action,
                            "step_type": step.step_type,
                            "status": step.status,
                            "owner": step.owner,
                            "assigned_to": step.assigned_to,
                            "created_at": step.created_at.isoformat() if step.created_at else None,
                            "completed_at": step.completed_at.isoformat() if step.completed_at else None,
                            "tool_name": step.tool_name,
                            "error_message": step.error_message,
                            "comments": step.comments,
                        }
                    )

            return lifecycle
        finally:
            session.close()

    def add_message(self, context_id: str, role: str, content: str) -> None:
        """Add a message to the conversation history.

        This is for human-readable messages (clarifications, refinements).
        Tool calls and operational steps go in workflow_steps.

        Args:
            context_id: The context ID
            role: Message role (user, assistant, system)
            content: Message content
        """
        session = self.session
        try:
            context = session.query(Context).filter_by(context_id=context_id).first()
            if context:
                if not isinstance(context.conversation_history, list):
                    context.conversation_history = []

                context.conversation_history.append(
                    {"role": role, "content": content, "timestamp": datetime.now(UTC).isoformat()}
                )
                context.last_activity_at = datetime.now(UTC)
                session.commit()
        finally:
            session.close()

    def set_tool_state(self, context_id: str, tool_name: str, state: dict[str, Any]) -> None:
        """Set the current tool state in a context.

        This is for tracking partial progress within a tool for HITL scenarios.

        Args:
            context_id: The context ID
            tool_name: The tool name
            state: The tool state
        """
        # For now, we can store this in the latest workflow step's response_data
        # or create a dedicated notification step
        pass

    def get_context_status(self, context_id: str) -> dict[str, Any]:
        """Get the overall status of a context by checking its workflow steps.

        Status is derived from the workflow steps, not stored in context itself.

        Args:
            context_id: The context ID

        Returns:
            Status information derived from workflow steps
        """
        session = self.session
        try:
            steps = session.query(WorkflowStep).filter_by(context_id=context_id).all()

            if not steps:
                return {"status": "no_steps", "summary": "No workflow steps created"}

            # Count steps by status
            status_counts = {"pending": 0, "in_progress": 0, "requires_approval": 0, "completed": 0, "failed": 0}

            for step in steps:
                if step.status in status_counts:
                    status_counts[step.status] += 1

            # Determine overall status
            if status_counts["failed"] > 0:
                overall_status = "has_failures"
            elif status_counts["requires_approval"] > 0:
                overall_status = "awaiting_approval"
            elif status_counts["pending"] > 0 or status_counts["in_progress"] > 0:
                overall_status = "pending_steps"
            else:
                overall_status = "all_completed"

            return {"status": overall_status, "counts": status_counts, "total_steps": len(steps)}
        finally:
            session.close()

    def get_contexts_for_principal(self, tenant_id: str, principal_id: str, limit: int = 10) -> list[Context]:
        """Get recent contexts for a principal.

        Args:
            tenant_id: The tenant ID
            principal_id: The principal ID
            limit: Maximum number of contexts to return

        Returns:
            List of Context objects ordered by last activity
        """
        session = self.session
        try:
            contexts = (
                session.query(Context)
                .filter_by(tenant_id=tenant_id, principal_id=principal_id)
                .order_by(Context.last_activity_at.desc())
                .limit(limit)
                .all()
            )

            # Detach all from session
            for context in contexts:
                session.expunge(context)
            return contexts
        finally:
            session.close()

    def _send_push_notifications(self, step: WorkflowStep, new_status: str, session: Any) -> None:
        """Send push notifications via registered webhooks for workflow step status changes.

        Args:
            step: The workflow step that was updated
            new_status: The new status value
            session: Active database session
        """
        try:
            import requests

            from src.core.database.models import PushNotificationConfig

            # Get object mappings for this step
            mappings = session.query(ObjectWorkflowMapping).filter_by(step_id=step.step_id).all()

            if not mappings:
                console.print(f"[yellow]No object mappings found for step {step.step_id}[/yellow]")
                return

            # Get context to find tenant_id
            context = session.query(Context).filter_by(context_id=step.context_id).first()
            if not context:
                console.print(f"[yellow]No context found for step {step.step_id}[/yellow]")
                return

            tenant_id = context.tenant_id

            # Find registered webhooks for these objects
            for mapping in mappings:
                webhooks = (
                    session.query(PushNotificationConfig)
                    .filter_by(
                        tenant_id=tenant_id,
                        object_type=mapping.object_type,
                        object_id=mapping.object_id,
                    )
                    .all()
                )

                for webhook_config in webhooks:
                    # Build notification payload
                    payload = {
                        "step_id": step.step_id,
                        "object_type": mapping.object_type,
                        "object_id": mapping.object_id,
                        "action": mapping.action,
                        "status": new_status,
                        "step_type": step.step_type,
                        "owner": step.owner,
                        "timestamp": datetime.now(UTC).isoformat(),
                    }

                    # Add optional fields if present
                    if step.error_message:
                        payload["error_message"] = step.error_message
                    if step.response_data:
                        payload["response_data"] = step.response_data

                    console.print(
                        f"[cyan]📤 Sending webhook to {webhook_config.webhook_url} for {mapping.object_type} {mapping.object_id}[/cyan]"
                    )

                    try:
                        response = requests.post(
                            webhook_config.webhook_url,
                            json=payload,
                            timeout=10,
                            headers={"Content-Type": "application/json"},
                        )

                        if response.status_code in [200, 201, 202, 204]:
                            console.print(
                                f"[green]✅ Webhook sent successfully to {webhook_config.webhook_url}[/green]"
                            )
                        else:
                            console.print(
                                f"[yellow]⚠️ Webhook returned status {response.status_code}: {response.text[:200]}[/yellow]"
                            )

                    except requests.exceptions.Timeout:
                        console.print(f"[red]❌ Webhook timeout for {webhook_config.webhook_url}[/red]")
                    except requests.exceptions.RequestException as e:
                        console.print(f"[red]❌ Webhook failed for {webhook_config.webhook_url}: {str(e)}[/red]")

        except Exception as e:
            console.print(f"[red]Error sending push notifications: {e}[/red]")
            # Don't fail the workflow update if notifications fail
            import traceback

            traceback.print_exc()


# Singleton instance getter for compatibility
_context_manager_instance = None


def get_context_manager() -> ContextManager:
    """Get or create singleton ContextManager instance."""
    global _context_manager_instance
    if _context_manager_instance is None:
        _context_manager_instance = ContextManager()
    return _context_manager_instance<|MERGE_RESOLUTION|>--- conflicted
+++ resolved
@@ -221,7 +221,6 @@
         error_message: str | None = None,
         transaction_details: dict[str, Any] | None = None,
         add_comment: dict[str, str] | None = None,
-        send_push_notification: bool = True,
     ) -> None:
         """Update a workflow step's status and data.
 
@@ -232,14 +231,11 @@
             error_message: Error message if failed
             transaction_details: Actual API calls made
             add_comment: Optional comment to add {user, comment}
-            send_push_notification: Whether to send push notification on status change
         """
         session = self.session
         try:
             step = session.query(WorkflowStep).filter_by(step_id=step_id).first()
             if step:
-                old_status = step.status
-
                 if status:
                     step.status = status
                     if status in ["completed", "failed"] and not step.completed_at:
@@ -270,52 +266,9 @@
                 session.commit()
                 console.print(f"[green]Updated workflow step {step_id}[/green]")
 
-<<<<<<< HEAD
-                # Send push notification if status changed and feature is enabled
-                if send_push_notification and status and status != old_status:
-                    import asyncio
-
-                    from src.services.push_notification_service import push_notification_service
-
-                    # Run async notification in background
-                    try:
-                        console.print(
-                            f"[blue]🚀 WEBHOOK TRIGGER: Triggering push notification for step {step_id} status change: {old_status} → {status}[/blue]"
-                        )
-                        console.print(f"[blue]   context_id={step.context_id}, step_type={step.step_type}[/blue]")
-
-                        # Use context_id as workflow_id (WorkflowStep doesn't have workflow_id field)
-                        # IMPORTANT: Always use asyncio.run() to ensure webhook is sent before returning
-                        # Using loop.create_task() doesn't guarantee execution if request completes first
-                        try:
-                            loop = asyncio.get_running_loop()
-                            console.print(
-                                "[blue]   Existing event loop detected, but using asyncio.run() for reliability[/blue]"
-                            )
-                        except RuntimeError:
-                            console.print("[blue]   No event loop running, using asyncio.run()[/blue]")
-
-                        # Always run in new loop to ensure completion before returning
-                        result = asyncio.run(
-                            push_notification_service.send_workflow_step_notification(
-                                workflow_id=step.context_id,
-                                step_id=step_id,
-                                step_status=status,
-                                step_type=step.step_type,
-                            )
-                        )
-                        console.print(f"[blue]   ✅ Notification result: {result}[/blue]")
-                    except Exception as e:
-                        # Don't fail workflow update if push notification fails
-                        console.print(f"[yellow]Warning: Failed to send push notification: {e}[/yellow]")
-                        import traceback
-
-                        console.print(f"[yellow]{traceback.format_exc()}[/yellow]")
-=======
                 # Send push notifications if status changed
                 if status and step:
                     self._send_push_notifications(step, status, session)
->>>>>>> f8ae512e
         finally:
             session.close()
 
