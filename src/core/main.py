import json
import logging
import os
import time
import uuid
from datetime import UTC, date, datetime, timedelta
from typing import Any

import sqlalchemy as sa
from fastmcp import FastMCP
from fastmcp.exceptions import ToolError
from fastmcp.server.context import Context
from fastmcp.server.dependencies import get_http_headers
from rich.console import Console
from sqlalchemy import select

from src.adapters.google_ad_manager import GoogleAdManager
from src.adapters.kevel import Kevel
from src.adapters.mock_ad_server import MockAdServer as MockAdServerAdapter
from src.adapters.mock_creative_engine import MockCreativeEngine
from src.adapters.triton_digital import TritonDigital
from src.core.audit_logger import get_audit_logger
from src.core.testing_hooks import (
    DeliverySimulator,
    TimeSimulator,
    apply_testing_hooks,
    get_testing_context,
)
from src.landing import generate_tenant_landing_page
from src.services.activity_feed import activity_feed

logger = logging.getLogger(__name__)

# Database models
from product_catalog_providers.factory import get_product_catalog_provider

# Other imports
from src.core.config_loader import (
    get_current_tenant,
    get_tenant_by_id,
    get_tenant_by_subdomain,
    get_tenant_by_virtual_host,
    load_config,
    set_current_tenant,
)
from src.core.context_manager import get_context_manager
from src.core.database.database import init_db
from src.core.database.database_session import get_db_session
from src.core.database.models import (
    AdapterConfig,
    AuthorizedProperty,
    MediaBuy,
    PropertyTag,
    Tenant,
    WorkflowStep,
)
from src.core.database.models import Principal as ModelPrincipal
from src.core.database.models import Product as ModelProduct

# Schema models (explicit imports to avoid collisions)
# Schema adapters (wrapping generated schemas)
from src.core.schema_adapters import (
    ActivateSignalResponse,
    CreateMediaBuyResponse,
    GetMediaBuyDeliveryResponse,
    GetProductsResponse,
    GetSignalsResponse,
    ListAuthorizedPropertiesRequest,
    ListAuthorizedPropertiesResponse,
    ListCreativeFormatsRequest,
    ListCreativeFormatsResponse,
    ListCreativesResponse,
    SyncCreativesResponse,
    UpdateMediaBuyResponse,
)
from src.core.schema_helpers import create_get_products_request
from src.core.schemas import (
    CreateHumanTaskResponse,
    CreateMediaBuyRequest,
    Creative,
    CreativeAssignment,
    CreativeGroup,
    CreativeStatus,
    DeliveryTotals,
    Error,
    GetMediaBuyDeliveryRequest,
    GetSignalsRequest,
    HumanTask,
    MediaBuyDeliveryData,
    MediaPackage,
    Package,
    PackageDelivery,
    PackagePerformance,
    Principal,
    Product,
    Property,
    PropertyIdentifier,
    PropertyTagMetadata,
    ReportingPeriod,
    Signal,
    SignalDeployment,
    SignalPricing,
    TaskStatus,
    UpdateMediaBuyRequest,
    UpdatePerformanceIndexRequest,
    UpdatePerformanceIndexResponse,
    VerifyTaskRequest,
    VerifyTaskResponse,
)
from src.core.schemas_generated._schemas_v1_media_buy_get_products_request_json import (
    GetProductsRequest as GetProductsRequestGenerated,
)
from src.services.policy_check_service import PolicyCheckService, PolicyStatus
from src.services.setup_checklist_service import SetupIncompleteError, validate_setup_complete
from src.services.slack_notifier import get_slack_notifier

# Initialize Rich console
console = Console()

# Backward compatibility alias for deprecated Task model
# The workflow system now uses WorkflowStep exclusively
Task = WorkflowStep

# Temporary placeholder classes for missing schemas
# TODO: These should be properly defined in schemas.py
from pydantic import BaseModel, ValidationError


class ApproveAdaptationRequest(BaseModel):
    creative_id: str
    adaptation_id: str
    approve: bool = True
    modifications: dict[str, Any] | None = None


class ApproveAdaptationResponse(BaseModel):
    success: bool
    message: str


def run_async_in_sync_context(coroutine):
    """
    Helper to run async coroutines from sync code, handling event loop conflicts.

    This is needed when calling async functions from sync code that may be called
    from an async context (like FastMCP tools). It detects if there's already a
    running event loop and uses a thread pool to avoid "asyncio.run() cannot be
    called from a running event loop" errors.

    Args:
        coroutine: The async coroutine to run

    Returns:
        The result of the coroutine
    """
    import asyncio
    import concurrent.futures

    try:
        # Check if there's already a running event loop
        asyncio.get_running_loop()
        # We're in an async context, run in thread pool to avoid nested loop error
        with concurrent.futures.ThreadPoolExecutor() as executor:
            future = executor.submit(lambda: asyncio.run(coroutine))
            return future.result()
    except RuntimeError:
        # No running loop, safe to create one
        loop = asyncio.new_event_loop()
        asyncio.set_event_loop(loop)
        try:
            return loop.run_until_complete(coroutine)
        finally:
            loop.close()


def safe_parse_json_field(field_value, field_name="field", default=None):
    """
    Safely parse a database field that might be JSON string (SQLite) or dict (PostgreSQL JSONB).

    Args:
        field_value: The field value from database (could be str, dict, None, etc.)
        field_name: Name of the field for logging purposes
        default: Default value to return on parse failure (default: None)

    Returns:
        Parsed dict/list or default value
    """
    if not field_value:
        return default if default is not None else {}

    if isinstance(field_value, str):
        try:
            parsed = json.loads(field_value)
            # Validate the parsed result is the expected type
            if default is not None and not isinstance(parsed, type(default)):
                logger.warning(f"Parsed {field_name} has unexpected type: {type(parsed)}, expected {type(default)}")
                return default
            return parsed
        except (json.JSONDecodeError, TypeError) as e:
            logger.warning(f"Invalid JSON in {field_name}: {e}")
            return default if default is not None else {}
    elif isinstance(field_value, dict | list):
        return field_value
    else:
        logger.warning(f"Unexpected type for {field_name}: {type(field_value)}")
        return default if default is not None else {}


def format_validation_error(validation_error: ValidationError, context: str = "request") -> str:
    """Format Pydantic ValidationError with helpful context for clients.

    Provides clear, actionable error messages that reference the AdCP spec
    and explain what went wrong with field types.

    Args:
        validation_error: The Pydantic ValidationError to format
        context: Context string for the error message (e.g., "request", "creative")

    Returns:
        Formatted error message string suitable for client consumption

    Example:
        >>> try:
        ...     req = CreateMediaBuyRequest(brand_manifest={"target_audience": {}})
        ... except ValidationError as e:
        ...     raise ToolError(format_validation_error(e))
    """
    error_details = []
    for error in validation_error.errors():
        field_path = ".".join(str(loc) for loc in error["loc"])
        error_type = error["type"]
        msg = error["msg"]
        input_val = error.get("input")

        # Add helpful context for common validation errors
        if "string_type" in error_type and isinstance(input_val, dict):
            error_details.append(
                f"  • {field_path}: Expected string, got object. "
                f"AdCP spec requires this field to be a simple string, not a structured object."
            )
        elif "string_type" in error_type:
            error_details.append(
                f"  • {field_path}: Expected string, got {type(input_val).__name__}. Please provide a string value."
            )
        elif "missing" in error_type:
            error_details.append(f"  • {field_path}: Required field is missing")
        elif "extra_forbidden" in error_type:
            error_details.append(f"  • {field_path}: Extra field not allowed by AdCP spec")
        else:
            error_details.append(f"  • {field_path}: {msg}")

    error_msg = (
        f"Invalid {context}: The following fields do not match the AdCP specification:\n\n"
        + "\n".join(error_details)
        + "\n\nPlease check the AdCP spec at https://adcontextprotocol.org/schemas/v1/ for correct field types."
    )

    return error_msg


# --- Authentication ---


def get_principal_from_token(token: str, tenant_id: str | None = None) -> str | None:
    """Looks up a principal_id from the database using a token.

    If tenant_id is provided, only looks in that specific tenant.
    If not provided, searches globally by token and sets the tenant context.
    """
    console.print(
        f"[blue]Looking up principal: tenant_id={tenant_id}, token={'***' + token[-6:] if token else 'None'}[/blue]"
    )

    # Use standardized session management
    with get_db_session() as session:
        # Use explicit transaction for consistency
        with session.begin():
            if tenant_id:
                # If tenant_id specified, ONLY look in that tenant
                console.print(f"[blue]Searching for principal in tenant '{tenant_id}'[/blue]")
                stmt = select(ModelPrincipal).filter_by(access_token=token, tenant_id=tenant_id)
                principal = session.scalars(stmt).first()

                if not principal:
                    console.print(f"[yellow]No principal found in tenant '{tenant_id}', checking admin token[/yellow]")
                    # Also check if it's the admin token for this specific tenant
                    stmt = select(Tenant).filter_by(tenant_id=tenant_id, is_active=True)
                    tenant = session.scalars(stmt).first()
                    console.print(f"[red]Token not found in tenant '{tenant_id}'[/red]")
                    return None
                else:
                    console.print(f"[green]Found principal '{principal.principal_id}' in tenant '{tenant_id}'[/green]")
            else:
                # No tenant specified - search globally by token
                console.print("[blue]No tenant specified - searching globally by token[/blue]")
                stmt = select(ModelPrincipal).filter_by(access_token=token)
                principal = session.scalars(stmt).first()

                if not principal:
                    console.print("[red]No principal found with this token globally[/red]")
                    return None

                console.print(
                    f"[green]Found principal '{principal.principal_id}' in tenant '{principal.tenant_id}'[/green]"
                )

                # CRITICAL: Validate the tenant exists and is active before proceeding
                stmt = select(Tenant).filter_by(tenant_id=principal.tenant_id, is_active=True)
                tenant_check = session.scalars(stmt).first()
                if not tenant_check:
                    console.print(f"[red]Tenant '{principal.tenant_id}' is inactive or deleted[/red]")
                    # Tenant is disabled or deleted - fail securely
                    return None

            # Only set tenant context if we didn't have one specified (global lookup case)
            # If tenant_id was provided, context was already set by the caller
            if not tenant_id:
                # Get the tenant for this principal and set it as current context
                stmt = select(Tenant).filter_by(tenant_id=principal.tenant_id, is_active=True)
                tenant = session.scalars(stmt).first()
                if tenant:
                    from src.core.utils.tenant_utils import serialize_tenant_to_dict

                    tenant_dict = serialize_tenant_to_dict(tenant)
                    set_current_tenant(tenant_dict)
                    console.print(
                        f"[bold green]Set tenant context to '{tenant.tenant_id}' (from principal)[/bold green]"
                    )

            return principal.principal_id


def _get_header_case_insensitive(headers: dict, header_name: str) -> str | None:
    """Get a header value with case-insensitive lookup.

    HTTP headers are case-insensitive, but Python dicts are case-sensitive.
    This helper function performs case-insensitive header lookup.

    Args:
        headers: Dictionary of headers
        header_name: Header name to look up (will be compared case-insensitively)

    Returns:
        Header value if found, None otherwise
    """
    if not headers:
        return None

    header_name_lower = header_name.lower()
    for key, value in headers.items():
        if key.lower() == header_name_lower:
            return value
    return None


def get_push_notification_config_from_headers(headers: dict[str, str] | None) -> dict[str, Any] | None:
    """
    Extract protocol-level push notification config from MCP HTTP headers.

    MCP clients can provide push notification config via custom headers:
    - X-Push-Notification-Url: Webhook URL
    - X-Push-Notification-Auth-Scheme: Authentication scheme (HMAC-SHA256, Bearer, None)
    - X-Push-Notification-Credentials: Shared secret or Bearer token

    Returns:
        Push notification config dict matching A2A structure, or None if not provided
    """
    if not headers:
        return None

    url = _get_header_case_insensitive(headers, "x-push-notification-url")
    if not url:
        return None

    auth_scheme = _get_header_case_insensitive(headers, "x-push-notification-auth-scheme") or "None"
    credentials = _get_header_case_insensitive(headers, "x-push-notification-credentials")

    return {
        "url": url,
        "authentication": {"schemes": [auth_scheme], "credentials": credentials} if auth_scheme != "None" else None,
    }


def get_principal_from_context(
    context: Context | None, require_valid_token: bool = True
) -> tuple[str | None, dict | None]:
    """Extract principal ID and tenant context from the FastMCP context using x-adcp-auth header.

    Uses the current recommended FastMCP pattern with get_http_headers().
    Falls back to context.meta["headers"] for sync tools where get_http_headers() may return empty dict.
    Requires FastMCP >= 2.11.0.

    Args:
        context: FastMCP context object
        require_valid_token: If True (default), raises error for invalid tokens.
                           If False, treats invalid tokens like missing tokens (for discovery endpoints).

    Returns:
        tuple[principal_id, tenant_context]: Principal ID and tenant dict, or (None, tenant) if no/invalid auth

    Note: Returns tenant context explicitly because ContextVar changes in sync functions
    don't reliably propagate to async callers (Python ContextVar + async/sync boundary issue).
    The caller MUST call set_current_tenant(tenant_context) in their own context.
    """
    # Get headers using the recommended FastMCP approach
    # NOTE: get_http_headers() works via context vars, so it can work even when context=None
    # This allows unauthenticated public discovery endpoints to detect tenant from headers
    # CRITICAL: Use include_all=True to get Host header (excluded by default)
    import logging as log_module
    import sys

    # URGENT DEBUG: Use logger.error() to ensure visibility in production logs
    debug_logger = log_module.getLogger(__name__)
    debug_logger.error(f"🔍 get_principal_from_context called: context={context}, type={type(context)}")
    if context:
        debug_logger.error(f"🔍 context attributes: {dir(context)[:10]}...")  # First 10 attrs
        if hasattr(context, "meta"):
            debug_logger.error(f"🔍 context.meta exists: {context.meta}")
        if hasattr(context, "headers"):
            try:
                headers_len = len(context.headers) if context.headers else 0
                debug_logger.error(f"🔍 context.headers exists: {headers_len} headers")
            except (TypeError, AttributeError):
                debug_logger.error(f"🔍 context.headers exists but not iterable: {type(context.headers)}")

    headers = None
    try:
        headers = get_http_headers(include_all=True)
        debug_logger.error(f"🔍 get_http_headers() returned: {len(headers) if headers else 0} headers")
        if headers:
            debug_logger.error(f"🔍 Header keys: {list(headers.keys())}")
        print(
            f"[PRINCIPAL DEBUG] get_http_headers(include_all=True) returned {len(headers) if headers else 0} headers",
            file=sys.stderr,
            flush=True,
        )
        console.print(
            f"[blue]DEBUG: get_http_headers(include_all=True) returned {len(headers) if headers else 0} headers[/blue]"
        )
        if headers:
            print(f"[PRINCIPAL DEBUG] Header keys: {list(headers.keys())}", file=sys.stderr, flush=True)
            console.print(f"[blue]DEBUG: Header keys: {list(headers.keys())}[/blue]")
    except Exception as e:
        debug_logger.error(f"🔍 get_http_headers() exception: {type(e).__name__}: {e}")
        print(f"[PRINCIPAL DEBUG] get_http_headers() exception: {type(e).__name__}: {e}", file=sys.stderr, flush=True)
        console.print(f"[yellow]DEBUG: get_http_headers() exception: {type(e).__name__}: {e}[/yellow]")
        pass  # Will try fallback below

    # If get_http_headers() returned empty dict or None, try context.meta fallback
    # This is necessary for sync tools where get_http_headers() may not work
    # CRITICAL: get_http_headers() returns {} for sync tools, so we need fallback even for empty dict
    if not headers:  # Handles both None and {}
        debug_logger.error(f"🔍 get_http_headers() empty, trying fallback - context is {type(context)}")
        print("[PRINCIPAL DEBUG] get_http_headers() empty, trying fallback methods", file=sys.stderr, flush=True)
        print(f"[PRINCIPAL DEBUG] context={context}, type={type(context)}", file=sys.stderr, flush=True)
        console.print("[yellow]DEBUG: get_http_headers() empty, trying fallback methods[/yellow]")
        # Only try context fallbacks if context is not None
        if context is not None:
            print(f"[PRINCIPAL DEBUG] hasattr(context, 'meta')={hasattr(context, 'meta')}", file=sys.stderr, flush=True)
            if hasattr(context, "meta"):
                print(f"[PRINCIPAL DEBUG] context.meta={context.meta}", file=sys.stderr, flush=True)
                debug_logger.error(f"🔍 context.meta={context.meta}")
            if hasattr(context, "meta") and context.meta and "headers" in context.meta:
                headers = context.meta["headers"]
                debug_logger.error(f"🔍 ✅ Got {len(headers)} headers from context.meta!")
                print(f"[PRINCIPAL DEBUG] Got {len(headers)} headers from context.meta", file=sys.stderr, flush=True)
                console.print(f"[blue]DEBUG: Got {len(headers)} headers from context.meta[/blue]")
            # Try other possible attributes
            elif hasattr(context, "headers"):
                headers = context.headers
                debug_logger.error(f"🔍 ✅ Got {len(headers)} headers from context.headers!")
                print(f"[PRINCIPAL DEBUG] Got {len(headers)} headers from context.headers", file=sys.stderr, flush=True)
                console.print(f"[blue]DEBUG: Got {len(headers)} headers from context.headers[/blue]")
            elif hasattr(context, "_headers"):
                headers = context._headers
                debug_logger.error(f"🔍 ✅ Got {len(headers)} headers from context._headers!")
                print(
                    f"[PRINCIPAL DEBUG] Got {len(headers)} headers from context._headers", file=sys.stderr, flush=True
                )
                console.print(f"[blue]DEBUG: Got {len(headers)} headers from context._headers[/blue]")
            else:
                debug_logger.error("🔍 ❌ No fallback attributes (meta/headers/_headers) available on context")
                print("[PRINCIPAL DEBUG] No fallback attributes available", file=sys.stderr, flush=True)
                console.print(
                    "[yellow]DEBUG: No fallback attributes available (context provided but no headers)[/yellow]"
                )
        else:
            debug_logger.error("🔍 ❌ context=None and get_http_headers() failed")
            print("[PRINCIPAL DEBUG] context=None", file=sys.stderr, flush=True)
            console.print("[yellow]DEBUG: context=None and get_http_headers() failed - no headers available[/yellow]")

    # If still no headers dict available, return None
    if not headers:
        debug_logger.error("🔍 ❌ FINAL: No headers available - cannot detect tenant - returning (None, None)")
        print("[PRINCIPAL DEBUG] ❌ CRITICAL: No headers available - cannot detect tenant", file=sys.stderr, flush=True)
        console.print("[red]❌ CRITICAL: No headers available - cannot detect tenant[/red]")
        return (None, None)

    # Log all relevant headers for debugging
    import logging

    logger = logging.getLogger(__name__)

    host_header = _get_header_case_insensitive(headers, "host")
    apx_host_header = _get_header_case_insensitive(headers, "apx-incoming-host")
    tenant_header = _get_header_case_insensitive(headers, "x-adcp-tenant")

    logger.info("=" * 80)
    logger.info("TENANT DETECTION - Auth Headers Debug:")
    logger.info(f"  Host: {host_header}")
    logger.info(f"  Apx-Incoming-Host: {apx_host_header}")
    logger.info(f"  x-adcp-tenant: {tenant_header}")
    logger.info(f"  Total headers available: {len(headers)}")
    logger.info("=" * 80)

    console.print("[blue]Auth Headers Debug:[/blue]")
    console.print(f"  Host: {host_header}")
    console.print(f"  Apx-Incoming-Host: {apx_host_header}")
    console.print(f"  x-adcp-tenant: {tenant_header}")

    # ALWAYS resolve tenant from headers first (even without auth for public discovery endpoints)
    requested_tenant_id = None
    tenant_context = None
    detection_method = None

    # 1. Check host header - try virtual host FIRST, then fall back to subdomain
    if not requested_tenant_id:
        host = _get_header_case_insensitive(headers, "host") or ""
        apx_host = _get_header_case_insensitive(headers, "apx-incoming-host")

        # Log ALL headers for debugging
        logger.error("🔍 TENANT DETECTION - Received headers:")
        for k, v in headers.items():
            logger.error(f"🔍   {k}: {v}")
        logger.error(f"🔍 Host header: {host}")
        logger.error(f"🔍 Apx-Incoming-Host header: {apx_host}")

        console.print(f"[blue]Checking Host header: {host}[/blue]")

        # CRITICAL: Try virtual host lookup FIRST before extracting subdomain
        # This prevents issues where a subdomain happens to match a virtual host
        # (e.g., "test-agent" subdomain vs "test-agent.adcontextprotocol.org" virtual host)
        tenant_context = get_tenant_by_virtual_host(host)
        if tenant_context:
            requested_tenant_id = tenant_context["tenant_id"]
            detection_method = "host header (virtual host)"
            set_current_tenant(tenant_context)
            console.print(
                f"[green]Tenant detected from Host header virtual host: {host} → tenant_id: {requested_tenant_id}[/green]"
            )
        else:
            # Fallback to subdomain extraction if virtual host lookup failed
            subdomain = host.split(".")[0] if "." in host else None
            console.print(f"[blue]No virtual host match, extracting subdomain from Host header: {subdomain}[/blue]")
            if subdomain and subdomain not in ["localhost", "adcp-sales-agent", "www", "admin"]:
                # Look up tenant by subdomain to get actual tenant_id
                console.print(f"[blue]Looking up tenant by subdomain: {subdomain}[/blue]")
                tenant_context = get_tenant_by_subdomain(subdomain)
                if tenant_context:
                    requested_tenant_id = tenant_context["tenant_id"]
                    detection_method = "subdomain"
                    set_current_tenant(tenant_context)
                    console.print(
                        f"[green]Tenant detected from subdomain: {subdomain} → tenant_id: {requested_tenant_id}[/green]"
                    )
                else:
                    console.print(f"[yellow]No tenant found for subdomain: {subdomain}[/yellow]")

    # 2. Check x-adcp-tenant header (set by nginx for path-based routing)
    if not requested_tenant_id:
        tenant_hint = _get_header_case_insensitive(headers, "x-adcp-tenant")
        if tenant_hint:
            console.print(f"[blue]Looking up tenant from x-adcp-tenant header: {tenant_hint}[/blue]")
            # Try to look up by subdomain first (most common case)
            tenant_context = get_tenant_by_subdomain(tenant_hint)
            if tenant_context:
                requested_tenant_id = tenant_context["tenant_id"]
                detection_method = "x-adcp-tenant header (subdomain lookup)"
                set_current_tenant(tenant_context)
                console.print(
                    f"[green]Tenant detected from x-adcp-tenant: {tenant_hint} → tenant_id: {requested_tenant_id}[/green]"
                )
            else:
                # Fallback: assume it's already a tenant_id
                requested_tenant_id = tenant_hint
                detection_method = "x-adcp-tenant header (direct)"
                # Need to look up and set tenant context
                tenant_context = get_tenant_by_id(tenant_hint)
                if tenant_context:
                    set_current_tenant(tenant_context)
                    console.print(f"[green]Tenant context set for tenant_id: {requested_tenant_id}[/green]")
                else:
                    console.print(f"[yellow]Using x-adcp-tenant as tenant_id directly: {requested_tenant_id}[/yellow]")

    # 3. Check Apx-Incoming-Host header (for Approximated.app virtual hosts)
    if not requested_tenant_id:
        apx_host = _get_header_case_insensitive(headers, "apx-incoming-host")
        console.print(f"[blue]Checking Apx-Incoming-Host header: {apx_host}[/blue]")
        if apx_host:
            console.print(f"[blue]Looking up tenant by virtual host (via Apx-Incoming-Host): {apx_host}[/blue]")
            tenant_context = get_tenant_by_virtual_host(apx_host)
            console.print(f"[blue]get_tenant_by_virtual_host() returned: {tenant_context}[/blue]")
            if tenant_context:
                requested_tenant_id = tenant_context["tenant_id"]
                detection_method = "apx-incoming-host"
                # Set tenant context immediately for virtual host routing
                set_current_tenant(tenant_context)
                console.print(f"[green]✅ Tenant detected from Apx-Incoming-Host: {requested_tenant_id}[/green]")
            else:
                console.print(f"[yellow]⚠️ No tenant found for virtual host: {apx_host}[/yellow]")
        else:
            console.print("[yellow]Apx-Incoming-Host header not present[/yellow]")

    if not requested_tenant_id:
        console.print("[yellow]No tenant detected from headers[/yellow]")
    else:
        console.print(f"[bold green]Final tenant_id: {requested_tenant_id} (via {detection_method})[/bold green]")

    # NOW check for auth token (after tenant resolution)
    auth_token = _get_header_case_insensitive(headers, "x-adcp-auth")
    console.print(f"  x-adcp-auth: {'Present' if auth_token else 'Missing'}")

    if not auth_token:
        console.print("[yellow]No x-adcp-auth token found - OK for discovery endpoints[/yellow]")
        # Return tenant context without auth for public discovery endpoints
        return (None, tenant_context)

    # Validate token and get principal
    # If requested_tenant_id is set: validate token belongs to that specific tenant
    # If requested_tenant_id is None: do global lookup and set tenant context from token
    if not requested_tenant_id:
        # No tenant detected from headers - use global token lookup
        # SECURITY NOTE: This is safe because get_principal_from_token() will:
        # 1. Look up the token globally
        # 2. Find which tenant it belongs to
        # 3. Set that tenant's context
        # 4. Return principal_id only if token is valid for that tenant
        console.print("[yellow]Using global token lookup (finds tenant from token)[/yellow]")
        detection_method = "global token lookup"

    principal_id = get_principal_from_token(auth_token, requested_tenant_id)

    # If token was provided but invalid, raise an error (unless require_valid_token=False for discovery)
    # This distinguishes between "no auth" (OK) and "bad auth" (error or warning)
    if principal_id is None:
        if require_valid_token:
            from fastmcp.exceptions import ToolError

            raise ToolError(
                "INVALID_AUTH_TOKEN",
                f"Authentication token is invalid for tenant '{requested_tenant_id or 'any'}'. "
                f"The token may be expired, revoked, or associated with a different tenant.",
            )
        else:
            # For discovery endpoints, treat invalid token like missing token
            console.print(
                f"[yellow]Invalid token for tenant '{requested_tenant_id or 'any'}' - continuing without auth (discovery endpoint)[/yellow]"
            )
            return (None, tenant_context)

    # If tenant_context wasn't set by header detection, get it from current tenant
    # (get_principal_from_token set it as a side effect for global lookup case)
    if not tenant_context:
        tenant_context = get_current_tenant()

    # Return both principal_id and tenant_context explicitly
    # Caller MUST call set_current_tenant(tenant_context) in their async context
    return (principal_id, tenant_context)


def get_principal_adapter_mapping(principal_id: str) -> dict[str, Any]:
    """Get the platform mappings for a principal."""
    tenant = get_current_tenant()
    with get_db_session() as session:
        stmt = select(ModelPrincipal).filter_by(principal_id=principal_id, tenant_id=tenant["tenant_id"])
        principal = session.scalars(stmt).first()
        return principal.platform_mappings if principal else {}


def get_principal_object(principal_id: str) -> Principal | None:
    """Get a Principal object for the given principal_id."""
    tenant = get_current_tenant()
    with get_db_session() as session:
        stmt = select(ModelPrincipal).filter_by(principal_id=principal_id, tenant_id=tenant["tenant_id"])
        principal = session.scalars(stmt).first()

        if principal:
            return Principal(
                principal_id=principal.principal_id,
                name=principal.name,
                platform_mappings=principal.platform_mappings,
            )
    return None


def get_adapter_principal_id(principal_id: str, adapter: str) -> str | None:
    """Get the adapter-specific ID for a principal."""
    mappings = get_principal_adapter_mapping(principal_id)

    # Map adapter names to their specific fields
    adapter_field_map = {
        "gam": "gam_advertiser_id",
        "kevel": "kevel_advertiser_id",
        "triton": "triton_advertiser_id",
        "mock": "mock_advertiser_id",
    }

    field_name = adapter_field_map.get(adapter)
    if field_name:
        return str(mappings.get(field_name, "")) if mappings.get(field_name) else None
    return None


def get_adapter(principal: Principal, dry_run: bool = False, testing_context=None):
    """Get the appropriate adapter instance for the selected adapter type."""
    # Get tenant and adapter config from database
    tenant = get_current_tenant()
    selected_adapter = tenant.get("ad_server", "mock")

    # Get adapter config from adapter_config table
    with get_db_session() as session:
        stmt = select(AdapterConfig).filter_by(tenant_id=tenant["tenant_id"])
        config_row = session.scalars(stmt).first()

        adapter_config = {"enabled": True}
        if config_row:
            adapter_type = config_row.adapter_type
            if adapter_type == "mock":
                adapter_config["dry_run"] = config_row.mock_dry_run
                adapter_config["manual_approval_required"] = config_row.mock_manual_approval_required
            elif adapter_type == "google_ad_manager":
                adapter_config["network_code"] = config_row.gam_network_code
                adapter_config["refresh_token"] = config_row.gam_refresh_token
                adapter_config["trafficker_id"] = config_row.gam_trafficker_id
                adapter_config["manual_approval_required"] = config_row.gam_manual_approval_required

                # Get advertiser_id from principal's platform_mappings (per-principal, not tenant-level)
                # Support both old format (nested under "google_ad_manager") and new format (root "gam_advertiser_id")
                if principal.platform_mappings:
                    # Try nested format first
                    gam_mappings = principal.platform_mappings.get("google_ad_manager", {})
                    advertiser_id = gam_mappings.get("advertiser_id")

                    # Fall back to root-level format if nested not found
                    if not advertiser_id:
                        advertiser_id = principal.platform_mappings.get("gam_advertiser_id")

                    adapter_config["company_id"] = advertiser_id
                else:
                    adapter_config["company_id"] = None
            elif adapter_type == "kevel":
                adapter_config["network_id"] = config_row.kevel_network_id
                adapter_config["api_key"] = config_row.kevel_api_key
                adapter_config["manual_approval_required"] = config_row.kevel_manual_approval_required
            elif adapter_type == "mock":
                adapter_config["dry_run"] = config_row.mock_dry_run or False
                adapter_config["manual_approval_required"] = config_row.mock_manual_approval_required or False
            elif adapter_type == "triton":
                adapter_config["station_id"] = config_row.triton_station_id
                adapter_config["api_key"] = config_row.triton_api_key

    if not selected_adapter:
        # Default to mock if no adapter specified
        selected_adapter = "mock"
        if not adapter_config:
            adapter_config = {"enabled": True}

    # Create the appropriate adapter instance with tenant_id and testing context
    tenant_id = tenant["tenant_id"]
    if selected_adapter == "mock":
        return MockAdServerAdapter(
            adapter_config, principal, dry_run, tenant_id=tenant_id, strategy_context=testing_context
        )
    elif selected_adapter == "google_ad_manager":
        return GoogleAdManager(
            adapter_config,
            principal,
            network_code=adapter_config.get("network_code"),
            advertiser_id=adapter_config.get("company_id"),
            trafficker_id=adapter_config.get("trafficker_id"),
            dry_run=dry_run,
            tenant_id=tenant_id,
        )
    elif selected_adapter == "kevel":
        return Kevel(adapter_config, principal, dry_run, tenant_id=tenant_id)
    elif selected_adapter in ["triton", "triton_digital"]:
        return TritonDigital(adapter_config, principal, dry_run, tenant_id=tenant_id)
    else:
        # Default to mock for unsupported adapters
        return MockAdServerAdapter(
            adapter_config, principal, dry_run, tenant_id=tenant_id, strategy_context=testing_context
        )


# --- Initialization ---
# NOTE: Database initialization moved to startup script to avoid import-time failures
# The run_all_services.py script handles database initialization before starting the MCP server

# Try to load config, but use defaults if no tenant context available
try:
    config = load_config()
except (RuntimeError, Exception) as e:
    # Use minimal config for test environments or when DB is unavailable
    # This handles both "No tenant context set" and database connection errors
    if "No tenant context" in str(e) or "connection" in str(e).lower() or "operational" in str(e).lower():
        config = {
            "creative_engine": {},
            "dry_run": False,
            "adapters": {"mock": {"enabled": True}},
            "ad_server": {"adapter": "mock", "enabled": True},
        }
    else:
        raise

mcp = FastMCP(
    name="AdCPSalesAgent",
    # Enable sessions to allow proper HTTP context for header access
    # This is needed for tenant detection via headers in unauthenticated calls
    stateless_http=False,
)

# Initialize creative engine with minimal config (will be tenant-specific later)
creative_engine_config = {}
creative_engine = MockCreativeEngine(creative_engine_config)


def load_media_buys_from_db():
    """Load existing media buys from database into memory on startup."""
    try:
        # We can't load tenant-specific media buys at startup since we don't have tenant context
        # Media buys will be loaded on-demand when needed
        console.print("[dim]Media buys will be loaded on-demand from database[/dim]")
    except Exception as e:
        console.print(f"[yellow]Warning: Could not initialize media buys from database: {e}[/yellow]")


def load_tasks_from_db():
    """[DEPRECATED] This function is no longer needed - tasks are queried directly from database."""
    # This function is kept for backward compatibility but does nothing
    # All task operations now use direct database queries
    pass


# Removed get_task_from_db - replaced by workflow-based system


# --- In-Memory State ---
media_buys: dict[str, tuple[CreateMediaBuyRequest, str]] = {}
creative_assignments: dict[str, dict[str, list[str]]] = {}
creative_statuses: dict[str, CreativeStatus] = {}
product_catalog: list[Product] = []
creative_library: dict[str, Creative] = {}  # creative_id -> Creative
creative_groups: dict[str, CreativeGroup] = {}  # group_id -> CreativeGroup
creative_assignments_v2: dict[str, CreativeAssignment] = {}  # assignment_id -> CreativeAssignment
# REMOVED: human_tasks dictionary - now using direct database queries only

# Note: load_tasks_from_db() is no longer needed - tasks are queried directly from database

# Authentication cache removed - FastMCP v2.11.0+ properly forwards headers

# Import audit logger for later use

# Import context manager for workflow steps
from src.core.context_manager import ContextManager

context_mgr = ContextManager()

# --- Adapter Configuration ---
# Get adapter from config, fallback to mock
SELECTED_ADAPTER = ((config.get("ad_server", {}).get("adapter") or "mock") if config else "mock").lower()  # noqa: F841 - used below for adapter selection
AVAILABLE_ADAPTERS = ["mock", "gam", "kevel", "triton", "triton_digital"]

# --- In-Memory State (already initialized above, just adding context_map) ---
context_map: dict[str, str] = {}  # Maps context_id to media_buy_id

# --- Dry Run Mode ---
DRY_RUN_MODE = config.get("dry_run", False)
if DRY_RUN_MODE:
    console.print("[bold yellow]🏃 DRY RUN MODE ENABLED - Adapter calls will be logged[/bold yellow]")

# Display selected adapter
if SELECTED_ADAPTER not in AVAILABLE_ADAPTERS:
    console.print(f"[bold red]❌ Invalid adapter '{SELECTED_ADAPTER}'. Using 'mock' instead.[/bold red]")
    SELECTED_ADAPTER = "mock"
console.print(f"[bold cyan]🔌 Using adapter: {SELECTED_ADAPTER.upper()}[/bold cyan]")


# --- Creative Conversion Helper ---
def _extract_format_namespace(format_value: Any) -> tuple[str, str]:
    """Extract agent_url and format ID from format_id field (AdCP v2.4).

    Args:
        format_value: FormatId dict/object with agent_url+id fields

    Returns:
        Tuple of (agent_url, format_id)

    Raises:
        ValueError: If format_value doesn't have required agent_url and id fields
    """
    if isinstance(format_value, dict):
        agent_url = format_value.get("agent_url")
        format_id = format_value.get("id")
        if not agent_url or not format_id:
            raise ValueError(f"format_id must have both 'agent_url' and 'id' fields. Got: {format_value}")
        return agent_url, format_id
    if hasattr(format_value, "agent_url") and hasattr(format_value, "id"):
        return format_value.agent_url, format_value.id
    if isinstance(format_value, str):
        raise ValueError(
            f"format_id must be an object with 'agent_url' and 'id' fields (AdCP v2.4). "
            f"Got string: '{format_value}'. "
            f"String format_id is no longer supported - all formats must be namespaced."
        )
    raise ValueError(f"Invalid format_id format. Expected object with agent_url and id, got: {type(format_value)}")


def _normalize_format_value(format_value: Any) -> str:
    """Normalize format value to string ID (for legacy code compatibility).

    Args:
        format_value: FormatId dict/object with agent_url+id fields

    Returns:
        String format identifier

    Note: This is a legacy compatibility function. New code should use _extract_format_namespace
    to properly handle the agent_url namespace.
    """
    _, format_id = _extract_format_namespace(format_value)
    return format_id


def _validate_creative_assets(assets: Any) -> dict[str, dict[str, Any]] | None:
    """Validate that creative assets are in AdCP v2.1+ dictionary format.

    AdCP v2.1+ requires assets to be a dictionary keyed by asset_id from the format's
    asset_requirements.

    Args:
        assets: Assets in dict format keyed by asset_id, or None

    Returns:
        Dictionary of assets keyed by asset_id, or None if no assets provided

    Raises:
        ValueError: If assets are not in the correct dict format, or if asset structure is invalid

    Example:
        # Correct format (AdCP v2.1+)
        assets = {
            "main_image": {"asset_type": "image", "url": "https://..."},
            "logo": {"asset_type": "image", "url": "https://..."}
        }
    """
    if assets is None:
        return None

    # Must be a dict
    if not isinstance(assets, dict):
        raise ValueError(
            f"Invalid assets format: expected dict keyed by asset_id (AdCP v2.1+), got {type(assets).__name__}. "
            f"Assets must be a dictionary like: {{'main_image': {{'asset_type': 'image', 'url': '...'}}}}"
        )

    # Validate structure of each asset
    for asset_id, asset_data in assets.items():
        # Asset ID must be a non-empty string
        if not isinstance(asset_id, str):
            raise ValueError(
                f"Asset key must be a string (asset_id from format), got {type(asset_id).__name__}: {asset_id!r}"
            )
        if not asset_id.strip():
            raise ValueError("Asset key (asset_id) cannot be empty or whitespace-only")

        # Asset data must be a dict
        if not isinstance(asset_data, dict):
            raise ValueError(
                f"Asset '{asset_id}' data must be a dict, got {type(asset_data).__name__}. "
                f"Expected format: {{'asset_type': '...', 'url': '...', ...}}"
            )

    return assets


def _convert_creative_to_adapter_asset(creative: Creative, package_assignments: list[str]) -> dict[str, Any]:
    """Convert AdCP v1.3+ Creative object to format expected by ad server adapters."""

    # Base asset object with common fields
    asset = {
        "creative_id": creative.creative_id,
        "name": creative.name,
        "format": creative.get_format_string(),  # Handle both string and FormatId object
        "package_assignments": package_assignments,
    }

    # Determine creative type using AdCP v1.3+ logic
    creative_type = creative.get_creative_type()

    if creative_type == "third_party_tag":
        # Third-party tag creative - use AdCP v1.3+ snippet fields
        snippet = creative.get_snippet_content()
        if not snippet:
            raise ValueError(f"No snippet found for third-party creative {creative.creative_id}")

        asset["snippet"] = snippet
        asset["snippet_type"] = creative.snippet_type or _detect_snippet_type(snippet)
        asset["url"] = creative.url  # Keep URL for fallback

    elif creative_type == "native":
        # Native creative - use AdCP v1.3+ template_variables field
        template_vars = creative.get_template_variables_dict()
        if not template_vars:
            raise ValueError(f"No template_variables found for native creative {creative.creative_id}")

        asset["template_variables"] = template_vars
        asset["url"] = creative.url  # Fallback URL

    elif creative_type == "vast":
        # VAST reference
        asset["snippet"] = creative.get_snippet_content() or creative.url
        asset["snippet_type"] = creative.snippet_type or ("vast_xml" if ".xml" in creative.url else "vast_url")

    else:  # hosted_asset
        # Traditional hosted asset (image/video)
        asset["media_url"] = creative.get_primary_content_url()
        asset["url"] = asset["media_url"]  # For backward compatibility

    # Add common optional fields
    if creative.click_url:
        asset["click_url"] = creative.click_url
    if creative.width:
        asset["width"] = creative.width
    if creative.height:
        asset["height"] = creative.height
    if creative.duration:
        asset["duration"] = creative.duration

    # Always preserve delivery_settings (including tracking_urls) for all creative types
    # This ensures impression trackers from buyers flow through to ad servers
    if creative.delivery_settings:
        asset["delivery_settings"] = creative.delivery_settings

    return asset


def _detect_snippet_type(snippet: str) -> str:
    """Auto-detect snippet type from content for legacy support."""
    if snippet.startswith("<?xml") or ".xml" in snippet:
        return "vast_xml"
    elif snippet.startswith("http") and "vast" in snippet.lower():
        return "vast_url"
    elif snippet.startswith("<script"):
        return "javascript"
    else:
        return "html"  # Default


# --- Security Helper ---
def _get_principal_id_from_context(context: Context) -> str:
    """Extracts the token from the header and returns a principal_id.

    Handles both FastMCP Context (with HTTP headers) and ToolContext (with principal_id already set).
    This allows the same implementation function to work from both MCP and A2A paths.
    """
    # Import here to avoid circular dependency
    from src.core.tool_context import ToolContext

    # If this is a ToolContext (from A2A), principal_id is already set
    if isinstance(context, ToolContext):
        console.print(f"[bold green]Authenticated principal '{context.principal_id}' (from ToolContext)[/bold green]")
        return context.principal_id

    # Otherwise, extract from FastMCP Context headers
    principal_id, tenant = get_principal_from_context(context)

    # Set tenant context if returned (sync function so ContextVar should propagate)
    if tenant:
        set_current_tenant(tenant)

    # Extract headers for debugging
    headers = {}
    if hasattr(context, "meta"):
        headers = context.meta.get("headers", {})
    auth_header = headers.get("x-adcp-auth", "NOT_PRESENT")
    apx_host = headers.get("apx-incoming-host", "NOT_PRESENT")

    if not principal_id:
        # Determine if header is missing or just invalid
        if auth_header == "NOT_PRESENT":
            raise ToolError(
                f"Missing x-adcp-auth header. "
                f"Apx-Incoming-Host: {apx_host}, "
                f"Tenant: {tenant.get('tenant_id') if tenant else 'NONE'}"
            )
        else:
            # Header present but invalid (token not found in DB)
            raise ToolError(
                f"Invalid x-adcp-auth token (not found in database). "
                f"Token: {auth_header[:20]}..., "
                f"Apx-Incoming-Host: {apx_host}, "
                f"Tenant: {get_current_tenant().get('tenant_id') if get_current_tenant() else 'NONE'}"
            )

    console.print(f"[bold green]Authenticated principal '{principal_id}' (from FastMCP Context)[/bold green]")
    return principal_id


def _verify_principal(media_buy_id: str, context: Context):
    """Verify that the principal from context owns the media buy.

    Checks database for media buy ownership, not in-memory dictionary.

    Args:
        media_buy_id: Media buy ID to verify
        context: FastMCP context with principal info

    Raises:
        ValueError: Media buy not found
        PermissionError: Principal doesn't own media buy
    """
    from sqlalchemy import select

    from src.core.database.database_session import get_db_session
    from src.core.database.models import MediaBuy as MediaBuyModel

    principal_id = _get_principal_id_from_context(context)
    tenant = get_current_tenant()

    # Query database for media buy (try media_buy_id first, then buyer_ref)
    with get_db_session() as session:
        stmt = select(MediaBuyModel).where(
            MediaBuyModel.media_buy_id == media_buy_id, MediaBuyModel.tenant_id == tenant["tenant_id"]
        )
        media_buy = session.scalars(stmt).first()

        # If not found by media_buy_id, try buyer_ref (for backwards compatibility)
        if not media_buy:
            stmt = select(MediaBuyModel).where(
                MediaBuyModel.buyer_ref == media_buy_id, MediaBuyModel.tenant_id == tenant["tenant_id"]
            )
            media_buy = session.scalars(stmt).first()

        if not media_buy:
            raise ValueError(f"Media buy '{media_buy_id}' not found.")

        if media_buy.principal_id != principal_id:
            # Log security violation
            from src.core.audit_logger import get_audit_logger

            security_logger = get_audit_logger("AdCP", tenant["tenant_id"])
            security_logger.log_security_violation(
                operation="access_media_buy",
                principal_id=principal_id,
                resource_id=media_buy_id,
                reason=f"Principal does not own media buy (owner: {media_buy.principal_id})",
            )
            raise PermissionError(f"Principal '{principal_id}' does not own media buy '{media_buy_id}'.")


# --- Activity Feed Helper ---


def log_tool_activity(context: Context, tool_name: str, start_time: float = None):
    """Log tool activity to the activity feed."""
    try:
        # Get principal and tenant context
        principal_id, tenant = get_principal_from_context(context)

        # Set tenant context if returned
        if tenant:
            set_current_tenant(tenant)
        else:
            tenant = get_current_tenant()

        if not tenant:
            return
        principal_name = "Unknown"

        if principal_id:
            with get_db_session() as session:
                stmt = select(ModelPrincipal).filter_by(principal_id=principal_id, tenant_id=tenant["tenant_id"])
                principal = session.scalars(stmt).first()
                if principal:
                    principal_name = principal.name

        # Calculate response time if start_time provided
        response_time_ms = None
        if start_time:
            response_time_ms = int((time.time() - start_time) * 1000)

        # Log to activity feed (for WebSocket real-time updates)
        activity_feed.log_api_call(
            tenant_id=tenant["tenant_id"],
            principal_name=principal_name,
            method=tool_name,
            status_code=200,
            response_time_ms=response_time_ms,
        )

        # Also log to audit logs (for persistent dashboard activity feed)
        audit_logger = get_audit_logger("MCP", tenant["tenant_id"])
        details = {"tool": tool_name, "status": "success"}
        if response_time_ms:
            details["response_time_ms"] = response_time_ms

        audit_logger.log_operation(
            operation=tool_name,
            principal_name=principal_name,
            principal_id=principal_id or "anonymous",
            adapter_id="mcp_server",
            success=True,
            details=details,
        )
    except Exception as e:
        # Don't let activity logging break the main flow
        console.print(f"[yellow]Activity logging error: {e}[/yellow]")


# --- MCP Tools (Full Implementation) ---


async def _get_products_impl(req: GetProductsRequestGenerated, context: Context) -> GetProductsResponse:
    """Shared implementation for get_products.

    Contains all business logic for product discovery including policy checks,
    product catalog providers, dynamic pricing, and filtering.

    Args:
        req: GetProductsRequest from generated schemas
        context: FastMCP Context for tenant/principal resolution

    Returns:
        GetProductsResponse containing matching products
    """
    import sys

    print("=" * 80, file=sys.stderr, flush=True)
    print(
        f"🔧 _get_products_impl CALLED: brand_manifest={req.brand_manifest}, brief={req.brief[:50] if req.brief else 'N/A'}",
        file=sys.stderr,
        flush=True,
    )
    print("=" * 80, file=sys.stderr, flush=True)

    from src.core.tool_context import ToolContext

    start_time = time.time()

    # Handle both old Context and new ToolContext
    if isinstance(context, ToolContext):
        # New context management - everything is already extracted
        testing_ctx_raw = context.testing_context
        # Convert dict testing context back to TestingContext object if needed
        if isinstance(testing_ctx_raw, dict):
            from src.core.testing_hooks import TestingContext

            testing_ctx = TestingContext(**testing_ctx_raw)
        else:
            testing_ctx = testing_ctx_raw
        principal_id = context.principal_id
        tenant = {"tenant_id": context.tenant_id}  # Simplified tenant info
    else:
        # Legacy path - extract from FastMCP Context
        testing_ctx = get_testing_context(context)
        # For discovery endpoints, authentication is optional
        # require_valid_token=False means invalid tokens are treated like missing tokens (discovery endpoint behavior)
        logger.info("[GET_PRODUCTS] About to call get_principal_from_context")
        print("🔍 [GET_PRODUCTS DEBUG] About to call get_principal_from_context", flush=True)
        principal_id, tenant = get_principal_from_context(
            context, require_valid_token=False
        )  # Returns (None, tenant) if no/invalid auth
        logger.info(f"[GET_PRODUCTS] principal_id returned: {principal_id}, tenant: {tenant}")
        print(f"🔍 [GET_PRODUCTS DEBUG] principal_id returned: {principal_id}, tenant: {tenant}", flush=True)

        # Set tenant context explicitly in this async context (ContextVar propagation fix)
        if tenant:
            set_current_tenant(tenant)
            logger.info(f"[GET_PRODUCTS] Set tenant context: {tenant['tenant_id']}")
            print(f"🔍 [GET_PRODUCTS DEBUG] Set tenant context: {tenant['tenant_id']}", flush=True)
        elif principal_id:
            # If we have principal but no tenant, something went wrong
            logger.error(f"[GET_PRODUCTS] Principal found but no tenant context: principal_id={principal_id}")
            print("❌ [GET_PRODUCTS DEBUG] Principal found but no tenant context", flush=True)
            raise ToolError(
                f"Authentication succeeded but tenant context missing. This is a bug. principal_id={principal_id}"
            )
        # else: No auth provided, which is OK for discovery endpoints

    # Get the Principal object with ad server mappings
    principal = get_principal_object(principal_id) if principal_id else None
    principal_data = principal.model_dump() if principal else None

    # Extract offering text from brand_manifest
    offering = None
    if req.brand_manifest:
        if isinstance(req.brand_manifest, str):
            # brand_manifest is a URL - use it as-is for now
            # TODO: In future, fetch and parse the URL
            offering = f"Brand at {req.brand_manifest}"
        else:
            # brand_manifest is a BrandManifest object or dict
            # Try to access as object first, then as dict
            if hasattr(req.brand_manifest, "name"):
                offering = req.brand_manifest.name
            elif isinstance(req.brand_manifest, dict):
                offering = req.brand_manifest.get("name", "")

    if not offering:
        raise ToolError("brand_manifest must provide brand information")

    # Skip strict validation in test environments (allow simple test values)
    import os

    is_test_mode = (testing_ctx and testing_ctx.test_session_id is not None) or os.getenv("ADCP_TESTING") == "true"

    # Note: brand_manifest validation is handled by Pydantic schema, no need for runtime validation here

    # Check policy compliance first (if enabled)
    advertising_policy = safe_parse_json_field(
        tenant.get("advertising_policy"), field_name="advertising_policy", default={}
    )

    # Only run policy checks if enabled in tenant settings
    policy_check_enabled = advertising_policy.get("enabled", False)  # Default to False for new tenants
    policy_disabled_reason = None

    if not policy_check_enabled:
        # Skip policy checks if disabled
        policy_result = None
        policy_disabled_reason = "disabled_by_tenant"
        logger.info(f"Policy checks disabled for tenant {tenant['tenant_id']}")
    else:
        # Get tenant's Gemini API key for policy checks
        tenant_gemini_key = tenant.get("gemini_api_key")
        if not tenant_gemini_key:
            # No API key - cannot run policy checks
            policy_result = None
            policy_disabled_reason = "no_gemini_api_key"
            logger.warning(f"Policy checks enabled but no Gemini API key configured for tenant {tenant['tenant_id']}")
        else:
            policy_service = PolicyCheckService(gemini_api_key=tenant_gemini_key)

            # Use advertising_policy settings for tenant-specific rules
            tenant_policies = advertising_policy if advertising_policy else {}

            # Convert brand_manifest to dict if it's a BrandManifest object
            brand_manifest_dict = None
            if req.brand_manifest:
                if hasattr(req.brand_manifest, "model_dump"):
                    brand_manifest_dict = req.brand_manifest.model_dump()
                elif isinstance(req.brand_manifest, dict):
                    brand_manifest_dict = req.brand_manifest
                else:
                    brand_manifest_dict = req.brand_manifest  # URL string

            try:
                policy_result = await policy_service.check_brief_compliance(
                    brief=req.brief,
                    promoted_offering=offering,  # Use extracted offering from brand_manifest
                    brand_manifest=brand_manifest_dict,
                    tenant_policies=tenant_policies if tenant_policies else None,
                )

                # Log successful policy check
                audit_logger = get_audit_logger("AdCP", tenant["tenant_id"])
                audit_logger.log_operation(
                    operation="policy_check",
                    principal_name=principal_id or "anonymous",
                    principal_id=principal_id or "anonymous",
                    adapter_id="policy_service",
                    success=policy_result.status != PolicyStatus.BLOCKED,
                    details={
                        "brief": req.brief[:100] + "..." if len(req.brief) > 100 else req.brief,
                        "brand_name": offering[:100] + "..." if offering and len(offering) > 100 else offering,
                        "policy_status": policy_result.status,
                        "reason": policy_result.reason,
                        "restrictions": policy_result.restrictions,
                    },
                )

            except Exception as e:
                # Policy check failed - log error
                logger.error(f"Policy check failed for tenant {tenant['tenant_id']}: {e}")
                audit_logger = get_audit_logger("AdCP", tenant["tenant_id"])
                audit_logger.log_operation(
                    operation="policy_check_failure",
                    principal_name=principal_id or "anonymous",
                    principal_id=principal_id or "anonymous",
                    adapter_id="policy_service",
                    success=False,
                    details={
                        "error": str(e),
                        "error_type": type(e).__name__,
                        "brief": req.brief[:100] + "..." if len(req.brief) > 100 else req.brief,
                    },
                )

                # Fail open by default (allow campaigns) with warning in response
                policy_result = None
                policy_disabled_reason = f"service_error: {type(e).__name__}"
                logger.warning(f"Policy check failed, allowing campaign by default: {e}")

    # Handle policy result based on settings
    if policy_result and policy_result.status == PolicyStatus.BLOCKED:
        # Always block if policy says blocked
        logger.warning(f"Brief blocked by policy: {policy_result.reason}")
        # Raise ToolError to properly signal failure to client
        raise ToolError("POLICY_VIOLATION", policy_result.reason)

    # If restricted and manual review is required, create a task
    if (
        policy_result
        and policy_result.status == PolicyStatus.RESTRICTED
        and advertising_policy.get("require_manual_review", False)
    ):
        # Create a manual review task
        from src.core.database.database_session import get_db_session

        with get_db_session() as session:
            task_id = f"policy_review_{tenant['tenant_id']}_{int(datetime.now(UTC).timestamp())}"

            # Log policy violation for audit trail and compliance
            audit_logger = get_audit_logger("AdCP", tenant["tenant_id"])
            audit_logger.log_operation(
                operation="get_products_policy_violation",
                principal_name=principal_id,
                principal_id=principal_id,
                adapter_id="policy_engine",
                success=False,
                details={
                    "brief": req.brief,
                    "brand_name": offering,
                    "policy_status": policy_result.status,
                    "restrictions": policy_result.restrictions,
                    "reason": policy_result.reason,
                },
            )

        # Raise error for policy violations - explicit failure, not silent return
        raise ToolError(
            "POLICY_VIOLATION",
            f"Request violates content policy: {policy_result.reason}. Restrictions: {', '.join(policy_result.restrictions)}",
        )

    # Determine product catalog configuration based on tenant's signals discovery settings
    catalog_config = {"provider": "database", "config": {}}  # Default to database provider

    # Check if signals discovery is configured for this tenant
    if hasattr(tenant, "signals_agent_config") and tenant.get("signals_agent_config"):
        signals_config = tenant["signals_agent_config"]

        # Parse signals config if it's a string (SQLite) vs dict (PostgreSQL JSONB)
        if isinstance(signals_config, str):
            import json

            try:
                signals_config = json.loads(signals_config)
            except json.JSONDecodeError:
                logger.error(f"Invalid signals_agent_config JSON for tenant {tenant['tenant_id']}")
                signals_config = {}

        # If signals discovery is enabled, use hybrid provider
        if isinstance(signals_config, dict) and signals_config.get("enabled", False):
            logger.info(f"Using hybrid provider with signals discovery for tenant {tenant['tenant_id']}")
            catalog_config = {
                "provider": "hybrid",
                "config": {
                    "database": {},  # Use database provider defaults
                    "signals_discovery": signals_config,
                    "ranking_strategy": "signals_first",  # Prioritize signals-enhanced products
                    "max_products": 20,
                    "deduplicate": True,
                },
            }

    # Get the product catalog provider for this tenant
    provider = await get_product_catalog_provider(
        tenant["tenant_id"],
        catalog_config,
    )

    # Query products using the brief, including context for signals forwarding
    context_data = {
        "brand_name": offering,
        "tenant_id": tenant["tenant_id"],
        "principal_id": principal_id,
    }

    logger.info(f"[GET_PRODUCTS] Calling provider.get_products for tenant_id={tenant['tenant_id']}")
    print(f"🔍 [GET_PRODUCTS DEBUG] Calling provider.get_products for tenant_id={tenant['tenant_id']}", flush=True)
    products = await provider.get_products(
        brief=req.brief,
        tenant_id=tenant["tenant_id"],
        principal_id=principal_id,
        principal_data=principal_data,
        context=context_data,
    )
    logger.info(f"[GET_PRODUCTS] Got {len(products)} products from provider")
    print(f"🔍 [GET_PRODUCTS DEBUG] Got {len(products)} products from provider", flush=True)

    # Enrich products with dynamic pricing (AdCP PR #79)
    # Calculate floor_cpm, recommended_cpm, estimated_exposures from cached metrics
    try:
        from src.core.database.database_session import get_db_session
        from src.services.dynamic_pricing_service import DynamicPricingService

        # Extract country from request if available (future enhancement: parse from targeting)
        country_code = None  # TODO: Extract from targeting if provided

        with get_db_session() as pricing_session:
            pricing_service = DynamicPricingService(pricing_session)
            products = pricing_service.enrich_products_with_pricing(
                products,
                tenant_id=tenant["tenant_id"],
                country_code=country_code,
                min_exposures=getattr(req, "min_exposures", None),
            )
    except Exception as e:
        logger.warning(f"Failed to enrich products with dynamic pricing: {e}. Using defaults.")

    # Apply AdCP filters if provided
    if req.filters:
        filtered_products = []
        for product in products:
            # Filter by delivery_type
            if req.filters.delivery_type and product.delivery_type != req.filters.delivery_type:
                continue

            # Filter by is_fixed_price (check pricing_options)
            if req.filters.is_fixed_price is not None:
                # Check if product has any pricing option matching the fixed/auction filter
                has_matching_pricing = any(po.is_fixed == req.filters.is_fixed_price for po in product.pricing_options)
                if not has_matching_pricing:
                    continue

            # Filter by format_types
            if req.filters.format_types:
                # Product.formats is list[str] (format IDs), need to look up types from FORMAT_REGISTRY
                from src.core.schemas import get_format_by_id

                product_format_types = set()
                for format_id in product.formats:
                    if isinstance(format_id, str):
                        format_obj = get_format_by_id(format_id)
                        if format_obj:
                            product_format_types.add(format_obj.type)
                    elif hasattr(format_id, "type"):
                        # Already a Format object
                        product_format_types.add(format_id.type)

                if not any(fmt_type in product_format_types for fmt_type in req.filters.format_types):
                    continue

            # Filter by format_ids
            if req.filters.format_ids:
                # Product.formats is list[str] or list[dict] (format IDs)
                product_format_ids = set()
                for format_id in product.formats:
                    if isinstance(format_id, str):
                        product_format_ids.add(format_id)
                    elif isinstance(format_id, dict):
                        # Dict with 'id' key (from database)
                        product_format_ids.add(format_id.get("id"))
                    elif hasattr(format_id, "id"):
                        # FormatId object (has .id attribute, not .format_id)
                        product_format_ids.add(format_id.id)

                # req.filters.format_ids contains FormatId objects, extract .id from them
                request_format_ids = set()
                for fmt_id in req.filters.format_ids:
                    if isinstance(fmt_id, str):
                        request_format_ids.add(fmt_id)
                    elif hasattr(fmt_id, "id"):
                        # FormatId object
                        request_format_ids.add(fmt_id.id)
                    elif isinstance(fmt_id, dict):
                        request_format_ids.add(fmt_id.get("id"))

                if not any(fmt_id in product_format_ids for fmt_id in request_format_ids):
                    continue

            # Filter by standard_formats_only
            if req.filters.standard_formats_only:
                # Check if all formats are IAB standard formats
                # IAB standard formats typically follow patterns like "display_", "video_", "audio_", "native_"
                has_only_standard = True
                for format_id in product.formats:
                    format_id_str = None
                    if isinstance(format_id, str):
                        format_id_str = format_id
                    elif isinstance(format_id, dict):
                        format_id_str = format_id.get("id")
                    elif hasattr(format_id, "id"):
                        # FormatId object (has .id attribute, not .format_id)
                        format_id_str = format_id.id

                    if format_id_str and not format_id_str.startswith(("display_", "video_", "audio_", "native_")):
                        has_only_standard = False
                        break

                if not has_only_standard:
                    continue

            # Product passed all filters
            filtered_products.append(product)

        products = filtered_products
        logger.info(f"Applied filters: {req.filters.model_dump(exclude_none=True)}. {len(products)} products remain.")

    # Filter products based on policy compliance (if policy checks are enabled)
    eligible_products = []
    if policy_result and policy_check_enabled:
        # Policy checks are enabled - filter products based on policy compliance
        for product in products:
            is_eligible, reason = policy_service.check_product_eligibility(policy_result, product.model_dump())

            if is_eligible:
                # Product passed policy checks - add to eligible products
                # Note: policy_compliance field removed in AdCP v2.4
                eligible_products.append(product)
            else:
                logger.info(f"Product {product.product_id} excluded: {reason}")
    else:
        # Policy checks disabled - all products are eligible
        eligible_products = products

    # Apply min_exposures filtering (AdCP PR #79)
    min_exposures = getattr(req, "min_exposures", None)
    if min_exposures is not None:
        filtered_products = []
        for product in eligible_products:
            # For guaranteed products, check estimated_exposures
            if product.delivery_type == "guaranteed":
                if product.estimated_exposures is not None and product.estimated_exposures >= min_exposures:
                    filtered_products.append(product)
                else:
                    logger.info(
                        f"Product {product.product_id} excluded: estimated_exposures "
                        f"({product.estimated_exposures}) < min_exposures ({min_exposures})"
                    )
            else:
                # For non-guaranteed, include if recommended_cpm is set (indicates it can meet min_exposures)
                # or if no recommended_cpm is set (product doesn't provide exposure estimates)
                if product.recommended_cpm is not None:
                    filtered_products.append(product)
                else:
                    # Include non-guaranteed products without recommended_cpm (can't filter by exposure estimates)
                    filtered_products.append(product)
        eligible_products = filtered_products

    # Apply testing hooks to response
    response_data = {"products": [p.model_dump_internal() for p in eligible_products]}
    response_data = apply_testing_hooks(response_data, testing_ctx, "get_products")

    # Reconstruct products from modified data
    modified_products = [Product(**p) for p in response_data["products"]]

    # Annotate pricing options with adapter support (AdCP PR #88)
    if principal and modified_products:
        try:
            from src.adapters import get_adapter

            adapter = get_adapter(principal, dry_run=True)
            supported_models = adapter.get_supported_pricing_models()

            for product in modified_products:
                if product.pricing_options:
                    # Annotate each pricing option with "supported" flag
                    for option in product.pricing_options:
                        pricing_model = (
                            option.pricing_model.value
                            if hasattr(option.pricing_model, "value")
                            else option.pricing_model
                        )
                        # Add supported annotation (will be included in response)
                        option.supported = pricing_model in supported_models
                        if not option.supported:
                            option.unsupported_reason = (
                                f"Current adapter does not support {pricing_model.upper()} pricing"
                            )
        except Exception as e:
            logger.warning(f"Failed to annotate pricing options with adapter support: {e}")

    # Filter pricing data for anonymous users
    if principal_id is None:  # Anonymous user
        # Remove pricing data from products for anonymous users
        # Set to empty list to hide pricing (will be excluded during serialization)
        for product in modified_products:
            product.pricing_options = []

    # Log activity
    log_tool_activity(context, "get_products", start_time)

    # Set status based on operation result
    status = TaskStatus.from_operation_state(
        operation_type="discovery", has_errors=False, requires_approval=False, requires_auth=principal_id is None
    )

    # Response __str__() will generate appropriate message based on content
    return GetProductsResponse(products=modified_products, status=status)


@mcp.tool()
async def get_products(
    brand_manifest: Any | None = None,  # BrandManifest | str | None - validated by Pydantic
    brief: str = "",
    filters: dict | None = None,
    context: Context = None,
) -> GetProductsResponse:
    """Get available products matching the brief.

    MCP tool wrapper that delegates to the shared implementation.

    Args:
        brand_manifest: Brand information manifest (inline object or URL string)
        brief: Brief description of the advertising campaign or requirements (optional)
        filters: Structured filters for product discovery (optional)
        context: FastMCP context (automatically provided)

    Returns:
        GetProductsResponse containing matching products

    Note:
        promoted_offering is deprecated - use brand_manifest instead.
        If you need backward compatibility, use the A2A interface which still supports it.
    """
    import sys

    print("=" * 80, file=sys.stderr, flush=True)
    print(
        f"🚀 MCP get_products CALLED: brand_manifest={brand_manifest}, brief={brief[:50] if brief else 'N/A'}",
        file=sys.stderr,
        flush=True,
    )
    print("=" * 80, file=sys.stderr, flush=True)

    # Build request object for shared implementation using helper
    try:
        req = create_get_products_request(
            promoted_offering=None,  # Not exposed in MCP tool (use brand_manifest)
            brief=brief,
            brand_manifest=brand_manifest,
            filters=filters,
        )
    except ValidationError as e:
        raise ToolError(format_validation_error(e, context="get_products request")) from e
    except ValueError as e:
        # Convert ValueError from helper to ToolError with clear message
        raise ToolError(f"Invalid get_products request: {e}") from e

    # Call shared implementation
    # Note: GetProductsRequest is now a flat class (not RootModel), so pass req directly
    return await _get_products_impl(req, context)


def _list_creative_formats_impl(
    req: ListCreativeFormatsRequest | None, context: Context
) -> ListCreativeFormatsResponse:
    """List all available creative formats (AdCP spec endpoint).

    Returns formats from all registered creative agents (default + tenant-specific).
    Uses CreativeAgentRegistry for dynamic format discovery with caching.
    Supports optional filtering by type, standard_only, category, and format_ids.
    """
    start_time = time.time()

    # Use default request if none provided
    if req is None:
        req = ListCreativeFormatsRequest()

    # For discovery endpoints, authentication is optional
    # require_valid_token=False means invalid tokens are treated like missing tokens (discovery endpoint behavior)
    principal_id, tenant = get_principal_from_context(
        context, require_valid_token=False
    )  # Returns (None, tenant) if no/invalid auth

    # Set tenant context if returned
    if tenant:
        set_current_tenant(tenant)
    else:
        tenant = get_current_tenant()
    if not tenant:
        raise ToolError("No tenant context available")

    # Get formats from all registered creative agents via registry
    import asyncio

    from src.core.creative_agent_registry import get_creative_agent_registry

    registry = get_creative_agent_registry()

    # Run async operation - check if we're already in an async context
    try:
        # Check if there's already a running event loop
        loop = asyncio.get_running_loop()
        # We're in an async context, run in thread pool to avoid nested loop error
        import concurrent.futures

        with concurrent.futures.ThreadPoolExecutor() as executor:
            future = executor.submit(lambda: asyncio.run(registry.list_all_formats(tenant_id=tenant["tenant_id"])))
            formats = future.result()
    except RuntimeError:
        # No running loop, safe to create one
        loop = asyncio.new_event_loop()
        asyncio.set_event_loop(loop)
        try:
            formats = loop.run_until_complete(registry.list_all_formats(tenant_id=tenant["tenant_id"]))
        finally:
            loop.close()

    # Apply filters from request
    if req.type:
        formats = [f for f in formats if f.type == req.type]

    if req.standard_only:
        formats = [f for f in formats if f.is_standard]

    if req.category:
        # Category maps to is_standard: "standard" -> True, "custom" -> False
        if req.category == "standard":
            formats = [f for f in formats if f.is_standard]
        elif req.category == "custom":
            formats = [f for f in formats if not f.is_standard]

    if req.format_ids:
        # Filter to only the specified format IDs
        format_ids_set = set(req.format_ids)
        formats = [f for f in formats if f.format_id in format_ids_set]

    # Sort formats by type and name for consistent ordering
    formats.sort(key=lambda f: (f.type, f.name))

    # Log the operation
    audit_logger = get_audit_logger("AdCP", tenant["tenant_id"])
    audit_logger.log_operation(
        operation="list_creative_formats",
        principal_name=principal_id or "anonymous",
        principal_id=principal_id or "anonymous",
        adapter_id="N/A",
        success=True,
        details={
            "format_count": len(formats),
            "standard_formats": len([f for f in formats if f.is_standard]),
            "custom_formats": len([f for f in formats if not f.is_standard]),
            "format_types": list({f.type for f in formats}),
        },
    )

    # Log activity
    log_tool_activity(context, "list_creative_formats", start_time)

    # Set status based on operation result
    status = TaskStatus.from_operation_state(
        operation_type="discovery", has_errors=False, requires_approval=False, requires_auth=principal_id is None
    )

    # Create response (no message/specification_version - not in adapter schema)
    response = ListCreativeFormatsResponse(formats=formats, status=status)

    # Add schema validation metadata for client validation
    from src.core.schema_validation import INCLUDE_SCHEMAS_IN_RESPONSES, enhance_mcp_response_with_schema

    if INCLUDE_SCHEMAS_IN_RESPONSES:
        # Convert to dict, enhance with schema, return enhanced dict
        response_dict = response.model_dump()
        enhanced_response = enhance_mcp_response_with_schema(
            response_data=response_dict,
            model_class=ListCreativeFormatsResponse,
            include_full_schema=False,  # Set to True for development debugging
        )
        # Return the enhanced response (FastMCP handles dict returns)
        return enhanced_response

    return response


@mcp.tool()
def list_creative_formats(
    type: str | None = None,
    standard_only: bool | None = None,
    category: str | None = None,
    format_ids: list[str] | None = None,
    webhook_url: str | None = None,
    context: Context = None,
) -> ListCreativeFormatsResponse:
    """List all available creative formats (AdCP spec endpoint).

    MCP tool wrapper that delegates to the shared implementation.

    Args:
        type: Filter by format type (audio, video, display)
        standard_only: Only return IAB standard formats
        category: Filter by format category (standard, custom)
        format_ids: Filter by specific format IDs
        webhook_url: URL for async task completion notifications (AdCP spec, optional)
        context: FastMCP context (automatically provided)

    Returns:
        ListCreativeFormatsResponse with all available formats
    """
    try:
        req = ListCreativeFormatsRequest(
            type=type,
            standard_only=standard_only,
            category=category,
            format_ids=format_ids,
        )
    except ValidationError as e:
        raise ToolError(format_validation_error(e, context="list_creative_formats request")) from e

    return _list_creative_formats_impl(req, context)


def _sync_creatives_impl(
    creatives: list[dict],
    patch: bool = False,
    assignments: dict = None,
    delete_missing: bool = False,
    dry_run: bool = False,
    validation_mode: str = "strict",
    push_notification_config: dict | None = None,
    context: Context = None,
) -> SyncCreativesResponse:
    """Sync creative assets to centralized library (AdCP v2.4 spec compliant endpoint).

    Primary creative management endpoint that handles:
    - Bulk creative upload/update with upsert semantics
    - Creative assignment to media buy packages via assignments dict
    - Support for both hosted assets (media_url) and third-party tags (snippet)
    - Patch updates, dry-run mode, and validation options

    Args:
        creatives: Array of creative assets to sync
        patch: When true, only update provided fields (partial update). When false, full upsert.
        assignments: Bulk assignment map of creative_id to package_ids (spec-compliant)
        delete_missing: Delete creatives not in sync payload (use with caution)
        dry_run: Preview changes without applying them
        validation_mode: Validation strictness (strict or lenient)
        push_notification_config: Push notification config for status updates (AdCP spec, optional)
        context: FastMCP context (automatically provided)

    Returns:
        SyncCreativesResponse with synced creatives and assignments
    """
    from pydantic import ValidationError

    from src.core.schemas import Creative

    # Process raw creative dictionaries without schema validation initially
    # Schema objects will be created later with populated internal fields
    raw_creatives = [creative if isinstance(creative, dict) else creative.model_dump() for creative in creatives]

    start_time = time.time()

    # Authentication
    principal_id = _get_principal_id_from_context(context)

    # Get tenant information
    # If context is ToolContext (A2A), tenant is already set, but verify it matches
    from src.core.tool_context import ToolContext

    if isinstance(context, ToolContext):
        # Tenant context should already be set by A2A handler, but verify
        tenant = get_current_tenant()
        if not tenant or tenant.get("tenant_id") != context.tenant_id:
            # Tenant context wasn't set properly - this shouldn't happen but handle it
            console.print(
                f"[yellow]Warning: Tenant context mismatch, setting from ToolContext: {context.tenant_id}[/yellow]"
            )
            # We need to load the tenant properly - for now use the ID from context
            tenant = {"tenant_id": context.tenant_id}
    else:
        # FastMCP path - tenant should be set by get_principal_from_context
        tenant = get_current_tenant()

    if not tenant:
        raise ToolError("No tenant context available")

    # Track actions per creative for AdCP-compliant response
    from src.core.schemas import SyncCreativeResult

    results: list[SyncCreativeResult] = []
    created_count = 0
    updated_count = 0
    unchanged_count = 0
    failed_count = 0

    # Legacy tracking (still used internally)
    synced_creatives = []
    failed_creatives = []

    # Track creatives requiring approval for workflow creation
    creatives_needing_approval = []

    # Extract webhook URL from push_notification_config for AI review callbacks
    webhook_url = None
    if push_notification_config:
        webhook_url = push_notification_config.get("url")
        logger.info(f"[sync_creatives] Push notification webhook URL: {webhook_url}")

    # Get tenant creative approval settings
    # approval_mode: "auto-approve", "require-human", "ai-powered"
    logger.info(f"[sync_creatives] Tenant dict keys: {list(tenant.keys())}")
    logger.info(f"[sync_creatives] Tenant approval_mode field: {tenant.get('approval_mode', 'NOT FOUND')}")
    approval_mode = tenant.get("approval_mode", "require-human")
    logger.info(f"[sync_creatives] Final approval mode: {approval_mode} (from tenant: {tenant.get('tenant_id')})")

    with get_db_session() as session:
        # Process each creative with proper transaction isolation
        for creative in raw_creatives:
            try:
                # First, validate the creative against the schema before database operations
                try:
                    # Create temporary schema object for validation
                    # Map input fields to schema field names
                    schema_data = {
                        "creative_id": creative.get("creative_id") or str(uuid.uuid4()),
                        "name": creative.get("name", ""),  # Ensure name is never None
                        "format_id": creative.get("format_id") or creative.get("format"),  # Support both field names
                        "click_through_url": creative.get("click_url") or creative.get("click_through_url"),
                        "width": creative.get("width"),
                        "height": creative.get("height"),
                        "duration": creative.get("duration"),
                        "principal_id": principal_id,
                        "created_at": datetime.now(UTC),
                        "updated_at": datetime.now(UTC),
                        "status": "pending",
                    }

                    # Handle assets vs media content
                    if creative.get("assets"):
                        # Asset-based creative (new AdCP format)
                        schema_data["content_uri"] = creative.get("url") or f"asset://{creative.get('creative_id')}"
                    else:
                        # Media-based creative (legacy)
                        schema_data["content_uri"] = (
                            creative.get("url") or "https://placeholder.example.com/missing.jpg"
                        )

                    if creative.get("template_variables"):
                        schema_data["template_variables"] = creative.get("template_variables")

                    # Validate by creating a Creative schema object
                    # This will fail if required fields are missing or invalid (like empty name)
                    # Also auto-upgrades string format_ids to FormatId objects via validator
                    validated_creative = Creative(**schema_data)

                    # Additional business logic validation
                    if not creative.get("name") or str(creative.get("name")).strip() == "":
                        raise ValueError("Creative name cannot be empty")

                    if not creative.get("format_id") and not creative.get("format"):
                        raise ValueError("Creative format is required")

                    # Use validated format (auto-upgraded from string if needed)
                    format_value = validated_creative.format

                except (ValidationError, ValueError) as validation_error:
                    # Creative failed validation - add to failed list
                    creative_id = creative.get("creative_id", "unknown")
                    # Format ValidationError nicely for clients, pass through ValueError as-is
                    if isinstance(validation_error, ValidationError):
                        error_msg = format_validation_error(validation_error, context=f"creative {creative_id}")
                    else:
                        error_msg = str(validation_error)
                    failed_creatives.append({"creative_id": creative_id, "error": error_msg})
                    failed_count += 1
                    results.append(
                        SyncCreativeResult(
                            creative_id=creative_id,
                            action="failed",
                            errors=[error_msg],
                        )
                    )
                    continue  # Skip to next creative

                # Use savepoint for individual creative transaction isolation
                with session.begin_nested():
                    # Check if creative already exists (always check for upsert/patch behavior)
                    # SECURITY: Must filter by principal_id to prevent cross-principal modification
                    existing_creative = None
                    if creative.get("creative_id"):
                        from src.core.database.models import Creative as DBCreative

                        # Query for existing creative with security filter
                        stmt = select(DBCreative).filter_by(
                            tenant_id=tenant["tenant_id"],
                            principal_id=principal_id,  # SECURITY: Prevent cross-principal modification
                            creative_id=creative.get("creative_id"),
                        )
                        existing_creative = session.scalars(stmt).first()

                    if existing_creative:
                        # Update existing creative (respects patch vs full upsert)
                        existing_creative.updated_at = datetime.now(UTC)

                        # Track changes for result
                        changes = []

                        # Update fields based on patch mode
                        if patch:
                            # Patch mode: only update provided fields
                            if creative.get("name") is not None and creative.get("name") != existing_creative.name:
                                existing_creative.name = creative.get("name")
                                changes.append("name")
                            if creative.get("format_id") or creative.get("format"):
                                # Use validated format_value (already auto-upgraded from string)
                                new_agent_url, new_format = _extract_format_namespace(format_value)
                                if (
                                    new_agent_url != existing_creative.agent_url
                                    or new_format != existing_creative.format
                                ):
                                    existing_creative.agent_url = new_agent_url
                                    existing_creative.format = new_format
                                    changes.append("format")
                        else:
                            # Full upsert mode: replace all fields
                            if creative.get("name") != existing_creative.name:
                                existing_creative.name = creative.get("name")
                                changes.append("name")
                            # Use validated format_value (already auto-upgraded from string)
                            new_agent_url, new_format = _extract_format_namespace(format_value)
                            if new_agent_url != existing_creative.agent_url or new_format != existing_creative.format:
                                existing_creative.agent_url = new_agent_url
                                existing_creative.format = new_format
                                changes.append("format")

                        # Determine creative status based on approval mode
                        creative_format = creative.get("format_id") or creative.get("format")
                        if creative_format:  # Only update approval status if format is provided
                            if approval_mode == "auto-approve":
                                existing_creative.status = "approved"
                                needs_approval = False
                            elif approval_mode == "ai-powered":
                                # Submit to background AI review (async)

                                from src.admin.blueprints.creatives import (
                                    _ai_review_executor,
                                    _ai_review_lock,
                                    _ai_review_tasks,
                                )

                                # Set status to pending immediately
                                existing_creative.status = "pending"
                                needs_approval = True

                                # Submit background task
                                task_id = f"ai_review_{existing_creative.creative_id}_{uuid.uuid4().hex[:8]}"

                                # Need to flush to ensure creative_id is available
                                session.flush()

                                # Import the async function
                                from src.admin.blueprints.creatives import _ai_review_creative_async

                                future = _ai_review_executor.submit(
                                    _ai_review_creative_async,
                                    creative_id=existing_creative.creative_id,
                                    tenant_id=tenant["tenant_id"],
                                    webhook_url=webhook_url,
                                    slack_webhook_url=tenant.get("slack_webhook_url"),
                                    principal_name=principal_id,
                                )

                                # Track the task
                                with _ai_review_lock:
                                    _ai_review_tasks[task_id] = {
                                        "future": future,
                                        "creative_id": existing_creative.creative_id,
                                        "created_at": time.time(),
                                    }

                                logger.info(
                                    f"[sync_creatives] Submitted AI review for {existing_creative.creative_id} (task: {task_id})"
                                )
                            else:  # require-human
                                existing_creative.status = "pending"
                                needs_approval = True
                        else:
                            needs_approval = False

                        # Store creative properties in data field
                        if patch:
                            # Patch mode: merge with existing data
                            data = existing_creative.data or {}
                            if creative.get("url") is not None and data.get("url") != creative.get("url"):
                                data["url"] = creative.get("url")
                                changes.append("url")
                            if creative.get("click_url") is not None and data.get("click_url") != creative.get(
                                "click_url"
                            ):
                                data["click_url"] = creative.get("click_url")
                                changes.append("click_url")
                            if creative.get("width") is not None and data.get("width") != creative.get("width"):
                                data["width"] = creative.get("width")
                                changes.append("width")
                            if creative.get("height") is not None and data.get("height") != creative.get("height"):
                                data["height"] = creative.get("height")
                                changes.append("height")
                            if creative.get("duration") is not None and data.get("duration") != creative.get(
                                "duration"
                            ):
                                data["duration"] = creative.get("duration")
                                changes.append("duration")
                            if creative.get("assets") is not None:
                                data["assets"] = creative.get("assets")
                                changes.append("assets")
                            if creative.get("template_variables") is not None:
                                data["template_variables"] = creative.get("template_variables")
                                changes.append("template_variables")
                        else:
                            # Full upsert mode: replace all data
                            data = {
                                "url": creative.get("url"),
                                "click_url": creative.get("click_url"),
                                "width": creative.get("width"),
                                "height": creative.get("height"),
                                "duration": creative.get("duration"),
                            }
                            if creative.get("assets"):
                                data["assets"] = creative.get("assets")
                            if creative.get("template_variables"):
                                data["template_variables"] = creative.get("template_variables")

                            # ALWAYS validate updates with creative agent
                            if creative_format:
                                try:
                                    # Get format to find creative agent URL

                                    from src.core.creative_agent_registry import get_creative_agent_registry

                                    registry = get_creative_agent_registry()

                                    # List all formats to find the matching one
                                    all_formats = run_async_in_sync_context(
                                        registry.list_all_formats(tenant_id=tenant["tenant_id"])
                                    )

                                    # Find matching format
                                    format_obj = None
                                    for fmt in all_formats:
                                        if fmt.format_id == creative_format:
                                            format_obj = fmt
                                            break

                                    if format_obj and format_obj.agent_url:
                                        # Check if format is generative (has output_format_ids)
                                        is_generative = bool(getattr(format_obj, "output_format_ids", None))

                                        if is_generative:
                                            # Generative creative update - rebuild using AI
                                            logger.info(
                                                f"[sync_creatives] Detected generative format update: {creative_format}, "
                                                f"checking for Gemini API key"
                                            )

                                            # Get Gemini API key from config
                                            from src.core.config import get_config

                                            config = get_config()
                                            gemini_api_key = config.gemini_api_key

                                            if not gemini_api_key:
                                                error_msg = (
                                                    f"Cannot update generative creative {creative_format}: "
                                                    f"GEMINI_API_KEY not configured"
                                                )
                                                logger.error(f"[sync_creatives] {error_msg}")
                                                raise ValueError(error_msg)

                                            # Extract message/brief from assets or inputs
                                            message = None
                                            if creative.get("assets"):
                                                assets = creative.get("assets", {})
                                                for role, asset in assets.items():
                                                    if role in ["message", "brief", "prompt"] and isinstance(
                                                        asset, dict
                                                    ):
                                                        message = asset.get("content") or asset.get("text")
                                                        break

                                            if not message and creative.get("inputs"):
                                                inputs = creative.get("inputs", [])
                                                if inputs and isinstance(inputs[0], dict):
                                                    message = inputs[0].get("context_description")

                                            # Extract promoted_offerings from assets if available
                                            promoted_offerings = None
                                            if creative.get("assets"):
                                                assets = creative.get("assets", {})
                                                for role, asset in assets.items():
                                                    if role == "promoted_offerings" and isinstance(asset, dict):
                                                        promoted_offerings = asset
                                                        break

                                            # Get existing context_id for refinement
                                            existing_context_id = None
                                            if existing_creative.data:
                                                existing_context_id = existing_creative.data.get(
                                                    "generative_context_id"
                                                )

                                            # Use provided context_id or existing one
                                            context_id = creative.get("context_id") or existing_context_id

                                            # Only call build_creative if we have a message (refinement)
                                            if message:
                                                logger.info(
                                                    f"[sync_creatives] Calling build_creative for update: "
                                                    f"{existing_creative.creative_id} format {creative_format} "
                                                    f"from agent {format_obj.agent_url}, "
                                                    f"message_length={len(message) if message else 0}, "
                                                    f"context_id={context_id}"
                                                )

                                                build_result = run_async_in_sync_context(
                                                    registry.build_creative(
                                                        agent_url=format_obj.agent_url,
                                                        format_id=creative_format,
                                                        message=message,
                                                        gemini_api_key=gemini_api_key,
                                                        promoted_offerings=promoted_offerings,
                                                        context_id=context_id,
                                                        finalize=creative.get("approved", False),
                                                    )
                                                )

                                                # Store build result in data
                                                if build_result:
                                                    data["generative_build_result"] = build_result
                                                    data["generative_status"] = build_result.get("status", "draft")
                                                    data["generative_context_id"] = build_result.get("context_id")
                                                    changes.append("generative_build_result")

                                                    # Extract creative output if available
                                                    if build_result.get("creative_output"):
                                                        creative_output = build_result["creative_output"]

                                                        if creative_output.get("assets"):
                                                            data["assets"] = creative_output["assets"]
                                                            changes.append("assets")

                                                        if creative_output.get("output_format"):
                                                            output_format = creative_output["output_format"]
                                                            data["output_format"] = output_format
                                                            changes.append("output_format")

                                                            if isinstance(output_format, dict) and output_format.get(
                                                                "url"
                                                            ):
                                                                data["url"] = output_format["url"]
                                                                changes.append("url")
                                                                logger.info(
                                                                    f"[sync_creatives] Got URL from generative output (update): "
                                                                    f"{data['url']}"
                                                                )

                                                    logger.info(
                                                        f"[sync_creatives] Generative creative updated: "
                                                        f"status={data.get('generative_status')}, "
                                                        f"context_id={data.get('generative_context_id')}"
                                                    )
                                            else:
                                                logger.info(
                                                    "[sync_creatives] No message for generative update, "
                                                    "keeping existing creative data"
                                                )

                                            # Skip preview_creative call since we already have the output
                                            preview_result = None
                                        else:
                                            # Static creative - use preview_creative
                                            # Build creative manifest from available data
                                            # Extract string ID from FormatId object if needed
                                            format_id_str = (
                                                creative_format.id
                                                if hasattr(creative_format, "id")
                                                else str(creative_format)
                                            )
                                            creative_manifest = {
                                                "creative_id": existing_creative.creative_id,
                                                "name": creative.get("name") or existing_creative.name,
                                                "format_id": format_id_str,
                                            }

                                            # Add any provided asset data for validation
                                            # Validate assets are in dict format (AdCP v2.4+)
                                            if creative.get("assets"):
                                                validated_assets = _validate_creative_assets(creative.get("assets"))
                                                if validated_assets:
                                                    creative_manifest["assets"] = validated_assets
                                            if data.get("url"):
                                                creative_manifest["url"] = data.get("url")

                                            # Call creative agent's preview_creative for validation + preview
                                            # Extract string ID from FormatId object if needed
                                            format_id_str = (
                                                creative_format.id
                                                if hasattr(creative_format, "id")
                                                else str(creative_format)
                                            )
                                            logger.info(
                                                f"[sync_creatives] Calling preview_creative for validation (update): "
                                                f"{existing_creative.creative_id} format {format_id_str} "
                                                f"from agent {format_obj.agent_url}, has_assets={bool(creative.get('assets'))}, "
                                                f"has_url={bool(data.get('url'))}"
                                            )

                                            preview_result = run_async_in_sync_context(
                                                registry.preview_creative(
                                                    agent_url=format_obj.agent_url,
                                                    format_id=format_id_str,
                                                    creative_manifest=creative_manifest,
                                                )
                                            )

                                        # Extract preview data and store in data field
                                        if preview_result and preview_result.get("previews"):
                                            # Store full preview response for UI (per AdCP PR #119)
                                            # This preserves all variants and renders for UI display
                                            data["preview_response"] = preview_result
                                            changes.append("preview_response")

                                            # Also extract primary preview URL for backward compatibility
                                            first_preview = preview_result["previews"][0]
                                            renders = first_preview.get("renders", [])
                                            if renders:
                                                first_render = renders[0]

                                                # Store preview URL from render
                                                if first_render.get("preview_url"):
                                                    data["url"] = first_render["preview_url"]
                                                    changes.append("url")
                                                    logger.info(
                                                        f"[sync_creatives] Got preview URL from creative agent: {data['url']}"
                                                    )

                                                # Extract dimensions from dimensions object
                                                dimensions = first_render.get("dimensions", {})
                                                if dimensions.get("width"):
                                                    data["width"] = dimensions["width"]
                                                    changes.append("width")
                                                if dimensions.get("height"):
                                                    data["height"] = dimensions["height"]
                                                    changes.append("height")
                                                if dimensions.get("duration"):
                                                    data["duration"] = dimensions["duration"]
                                                    changes.append("duration")

                                        logger.info(
                                            f"[sync_creatives] Preview data populated for update: "
                                            f"url={bool(data.get('url'))}, "
                                            f"width={data.get('width')}, "
                                            f"height={data.get('height')}, "
                                            f"variants={len(preview_result.get('previews', []))}"
                                        )
                                    else:
                                        # Preview generation returned no previews
                                        # Only acceptable if creative has a media_url (direct URL to creative asset)
                                        has_media_url = bool(creative.get("url") or data.get("url"))

                                        if has_media_url:
                                            # Static creatives with media_url don't need previews
                                            warning_msg = f"Preview generation returned no previews for {existing_creative.creative_id} (static creative with media_url)"
                                            logger.warning(f"[sync_creatives] {warning_msg}")
                                            # Continue with update - preview is optional for static creatives
                                        else:
                                            # Creative agent should have generated previews but didn't
                                            error_msg = f"Preview generation failed for {existing_creative.creative_id}: no previews returned and no media_url provided"
                                            logger.error(f"[sync_creatives] {error_msg}")
                                            failed_creatives.append(
                                                {
                                                    "creative_id": existing_creative.creative_id,
                                                    "error": error_msg,
                                                    "format": creative_format,
                                                }
                                            )
                                            failed_count += 1
                                            results.append(
                                                SyncCreativeResult(
                                                    creative_id=existing_creative.creative_id,
                                                    action="failed",
                                                    errors=[error_msg],
                                                )
                                            )
                                            continue  # Skip this creative, move to next

                                except Exception as validation_error:
                                    # Creative agent validation failed for update (network error, agent down, etc.)
                                    # Do NOT update the creative - it needs validation before acceptance
                                    error_msg = (
                                        f"Creative agent unreachable or validation error: {str(validation_error)}. "
                                        f"Retry recommended - creative agent may be temporarily unavailable."
                                    )
                                    logger.error(
                                        f"[sync_creatives] {error_msg} for update of {existing_creative.creative_id}",
                                        exc_info=True,
                                    )
                                    failed_creatives.append(
                                        {
                                            "creative_id": existing_creative.creative_id,
                                            "error": error_msg,
                                            "format": creative_format,
                                        }
                                    )
                                    failed_count += 1
                                    results.append(
                                        SyncCreativeResult(
                                            creative_id=existing_creative.creative_id,
                                            action="failed",
                                            errors=[error_msg],
                                        )
                                    )
                                    continue  # Skip this creative update

                            # In full upsert, consider all fields as changed
                            changes.extend(["url", "click_url", "width", "height", "duration"])

                        existing_creative.data = data

                        # Mark JSONB field as modified for SQLAlchemy
                        from sqlalchemy.orm import attributes

                        attributes.flag_modified(existing_creative, "data")

                        # Track creatives needing approval for workflow creation
                        if needs_approval:
                            creative_info = {
                                "creative_id": existing_creative.creative_id,
                                "format": creative_format,
                                "name": creative.get("name"),
                                "status": existing_creative.status,
                            }
                            # Include AI review reason if available
                            if (
                                approval_mode == "ai-powered"
                                and existing_creative.data
                                and existing_creative.data.get("ai_review")
                            ):
                                creative_info["ai_review_reason"] = existing_creative.data["ai_review"].get("reason")
                            creatives_needing_approval.append(creative_info)

                        # Record result for updated creative
                        action = "updated" if changes else "unchanged"
                        if action == "updated":
                            updated_count += 1
                        else:
                            unchanged_count += 1

                        results.append(
                            SyncCreativeResult(
                                creative_id=existing_creative.creative_id,
                                action=action,
                                status=existing_creative.status,
                                changes=changes,
                            )
                        )

                    else:
                        # Create new creative
                        from src.core.database.models import Creative as DBCreative

                        # Extract creative_id for error reporting (must be defined before any validation)
                        creative_id = creative.get("creative_id", "unknown")

                        # Prepare data field with all creative properties
                        data = {
                            "url": creative.get("url"),
                            "click_url": creative.get("click_url"),
                            "width": creative.get("width"),
                            "height": creative.get("height"),
                            "duration": creative.get("duration"),
                        }

                        # Add AdCP v1.3+ fields to data
                        if creative.get("snippet"):
                            data["snippet"] = creative.get("snippet")
                            data["snippet_type"] = creative.get("snippet_type")

                        if creative.get("template_variables"):
                            data["template_variables"] = creative.get("template_variables")

                        # ALWAYS validate creatives with the creative agent (validation + preview generation)
                        creative_format = creative.get("format_id") or creative.get("format")
                        if creative_format:
                            try:
                                # Get format to find creative agent URL

                                from src.core.creative_agent_registry import get_creative_agent_registry

                                registry = get_creative_agent_registry()

                                # List all formats to find the matching one
                                all_formats = run_async_in_sync_context(
                                    registry.list_all_formats(tenant_id=tenant["tenant_id"])
                                )

                                # Find matching format
                                format_obj = None
                                for fmt in all_formats:
                                    if fmt.format_id == creative_format:
                                        format_obj = fmt
                                        break

                                if format_obj and format_obj.agent_url:
                                    # Check if format is generative (has output_format_ids)
                                    is_generative = bool(getattr(format_obj, "output_format_ids", None))

                                    if is_generative:
                                        # Generative creative - call build_creative
                                        logger.info(
                                            f"[sync_creatives] Detected generative format: {creative_format}, "
                                            f"checking for Gemini API key"
                                        )

                                        # Get Gemini API key from config
                                        from src.core.config import get_config

                                        config = get_config()
                                        gemini_api_key = config.gemini_api_key

                                        if not gemini_api_key:
                                            error_msg = (
                                                f"Cannot build generative creative {creative_format}: "
                                                f"GEMINI_API_KEY not configured"
                                            )
                                            logger.error(f"[sync_creatives] {error_msg}")
                                            raise ValueError(error_msg)

                                        # Extract message/brief from assets or inputs
                                        message = None
                                        if creative.get("assets"):
                                            assets = creative.get("assets", {})
                                            for role, asset in assets.items():
                                                if role in ["message", "brief", "prompt"] and isinstance(asset, dict):
                                                    message = asset.get("content") or asset.get("text")
                                                    break

                                        if not message and creative.get("inputs"):
                                            inputs = creative.get("inputs", [])
                                            if inputs and isinstance(inputs[0], dict):
                                                message = inputs[0].get("context_description")

                                        if not message:
                                            message = f"Create a creative for: {creative.get('name')}"
                                            logger.warning(
                                                "[sync_creatives] No message found in assets/inputs, "
                                                "using creative name as fallback"
                                            )

                                        # Extract promoted_offerings from assets if available
                                        promoted_offerings = None
                                        if creative.get("assets"):
                                            assets = creative.get("assets", {})
                                            for role, asset in assets.items():
                                                if role == "promoted_offerings" and isinstance(asset, dict):
                                                    promoted_offerings = asset
                                                    break

                                        # Call build_creative
                                        # Extract string ID from FormatId object if needed
                                        format_id_str = (
                                            creative_format.id
                                            if hasattr(creative_format, "id")
                                            else str(creative_format)
                                        )
                                        logger.info(
                                            f"[sync_creatives] Calling build_creative for generative format: "
                                            f"{format_id_str} from agent {format_obj.agent_url}, "
                                            f"message_length={len(message) if message else 0}"
                                        )

                                        build_result = run_async_in_sync_context(
                                            registry.build_creative(
                                                agent_url=format_obj.agent_url,
                                                format_id=format_id_str,
                                                message=message,
                                                gemini_api_key=gemini_api_key,
                                                promoted_offerings=promoted_offerings,
                                                context_id=creative.get("context_id"),
                                                finalize=creative.get("approved", False),
                                            )
                                        )

                                        # Store build result
                                        if build_result:
                                            data["generative_build_result"] = build_result
                                            data["generative_status"] = build_result.get("status", "draft")
                                            data["generative_context_id"] = build_result.get("context_id")

                                            # Extract creative output
                                            if build_result.get("creative_output"):
                                                creative_output = build_result["creative_output"]

                                                if creative_output.get("assets"):
                                                    data["assets"] = creative_output["assets"]

                                                if creative_output.get("output_format"):
                                                    output_format = creative_output["output_format"]
                                                    data["output_format"] = output_format

                                                    if isinstance(output_format, dict) and output_format.get("url"):
                                                        data["url"] = output_format["url"]
                                                        logger.info(
                                                            f"[sync_creatives] Got URL from generative output: "
                                                            f"{data['url']}"
                                                        )

                                            logger.info(
                                                f"[sync_creatives] Generative creative built: "
                                                f"status={data.get('generative_status')}, "
                                                f"context_id={data.get('generative_context_id')}"
                                            )

                                        # Skip preview_creative call since we already have the output
                                        preview_result = None
                                    else:
                                        # Static creative - use preview_creative
                                        # Build creative manifest from available data
                                        # Extract string ID from FormatId object if needed
                                        format_id_str = (
                                            creative_format.id
                                            if hasattr(creative_format, "id")
                                            else str(creative_format)
                                        )
                                        creative_manifest = {
                                            "creative_id": creative.get("creative_id") or str(uuid.uuid4()),
                                            "name": creative.get("name"),
                                            "format_id": format_id_str,
                                        }

                                        # Add any provided asset data for validation
                                        # Validate assets are in dict format (AdCP v2.4+)
                                        if creative.get("assets"):
                                            validated_assets = _validate_creative_assets(creative.get("assets"))
                                            if validated_assets:
                                                creative_manifest["assets"] = validated_assets
                                        if data.get("url"):
                                            creative_manifest["url"] = data.get("url")

                                        # Call creative agent's preview_creative for validation + preview
                                        # Extract string ID from FormatId object if needed
                                        format_id_str = (
                                            creative_format.id
                                            if hasattr(creative_format, "id")
                                            else str(creative_format)
                                        )
                                        logger.info(
                                            f"[sync_creatives] Calling preview_creative for validation: {format_id_str} "
                                            f"from agent {format_obj.agent_url}, has_assets={bool(creative.get('assets'))}, "
                                            f"has_url={bool(data.get('url'))}"
                                        )

                                        preview_result = run_async_in_sync_context(
                                            registry.preview_creative(
                                                agent_url=format_obj.agent_url,
                                                format_id=format_id_str,
                                                creative_manifest=creative_manifest,
                                            )
                                        )

                                    # Extract preview data and store in data field
                                    if preview_result and preview_result.get("previews"):
                                        # Store full preview response for UI (per AdCP PR #119)
                                        # This preserves all variants and renders for UI display
                                        data["preview_response"] = preview_result

                                        # Also extract primary preview URL for backward compatibility
                                        first_preview = preview_result["previews"][0]
                                        renders = first_preview.get("renders", [])
                                        if renders:
                                            first_render = renders[0]

                                            # Store preview URL from render
                                            if first_render.get("preview_url"):
                                                data["url"] = first_render["preview_url"]
                                                logger.info(
                                                    f"[sync_creatives] Got preview URL from creative agent: {data['url']}"
                                                )

                                            # Extract dimensions from dimensions object
                                            dimensions = first_render.get("dimensions", {})
                                            if dimensions.get("width"):
                                                data["width"] = dimensions["width"]
                                            if dimensions.get("height"):
                                                data["height"] = dimensions["height"]
                                            if dimensions.get("duration"):
                                                data["duration"] = dimensions["duration"]

                                        logger.info(
                                            f"[sync_creatives] Preview data populated: "
                                            f"url={bool(data.get('url'))}, "
                                            f"width={data.get('width')}, "
                                            f"height={data.get('height')}, "
                                            f"variants={len(preview_result.get('previews', []))}"
                                        )
                                    else:
                                        # Preview generation returned no previews
                                        # Only acceptable if creative has a media_url (direct URL to creative asset)
                                        has_media_url = bool(creative.get("url") or data.get("url"))

                                        if has_media_url:
                                            # Static creatives with media_url don't need previews
                                            warning_msg = f"Preview generation returned no previews for {creative_id} (static creative with media_url)"
                                            logger.warning(f"[sync_creatives] {warning_msg}")
                                            # Continue with creative creation - preview is optional for static creatives
                                        else:
                                            # Creative agent should have generated previews but didn't
                                            error_msg = f"Preview generation failed for {creative_id}: no previews returned and no media_url provided"
                                            logger.error(f"[sync_creatives] {error_msg}")
                                            failed_creatives.append(
                                                {
                                                    "creative_id": creative_id,
                                                    "error": error_msg,
                                                    "format": creative_format,
                                                }
                                            )
                                            failed_count += 1
                                            results.append(
                                                SyncCreativeResult(
                                                    creative_id=creative_id,
                                                    action="failed",
                                                    errors=[error_msg],
                                                )
                                            )
                                            continue  # Skip this creative, move to next

                            except Exception as validation_error:
                                # Creative agent validation failed (network error, agent down, etc.)
                                # Do NOT store the creative - it needs validation before acceptance
                                error_msg = (
                                    f"Creative agent unreachable or validation error: {str(validation_error)}. "
                                    f"Retry recommended - creative agent may be temporarily unavailable."
                                )
                                logger.error(
                                    f"[sync_creatives] {error_msg} - rejecting creative {creative_id}",
                                    exc_info=True,
                                )
                                failed_creatives.append(
                                    {
                                        "creative_id": creative_id,
                                        "error": error_msg,
                                        "format": creative_format,
                                    }
                                )
                                failed_count += 1
                                results.append(
                                    SyncCreativeResult(
                                        creative_id=creative_id,
                                        action="failed",
                                        errors=[error_msg],
                                    )
                                )
                                continue  # Skip storing this creative

                        # Determine creative status based on approval mode

                        # Create initial creative with pending status for AI review
                        creative_status = "pending"
                        needs_approval = False

                        # Extract agent_url and format ID from format_id field
                        # Use validated format_value (already auto-upgraded from string)
                        agent_url, format_id = _extract_format_namespace(format_value)

                        db_creative = DBCreative(
                            tenant_id=tenant["tenant_id"],
                            creative_id=creative.get("creative_id") or str(uuid.uuid4()),
                            name=creative.get("name"),
                            agent_url=agent_url,
                            format=format_id,
                            principal_id=principal_id,
                            status=creative_status,
                            created_at=datetime.now(UTC),
                            data=data,
                        )

                        session.add(db_creative)
                        session.flush()  # Get the ID

                        # Update creative_id if it was generated
                        if not creative.get("creative_id"):
                            creative["creative_id"] = db_creative.creative_id

                        # Now apply approval mode logic
                        if approval_mode == "auto-approve":
                            db_creative.status = "approved"
                            needs_approval = False
                        elif approval_mode == "ai-powered":
                            # Submit to background AI review (async)

                            from src.admin.blueprints.creatives import (
                                _ai_review_executor,
                                _ai_review_lock,
                                _ai_review_tasks,
                            )

                            # Set status to pending immediately
                            db_creative.status = "pending"
                            needs_approval = True

                            # Submit background task
                            task_id = f"ai_review_{db_creative.creative_id}_{uuid.uuid4().hex[:8]}"

                            # Import the async function
                            from src.admin.blueprints.creatives import _ai_review_creative_async

                            future = _ai_review_executor.submit(
                                _ai_review_creative_async,
                                creative_id=db_creative.creative_id,
                                tenant_id=tenant["tenant_id"],
                                webhook_url=webhook_url,
                                slack_webhook_url=tenant.get("slack_webhook_url"),
                                principal_name=principal_id,
                            )

                            # Track the task
                            with _ai_review_lock:
                                _ai_review_tasks[task_id] = {
                                    "future": future,
                                    "creative_id": db_creative.creative_id,
                                    "created_at": time.time(),
                                }

                            logger.info(
                                f"[sync_creatives] Submitted AI review for new creative {db_creative.creative_id} (task: {task_id})"
                            )
                        else:  # require-human
                            db_creative.status = "pending"
                            needs_approval = True

                        # Track creatives needing approval for workflow creation
                        if needs_approval:
                            creative_info = {
                                "creative_id": db_creative.creative_id,
                                "format": creative_format,
                                "name": creative.get("name"),
                                "status": db_creative.status,  # Include status for Slack notification
                            }
                            # AI review reason will be added asynchronously when review completes
                            # No ai_result available yet in async mode
                            creatives_needing_approval.append(creative_info)

                        # Record result for created creative
                        created_count += 1
                        results.append(
                            SyncCreativeResult(
                                creative_id=db_creative.creative_id,
                                action="created",
                                status=db_creative.status,
                            )
                        )

                    # If we reach here, creative processing succeeded
                    synced_creatives.append(creative)

            except Exception as e:
                # Savepoint automatically rolls back this creative only
                creative_id = creative.get("creative_id", "unknown")
                error_msg = str(e)
                failed_creatives.append({"creative_id": creative_id, "name": creative.get("name"), "error": error_msg})
                failed_count += 1
                results.append(
                    SyncCreativeResult(
                        creative_id=creative_id,
                        action="failed",
                        errors=[error_msg],
                    )
                )

        # Commit all successful creative operations
        session.commit()

    # Process assignments (spec-compliant: creative_id → package_ids mapping)
    assignment_list = []
    # Track assignments per creative for response population
    assignments_by_creative: dict[str, list[str]] = {}  # creative_id -> [package_ids]
    assignment_errors_by_creative: dict[str, dict[str, str]] = {}  # creative_id -> {package_id: error}

    # Note: assignments should be a dict, but handle both dict and None
    if assignments and isinstance(assignments, dict):
        with get_db_session() as session:
            from src.core.database.models import CreativeAssignment as DBAssignment
            from src.core.database.models import MediaBuy
            from src.core.schemas import CreativeAssignment

            for creative_id, package_ids in assignments.items():
                # Initialize tracking for this creative
                if creative_id not in assignments_by_creative:
                    assignments_by_creative[creative_id] = []
                if creative_id not in assignment_errors_by_creative:
                    assignment_errors_by_creative[creative_id] = {}

                for package_id in package_ids:
                    # Find which media buy this package belongs to
                    # Packages are stored in media_buy.raw_request["packages"]
                    # Note: package_id can be either the server-generated package_id OR buyer_ref
                    stmt = select(MediaBuy).filter_by(tenant_id=tenant["tenant_id"])
                    media_buys = session.scalars(stmt).all()

                    media_buy_id = None
                    actual_package_id = None
                    for mb in media_buys:
                        packages = mb.raw_request.get("packages", [])
                        # Check both package_id (server-generated) and buyer_ref (client-provided)
                        for pkg in packages:
                            if pkg.get("package_id") == package_id or pkg.get("buyer_ref") == package_id:
                                media_buy_id = mb.media_buy_id
                                # Use the server-generated package_id for storage
                                actual_package_id = pkg.get("package_id", package_id)
                                break
                        if media_buy_id:
                            break

                    if not media_buy_id:
                        # Package not found - record error
                        error_msg = f"Package not found: {package_id}"
                        assignment_errors_by_creative[creative_id][package_id] = error_msg

                        # Skip if in lenient mode, error if strict
                        if validation_mode == "strict":
                            raise ToolError(error_msg)
                        else:
                            logger.warning(f"Package not found during assignment: {package_id}, skipping")
                            continue

                    # Create assignment in creative_assignments table
                    assignment = DBAssignment(
                        tenant_id=tenant["tenant_id"],
                        assignment_id=str(uuid.uuid4()),
                        media_buy_id=media_buy_id,
                        package_id=actual_package_id,  # Use resolved package_id
                        creative_id=creative_id,
                        weight=100,
                        created_at=datetime.now(UTC),
                    )

                    session.add(assignment)
                    assignment_list.append(
                        CreativeAssignment(
                            assignment_id=assignment.assignment_id,
                            media_buy_id=assignment.media_buy_id,
                            package_id=assignment.package_id,
                            creative_id=assignment.creative_id,
                            weight=assignment.weight,
                        )
                    )

                    # Track successful assignment
                    assignments_by_creative[creative_id].append(actual_package_id)

            session.commit()

    # Update creative results with assignment information (per AdCP spec)
    for result in results:
        if result.creative_id in assignments_by_creative:
            assigned_packages = assignments_by_creative[result.creative_id]
            if assigned_packages:
                result.assigned_to = assigned_packages

        if result.creative_id in assignment_errors_by_creative:
            errors = assignment_errors_by_creative[result.creative_id]
            if errors:
                result.assignment_errors = errors

    # Create workflow steps for creatives requiring approval
    if creatives_needing_approval:
        from src.core.context_manager import get_context_manager
        from src.core.database.models import ObjectWorkflowMapping

        ctx_manager = get_context_manager()

        # Get or create persistent context for this operation
        # is_async=True because we're creating workflow steps that need tracking
        persistent_ctx = ctx_manager.get_or_create_context(
            principal_id=principal_id, tenant_id=tenant["tenant_id"], is_async=True
        )

        with get_db_session() as session:
            for creative_info in creatives_needing_approval:
                # Build appropriate comment based on status
                status = creative_info.get("status", "pending")
                if status == "rejected":
                    comment = f"Creative '{creative_info['name']}' (format: {creative_info['format']}) was rejected by AI review"
                elif status == "pending":
                    if approval_mode == "ai-powered":
                        comment = f"Creative '{creative_info['name']}' (format: {creative_info['format']}) requires human review per AI recommendation"
                    else:
                        comment = f"Creative '{creative_info['name']}' (format: {creative_info['format']}) requires manual approval"
                else:
                    comment = f"Creative '{creative_info['name']}' (format: {creative_info['format']}) requires review"

                # Create workflow step for creative approval
                request_data_for_workflow = {
                    "creative_id": creative_info["creative_id"],
                    "format": creative_info["format"],
                    "name": creative_info["name"],
                    "status": status,
                    "approval_mode": approval_mode,
                }
                # Store push_notification_config if provided for async notification
                if push_notification_config:
                    request_data_for_workflow["push_notification_config"] = push_notification_config

                step = ctx_manager.create_workflow_step(
                    context_id=persistent_ctx.context_id,
                    step_type="creative_approval",
                    owner="publisher",
                    status="requires_approval",
                    tool_name="sync_creatives",
                    request_data=request_data_for_workflow,
                    initial_comment=comment,
                )

                # Create ObjectWorkflowMapping to link creative to workflow step
                # This is CRITICAL for webhook delivery when creative is approved
                mapping = ObjectWorkflowMapping(
                    step_id=step.step_id,
                    object_type="creative",
                    object_id=creative_info["creative_id"],
                    action="approval_required",
                )
                session.add(mapping)

            session.commit()
            console.print(
                f"[blue]📋 Created {len(creatives_needing_approval)} workflow steps for creative approval[/blue]"
            )

        # Send Slack notification for pending/rejected creative reviews
        # Note: For ai-powered mode, notifications are sent AFTER AI review completes (with AI reasoning)
        # Only send immediate notifications for require-human mode or existing creatives with AI review results
        logger.info(
            f"Checking Slack notification: creatives={len(creatives_needing_approval)}, webhook={tenant.get('slack_webhook_url')}, approval_mode={approval_mode}"
        )
        if creatives_needing_approval and tenant.get("slack_webhook_url") and approval_mode == "require-human":
            from src.services.slack_notifier import get_slack_notifier

            logger.info(
                f"Sending Slack notifications for {len(creatives_needing_approval)} creatives (require-human mode)"
            )
            tenant_config = {"features": {"slack_webhook_url": tenant["slack_webhook_url"]}}
            notifier = get_slack_notifier(tenant_config)

            for creative_info in creatives_needing_approval:
                status = creative_info.get("status", "pending")
                ai_review_reason = creative_info.get("ai_review_reason")

                if status == "rejected":
                    # For rejected creatives, send a different notification
                    # TODO: Add notify_creative_rejected method to SlackNotifier
                    notifier.notify_creative_pending(
                        creative_id=creative_info["creative_id"],
                        principal_name=principal_id,
                        format_type=creative_info["format"],
                        media_buy_id=None,
                        tenant_id=tenant["tenant_id"],
                        ai_review_reason=ai_review_reason,
                    )
                else:
                    # For pending creatives (human review required)
                    notifier.notify_creative_pending(
                        creative_id=creative_info["creative_id"],
                        principal_name=principal_id,
                        format_type=creative_info["format"],
                        media_buy_id=None,
                        tenant_id=tenant["tenant_id"],
                        ai_review_reason=ai_review_reason,
                    )

    # Audit logging
    audit_logger = get_audit_logger("AdCP", tenant["tenant_id"])

    # Build error message from failed creatives
    error_message = None
    if failed_creatives:
        error_lines = []
        for fc in failed_creatives[:5]:  # Limit to first 5 errors to avoid huge messages
            creative_id = fc.get("creative_id", "unknown")
            error_text = fc.get("error", "Unknown error")
            error_lines.append(f"{creative_id}: {error_text}")
        error_message = "; ".join(error_lines)
        if len(failed_creatives) > 5:
            error_message += f" (and {len(failed_creatives) - 5} more)"

    audit_logger.log_operation(
        operation="sync_creatives",
        principal_name=principal_id,
        principal_id=principal_id,
        adapter_id="N/A",
        success=len(failed_creatives) == 0,
        error=error_message,
        details={
            "synced_count": len(synced_creatives),
            "failed_count": len(failed_creatives),
            "assignment_count": len(assignment_list),
            "patch_mode": patch,
            "dry_run": dry_run,
        },
    )

    # Log activity
    log_tool_activity(context, "sync_creatives", start_time)

    # Build message
    message = f"Synced {created_count + updated_count} creatives"
    if created_count:
        message += f" ({created_count} created"
        if updated_count:
            message += f", {updated_count} updated"
        message += ")"
    elif updated_count:
        message += f" ({updated_count} updated)"
    if unchanged_count:
        message += f", {unchanged_count} unchanged"
    if failed_count:
        message += f", {failed_count} failed"
    if assignment_list:
        message += f", {len(assignment_list)} assignments created"
    if creatives_needing_approval:
        message += f", {len(creatives_needing_approval)} require approval"

    # Log audit trail for sync_creatives operation
    try:
        with get_db_session() as audit_session:
            from src.core.database.models import Principal as DBPrincipal

            # Get principal info for audit log
            stmt = select(DBPrincipal).filter_by(tenant_id=tenant["tenant_id"], principal_id=principal_id)
            principal = audit_session.scalars(stmt).first()

            if principal:
                # Create audit logger and log the operation
                audit_logger = get_audit_logger("sync_creatives", tenant["tenant_id"])
                audit_logger.log_operation(
                    operation="sync_creatives",
                    principal_name=principal.name,
                    principal_id=principal_id,
                    adapter_id=principal_id,  # Use principal_id as adapter_id for consistency
                    success=(failed_count == 0),
                    details={
                        "created_count": created_count,
                        "updated_count": updated_count,
                        "unchanged_count": unchanged_count,
                        "failed_count": failed_count,
                        "assignment_count": len(assignment_list) if assignment_list else 0,
                        "approval_required_count": len(creatives_needing_approval),
                        "dry_run": dry_run,
                        "patch_mode": patch,
                    },
                    tenant_id=tenant["tenant_id"],
                )
    except Exception as e:
        # Don't fail the operation if audit logging fails
        logger.warning(f"Failed to write audit log for sync_creatives: {e}")

    # Build AdCP-compliant response (per official spec)
    return SyncCreativesResponse(
        creatives=results,
        dry_run=dry_run,
    )


@mcp.tool()
def sync_creatives(
    creatives: list[dict],
    patch: bool = False,
    assignments: dict = None,
    delete_missing: bool = False,
    dry_run: bool = False,
    validation_mode: str = "strict",
    push_notification_config: dict | None = None,
    context: Context = None,
) -> SyncCreativesResponse:
    """Sync creative assets to centralized library (AdCP v2.4 spec compliant endpoint).

    MCP tool wrapper that delegates to the shared implementation.

    Args:
        creatives: List of creative objects to sync
        patch: When true, only update provided fields (partial update). When false, full upsert.
        assignments: Bulk assignment map of creative_id to package_ids (spec-compliant)
        delete_missing: Delete creatives not in sync payload (use with caution)
        dry_run: Preview changes without applying them
        validation_mode: Validation strictness (strict or lenient)
        push_notification_config: Push notification config for async notifications (AdCP spec, optional)
        context: FastMCP context (automatically provided)

    Returns:
        SyncCreativesResponse with sync results
    """
    return _sync_creatives_impl(
        creatives=creatives,
        patch=patch,
        assignments=assignments,
        delete_missing=delete_missing,
        dry_run=dry_run,
        validation_mode=validation_mode,
        push_notification_config=push_notification_config,
        context=context,
    )


def _list_creatives_impl(
    media_buy_id: str = None,
    buyer_ref: str = None,
    status: str = None,
    format: str = None,
    tags: list[str] = None,
    created_after: str = None,
    created_before: str = None,
    search: str = None,
    filters: dict = None,
    sort: dict = None,
    pagination: dict = None,
    fields: list[str] = None,
    include_performance: bool = False,
    include_assignments: bool = False,
    include_sub_assets: bool = False,
    page: int = 1,
    limit: int = 50,
    sort_by: str = "created_date",
    sort_order: str = "desc",
    context: Context = None,
) -> ListCreativesResponse:
    """List and search creative library (AdCP spec endpoint).

    Advanced filtering and search endpoint for the centralized creative library.
    Supports pagination, sorting, and multiple filter criteria.

    Args:
        media_buy_id: Filter by media buy ID (optional)
        buyer_ref: Filter by buyer reference (optional)
        status: Filter by creative status (pending, approved, rejected) (optional)
        format: Filter by creative format (optional)
        tags: Filter by tags (optional)
        created_after: Filter by creation date (ISO string) (optional)
        created_before: Filter by creation date (ISO string) (optional)
        search: Search in creative names and descriptions (optional)
        filters: Advanced filtering options (nested object, optional)
        sort: Sort configuration (nested object, optional)
        pagination: Pagination parameters (nested object, optional)
        fields: Specific fields to return (optional)
        include_performance: Include performance metrics (optional)
        include_assignments: Include package assignments (optional)
        include_sub_assets: Include sub-assets (optional)
        page: Page number for pagination (default: 1)
        limit: Number of results per page (default: 50, max: 1000)
        sort_by: Sort field (created_date, name, status) (default: created_date)
        sort_order: Sort order (asc, desc) (default: desc)
        context: FastMCP context (automatically provided)

    Returns:
        ListCreativesResponse with filtered creative assets and pagination info
    """
    from src.core.schemas import Creative, ListCreativesRequest

    # Parse datetime strings if provided
    created_after_dt = None
    created_before_dt = None
    if created_after:
        try:
            created_after_dt = datetime.fromisoformat(created_after.replace("Z", "+00:00"))
        except ValueError:
            raise ToolError(f"Invalid created_after date format: {created_after}")
    if created_before:
        try:
            created_before_dt = datetime.fromisoformat(created_before.replace("Z", "+00:00"))
        except ValueError:
            raise ToolError(f"Invalid created_before date format: {created_before}")

    # Create request object from individual parameters (MCP-compliant)
    try:
        req = ListCreativesRequest(
            media_buy_id=media_buy_id,
            buyer_ref=buyer_ref,
            status=status,
            format=format,
            tags=tags or [],
            created_after=created_after_dt,
            created_before=created_before_dt,
            search=search,
            filters=filters,
            sort=sort,
            pagination=pagination,
            fields=fields,
            include_performance=include_performance,
            include_assignments=include_assignments,
            include_sub_assets=include_sub_assets,
            page=page,
            limit=min(limit, 1000),  # Enforce max limit
            sort_by=sort_by,
            sort_order=sort_order,
        )
    except ValidationError as e:
        raise ToolError(format_validation_error(e, context="list_creatives request")) from e

    start_time = time.time()

    # Authentication - REQUIRED (creatives contain sensitive data)
    # Unlike discovery endpoints (list_creative_formats), this returns actual creative assets
    # which are principal-specific and must be access-controlled
    principal_id = _get_principal_id_from_context(context)

    # Get tenant information
    tenant = get_current_tenant()
    if not tenant:
        raise ToolError("No tenant context available")

    creatives = []
    total_count = 0

    with get_db_session() as session:
        from src.core.database.models import Creative as DBCreative
        from src.core.database.models import CreativeAssignment as DBAssignment
        from src.core.database.models import MediaBuy

        # Build query - filter by tenant AND principal for security
        stmt = select(DBCreative).filter_by(tenant_id=tenant["tenant_id"], principal_id=principal_id)

        # Apply filters
        if req.media_buy_id:
            # Filter by media buy assignments
            stmt = stmt.join(DBAssignment, DBCreative.creative_id == DBAssignment.creative_id).where(
                DBAssignment.media_buy_id == req.media_buy_id
            )

        if req.buyer_ref:
            # Filter by buyer_ref through media buy
            stmt = (
                stmt.join(DBAssignment, DBCreative.creative_id == DBAssignment.creative_id)
                .join(MediaBuy, DBAssignment.media_buy_id == MediaBuy.media_buy_id)
                .where(MediaBuy.buyer_ref == req.buyer_ref)
            )

        if req.status:
            stmt = stmt.where(DBCreative.status == req.status)

        if req.format:
            stmt = stmt.where(DBCreative.format == req.format)

        if req.tags:
            # Simple tag filtering - in production, might use JSON operators
            for tag in req.tags:
                stmt = stmt.where(DBCreative.name.contains(tag))  # Simplified

        if req.created_after:
            stmt = stmt.where(DBCreative.created_at >= req.created_after)

        if req.created_before:
            stmt = stmt.where(DBCreative.created_at <= req.created_before)

        if req.search:
            # Search in name and description
            search_term = f"%{req.search}%"
            stmt = stmt.where(DBCreative.name.ilike(search_term))

        # Get total count before pagination
        from sqlalchemy import func

        total_count = session.scalar(select(func.count()).select_from(stmt.subquery()))

        # Apply sorting
        if req.sort_by == "name":
            sort_column = DBCreative.name
        elif req.sort_by == "status":
            sort_column = DBCreative.status
        else:  # Default to created_date
            sort_column = DBCreative.created_at

        if req.sort_order == "asc":
            stmt = stmt.order_by(sort_column.asc())
        else:
            stmt = stmt.order_by(sort_column.desc())

        # Apply pagination
        offset = (req.page - 1) * req.limit
        db_creatives = session.scalars(stmt.offset(offset).limit(req.limit)).all()

        # Convert to schema objects
        for db_creative in db_creatives:
            # Create schema object with correct field names and data field access
            schema_data = {
                "creative_id": db_creative.creative_id,
                "name": db_creative.name,
                "format_id": {  # Structured format_id per AdCP v2.4 spec
                    "agent_url": db_creative.agent_url,
                    "id": db_creative.format,
                },
                "click_through_url": db_creative.data.get("click_url") if db_creative.data else None,  # From data field
                "width": db_creative.data.get("width") if db_creative.data else None,
                "height": db_creative.data.get("height") if db_creative.data else None,
                "duration": db_creative.data.get("duration") if db_creative.data else None,
                "status": db_creative.status,
                "template_variables": db_creative.data.get("template_variables", {}) if db_creative.data else {},
                "principal_id": db_creative.principal_id,
                "created_at": db_creative.created_at or datetime.now(UTC),
                "updated_at": db_creative.updated_at or datetime.now(UTC),
            }

            # Handle content_uri - required field even for snippet creatives
            # For snippet creatives, provide an HTML-looking URL to pass validation
            snippet = db_creative.data.get("snippet") if db_creative.data else None
            if snippet:
                schema_data.update(
                    {
                        "snippet": snippet,
                        "snippet_type": db_creative.data.get("snippet_type") if db_creative.data else None,
                        # Use HTML snippet-looking URL to pass _is_html_snippet() validation
                        "content_uri": (
                            db_creative.data.get("url") or "<script>/* Snippet-based creative */</script>"
                            if db_creative.data
                            else "<script>/* Snippet-based creative */</script>"
                        ),
                    }
                )
            else:
                schema_data["content_uri"] = (
                    db_creative.data.get("url") or "https://placeholder.example.com/missing.jpg"
                    if db_creative.data
                    else "https://placeholder.example.com/missing.jpg"
                )

            creative = Creative(**schema_data)
            creatives.append(creative)

    # Calculate pagination info
    has_more = (req.page * req.limit) < total_count

    # Audit logging
    audit_logger = get_audit_logger("AdCP", tenant["tenant_id"])
    audit_logger.log_operation(
        operation="list_creatives",
        principal_name=principal_id,
        principal_id=principal_id,
        adapter_id="N/A",
        success=True,
        details={
            "result_count": len(creatives),
            "total_count": total_count,
            "page": req.page,
            "filters_applied": {
                "media_buy_id": req.media_buy_id,
                "status": req.status,
                "format": req.format,
                "search": req.search,
            },
        },
    )

    # Log activity
    log_tool_activity(context, "list_creatives", start_time)

    message = f"Found {len(creatives)} creatives"
    if total_count > len(creatives):
        message += f" (page {req.page} of {total_count} total)"

    # Build filters_applied list
    filters_applied = []
    if req.media_buy_id:
        filters_applied.append(f"media_buy_id={req.media_buy_id}")
    if req.buyer_ref:
        filters_applied.append(f"buyer_ref={req.buyer_ref}")
    if req.status:
        filters_applied.append(f"status={req.status}")
    if req.format:
        filters_applied.append(f"format={req.format}")
    if req.tags:
        filters_applied.append(f"tags={','.join(req.tags)}")
    if req.created_after:
        filters_applied.append(f"created_after={req.created_after.isoformat()}")
    if req.created_before:
        filters_applied.append(f"created_before={req.created_before.isoformat()}")
    if req.search:
        filters_applied.append(f"search={req.search}")

    # Build sort_applied dict
    sort_applied = {"field": req.sort_by, "direction": req.sort_order} if req.sort_by else None

    # Calculate offset and total_pages
    offset = (req.page - 1) * req.limit
    total_pages = (total_count + req.limit - 1) // req.limit if req.limit > 0 else 0

    # Import required schema classes
    from src.core.schemas import Pagination, QuerySummary

    return ListCreativesResponse(
        query_summary=QuerySummary(
            total_matching=total_count,
            returned=len(creatives),
            filters_applied=filters_applied,
            sort_applied=sort_applied,
        ),
        pagination=Pagination(
            limit=req.limit, offset=offset, has_more=has_more, total_pages=total_pages, current_page=req.page
        ),
        creatives=creatives,
    )


@mcp.tool()
def list_creatives(
    media_buy_id: str = None,
    buyer_ref: str = None,
    status: str = None,
    format: str = None,
    tags: list[str] = None,
    created_after: str = None,
    created_before: str = None,
    search: str = None,
    filters: dict = None,
    sort: dict = None,
    pagination: dict = None,
    fields: list[str] = None,
    include_performance: bool = False,
    include_assignments: bool = False,
    include_sub_assets: bool = False,
    page: int = 1,
    limit: int = 50,
    sort_by: str = "created_date",
    sort_order: str = "desc",
    webhook_url: str | None = None,
    context: Context = None,
) -> ListCreativesResponse:
    """List and filter creative assets from the centralized library.

    MCP tool wrapper that delegates to the shared implementation.
    Supports both flat parameters (status, format, etc.) and nested objects (filters, sort, pagination)
    for maximum flexibility.
    """
    return _list_creatives_impl(
        media_buy_id,
        buyer_ref,
        status,
        format,
        tags,
        created_after,
        created_before,
        search,
        filters,
        sort,
        pagination,
        fields,
        include_performance,
        include_assignments,
        include_sub_assets,
        page,
        limit,
        sort_by,
        sort_order,
        context,
    )


@mcp.tool()
async def get_signals(req: GetSignalsRequest, context: Context = None) -> GetSignalsResponse:
    """Optional endpoint for discovering available signals (audiences, contextual, etc.)

    Args:
        req: Request containing query parameters for signal discovery
        context: FastMCP context (automatically provided)

    Returns:
        GetSignalsResponse containing matching signals
    """

    _get_principal_id_from_context(context)

    # Get tenant information
    tenant = get_current_tenant()
    if not tenant:
        raise ToolError("No tenant context available")

    # Mock implementation - in production, this would query from a signal provider
    # or the ad server's available audience segments
    signals = []

    # Sample signals for demonstration using AdCP-compliant structure
    sample_signals = [
        Signal(
            signal_agent_segment_id="auto_intenders_q1_2025",
            name="Auto Intenders Q1 2025",
            description="Users actively researching new vehicles in Q1 2025",
            signal_type="marketplace",
            data_provider="Acme Data Solutions",
            coverage_percentage=85.0,
            deployments=[
                SignalDeployment(
                    platform="google_ad_manager",
                    account="123456",
                    is_live=True,
                    scope="account-specific",
                    decisioning_platform_segment_id="gam_auto_intenders",
                    estimated_activation_duration_minutes=0,
                )
            ],
            pricing=SignalPricing(cpm=3.0, currency="USD"),
        ),
        Signal(
            signal_agent_segment_id="luxury_travel_enthusiasts",
            name="Luxury Travel Enthusiasts",
            description="High-income individuals interested in premium travel experiences",
            signal_type="marketplace",
            data_provider="Premium Audience Co",
            coverage_percentage=75.0,
            deployments=[
                SignalDeployment(
                    platform="google_ad_manager",
                    is_live=True,
                    scope="platform-wide",
                    estimated_activation_duration_minutes=15,
                )
            ],
            pricing=SignalPricing(cpm=5.0, currency="USD"),
        ),
        Signal(
            signal_agent_segment_id="sports_content",
            name="Sports Content Pages",
            description="Target ads on sports-related content",
            signal_type="owned",
            data_provider="Publisher Sports Network",
            coverage_percentage=95.0,
            deployments=[
                SignalDeployment(
                    platform="google_ad_manager",
                    is_live=True,
                    scope="account-specific",
                    decisioning_platform_segment_id="sports_contextual",
                )
            ],
            pricing=SignalPricing(cpm=1.5, currency="USD"),
        ),
        Signal(
            signal_agent_segment_id="finance_content",
            name="Finance & Business Content",
            description="Target ads on finance and business content",
            signal_type="owned",
            data_provider="Financial News Corp",
            coverage_percentage=88.0,
            deployments=[SignalDeployment(platform="google_ad_manager", is_live=True, scope="platform-wide")],
            pricing=SignalPricing(cpm=2.0, currency="USD"),
        ),
        Signal(
            signal_agent_segment_id="urban_millennials",
            name="Urban Millennials",
            description="Millennials living in major metropolitan areas",
            signal_type="marketplace",
            data_provider="Demographics Plus",
            coverage_percentage=78.0,
            deployments=[
                SignalDeployment(
                    platform="google_ad_manager",
                    is_live=True,
                    scope="account-specific",
                    estimated_activation_duration_minutes=30,
                )
            ],
            pricing=SignalPricing(cpm=1.8, currency="USD"),
        ),
        Signal(
            signal_agent_segment_id="pet_owners",
            name="Pet Owners",
            description="Households with dogs or cats",
            signal_type="marketplace",
            data_provider="Lifestyle Data Inc",
            coverage_percentage=92.0,
            deployments=[SignalDeployment(platform="google_ad_manager", is_live=True, scope="platform-wide")],
            pricing=SignalPricing(cpm=1.2, currency="USD"),
        ),
    ]

    # Filter based on request parameters using new AdCP-compliant fields
    for signal in sample_signals:
        # Apply signal_spec filter (natural language description matching)
        if req.signal_spec:
            spec_lower = req.signal_spec.lower()
            if (
                spec_lower not in signal.name.lower()
                and spec_lower not in signal.description.lower()
                and spec_lower not in signal.signal_type.lower()
            ):
                continue

        # Apply filters if provided
        if req.filters:
            # Filter by catalog_types (equivalent to old 'type' field)
            if req.filters.catalog_types and signal.signal_type not in req.filters.catalog_types:
                continue

            # Filter by data_providers
            if req.filters.data_providers and signal.data_provider not in req.filters.data_providers:
                continue

            # Filter by max_cpm (using signal's pricing.cpm)
            if req.filters.max_cpm is not None and signal.pricing and signal.pricing.cpm > req.filters.max_cpm:
                continue

            # Filter by min_coverage_percentage
            if (
                req.filters.min_coverage_percentage is not None
                and signal.coverage_percentage < req.filters.min_coverage_percentage
            ):
                continue

        signals.append(signal)

    # Apply max_results limit (AdCP-compliant field name)
    if req.max_results:
        signals = signals[: req.max_results]

    # Generate message (required field in adapter schema)
    count = len(signals)
    if count == 0:
        message = "No signals matched your query."
    elif count == 1:
        message = "Found 1 signal matching your query."
    else:
        message = f"Found {count} signals matching your query."

    # Generate context_id (required field)
    context_id = f"signals_{uuid.uuid4().hex[:12]}"

    return GetSignalsResponse(message=message, context_id=context_id, signals=signals)


@mcp.tool()
async def activate_signal(
    signal_id: str,
    campaign_id: str = None,
    media_buy_id: str = None,
    context: Context = None,
) -> ActivateSignalResponse:
    """Activate a signal for use in campaigns.

    Args:
        signal_id: Signal ID to activate
        campaign_id: Optional campaign ID to activate signal for
        media_buy_id: Optional media buy ID to activate signal for
        context: FastMCP context (automatically provided)

    Returns:
        ActivateSignalResponse with activation status
    """
    start_time = time.time()

    # Authentication required for signal activation
    principal_id = _get_principal_id_from_context(context)

    # Get tenant information
    tenant = get_current_tenant()
    if not tenant:
        raise ToolError("No tenant context available")

    # Get the Principal object with ad server mappings
    principal = get_principal_object(principal_id)

    # Apply testing hooks
    testing_ctx = get_testing_context(context)
    campaign_info = {"endpoint": "activate_signal", "signal_id": signal_id}
    apply_testing_hooks(testing_ctx, campaign_info)

    try:
        # In a real implementation, this would:
        # 1. Validate the signal exists and is available
        # 2. Check if the principal has permission to activate the signal
        # 3. Communicate with the signal provider's API to activate the signal
        # 4. Update the campaign or media buy configuration to include the signal

        # Mock implementation for demonstration
        activation_success = True
        requires_approval = signal_id.startswith("premium_")  # Mock rule: premium signals need approval

        task_id = f"task_{uuid.uuid4().hex[:12]}"

        if requires_approval:
            # Create a human task for approval
            status = "pending"
            errors = [
                {
                    "code": "APPROVAL_REQUIRED",
                    "message": f"Signal {signal_id} requires manual approval before activation",
                }
            ]
        elif activation_success:
            status = "processing"  # Activation in progress
            estimated_activation_duration_minutes = 15.0
            decisioning_platform_segment_id = f"seg_{signal_id}_{uuid.uuid4().hex[:8]}"
        else:
            status = "failed"
            errors = [{"code": "ACTIVATION_FAILED", "message": "Signal provider unavailable"}]

        # Log activity
        log_tool_activity(context, "activate_signal", start_time)

        # Build response with adapter schema fields
        if requires_approval or not activation_success:
            return ActivateSignalResponse(
                task_id=task_id,
                status=status,
                errors=errors,
            )
        else:
            return ActivateSignalResponse(
                task_id=task_id,
                status=status,
                decisioning_platform_segment_id=decisioning_platform_segment_id if activation_success else None,
                estimated_activation_duration_minutes=(
                    estimated_activation_duration_minutes if activation_success else None
                ),
            )

    except Exception as e:
        logger.error(f"Error activating signal {signal_id}: {e}")
        return ActivateSignalResponse(
            task_id=f"task_{uuid.uuid4().hex[:12]}",
            status="failed",
            errors=[{"code": "ACTIVATION_ERROR", "message": str(e)}],
        )


def _list_authorized_properties_impl(
    req: ListAuthorizedPropertiesRequest | None = None, context: Context | None = None
) -> ListAuthorizedPropertiesResponse:
    """List all properties this agent is authorized to represent (AdCP spec endpoint).

    Discovers advertising properties (websites, apps, podcasts, etc.) that this
    sales agent is authorized to sell advertising on behalf of publishers.

    Args:
        req: Request parameters including optional tag filters
        context: FastMCP context for authentication

    Returns:
        ListAuthorizedPropertiesResponse with properties and tag metadata
    """
    start_time = time.time()

    # Handle missing request object (allows empty calls)
    if req is None:
        req = ListAuthorizedPropertiesRequest()

    # Get tenant and principal from context
    # Authentication is OPTIONAL for discovery endpoints (returns public inventory)
    # require_valid_token=False means invalid tokens are treated like missing tokens (discovery endpoint behavior)
    principal_id, tenant = get_principal_from_context(
        context, require_valid_token=False
    )  # May return (None, tenant) for public discovery

    # Set tenant context if returned
    if tenant:
        set_current_tenant(tenant)
    else:
        tenant = get_current_tenant()

    if not tenant:
        raise ToolError(
            "TENANT_ERROR",
            "Could not resolve tenant from request context (no subdomain, virtual host, or x-adcp-tenant header found)",
        )

    tenant_id = tenant["tenant_id"]

    # Apply testing hooks
    from src.core.testing_hooks import TestingContext
    from src.core.tool_context import ToolContext

    if isinstance(context, ToolContext):
        # ToolContext has testing_context field directly
        testing_context = TestingContext(**context.testing_context) if context.testing_context else TestingContext()
        headers = {}
    else:
        # FastMCP Context has meta.headers
        headers = context.meta.get("headers", {}) if context and hasattr(context, "meta") and context.meta else {}
        testing_context = get_testing_context(headers)

    # Note: apply_testing_hooks signature is (data, testing_ctx, operation, campaign_info)
    # For list_authorized_properties, we don't modify data, so we can skip this call
    # The testing_context is used later if needed

    log_tool_activity(context, "list_authorized_properties", start_time)

    try:
        with get_db_session() as session:
            # Query authorized properties for this tenant
            stmt = select(AuthorizedProperty).where(AuthorizedProperty.tenant_id == tenant_id)

            # Apply tag filtering if requested
            if req.tags:
                # Filter properties that have any of the requested tags
                tag_filters = []
                for tag in req.tags:
                    tag_filters.append(AuthorizedProperty.tags.contains([tag]))
                stmt = stmt.where(sa.or_(*tag_filters))

            # Get all properties for this tenant (no verification status filter)
            # Publishers control what properties they add - verification is informational only
            authorized_properties = session.scalars(stmt).all()

            # Convert database models to Pydantic models
            properties = []
            all_tags = set()

            for prop in authorized_properties:
                # Extract identifiers from JSON
                identifiers = [
                    PropertyIdentifier(type=ident["type"], value=ident["value"]) for ident in (prop.identifiers or [])
                ]

                # Extract tags
                prop_tags = prop.tags or []
                all_tags.update(prop_tags)

                property_obj = Property(
                    property_type=prop.property_type,
                    name=prop.name,
                    identifiers=identifiers,
                    tags=prop_tags,
                    publisher_domain=prop.publisher_domain,
                )
                properties.append(property_obj)

            # Get tag metadata for all referenced tags
            tag_metadata = {}
            if all_tags:
                stmt = select(PropertyTag).where(PropertyTag.tenant_id == tenant_id, PropertyTag.tag_id.in_(all_tags))
                property_tags = session.scalars(stmt).all()

                for property_tag in property_tags:
                    tag_metadata[property_tag.tag_id] = PropertyTagMetadata(
                        name=property_tag.name, description=property_tag.description
                    )

            # Generate advertising policies text from tenant configuration
            advertising_policies_text = None
            advertising_policy = safe_parse_json_field(
                tenant.get("advertising_policy"), field_name="advertising_policy", default={}
            )

            if advertising_policy and advertising_policy.get("enabled"):
                # Build human-readable policy text
                policy_parts = []

                # Add baseline categories
                default_categories = advertising_policy.get("default_prohibited_categories", [])
                if default_categories:
                    policy_parts.append(f"**Baseline Protected Categories:** {', '.join(default_categories)}")

                # Add baseline tactics
                default_tactics = advertising_policy.get("default_prohibited_tactics", [])
                if default_tactics:
                    policy_parts.append(f"**Baseline Prohibited Tactics:** {', '.join(default_tactics)}")

                # Add additional categories
                additional_categories = advertising_policy.get("prohibited_categories", [])
                if additional_categories:
                    policy_parts.append(f"**Additional Prohibited Categories:** {', '.join(additional_categories)}")

                # Add additional tactics
                additional_tactics = advertising_policy.get("prohibited_tactics", [])
                if additional_tactics:
                    policy_parts.append(f"**Additional Prohibited Tactics:** {', '.join(additional_tactics)}")

                # Add blocked advertisers
                blocked_advertisers = advertising_policy.get("prohibited_advertisers", [])
                if blocked_advertisers:
                    policy_parts.append(f"**Blocked Advertisers/Domains:** {', '.join(blocked_advertisers)}")

                if policy_parts:
                    advertising_policies_text = "\n\n".join(policy_parts)
                    # Add footer
                    advertising_policies_text += (
                        "\n\n**Policy Enforcement:** Campaigns are analyzed using AI against these policies. "
                        "Violations will result in campaign rejection or require manual review."
                    )

            # Extract unique publisher domains from properties
            publisher_domains = sorted({prop.publisher_domain for prop in properties if prop.publisher_domain})

            # If no properties configured, return error - NO FALLBACK BEHAVIOR
            if not publisher_domains:
                raise ToolError(
                    "NO_PROPERTIES_CONFIGURED",
                    f"No authorized properties configured for tenant '{tenant_id}'. "
                    f"Please add properties via the Admin UI at /admin/tenant/{tenant_id}/authorized-properties",
                )

            # Create response with AdCP spec-compliant fields
            response = ListAuthorizedPropertiesResponse(
                publisher_domains=publisher_domains,  # Required per AdCP v2.4 spec
                advertising_policies=advertising_policies_text,
                errors=[],
            )

            # Log audit
            audit_logger = get_audit_logger("AdCP", tenant_id)
            audit_logger.log_operation(
                operation="list_authorized_properties",
                principal_name=principal_id or "anonymous",
                principal_id=principal_id or "anonymous",
                adapter_id="mcp_server",
                success=True,
                details={
                    "properties_count": len(properties),
                    "requested_tags": req.tags,
                    "response_tags_count": len(tag_metadata),
                },
            )

            return response

    except Exception as e:
        logger.error(f"Error listing authorized properties: {str(e)}")

        # Log audit for failure
        audit_logger = get_audit_logger("AdCP", tenant_id)
        audit_logger.log_operation(
            operation="list_authorized_properties",
            principal_name=principal_id,
            principal_id=principal_id,
            adapter_id="mcp_server",
            success=False,
            error=str(e),
        )

        raise ToolError("PROPERTIES_ERROR", f"Failed to list authorized properties: {str(e)}")


@mcp.tool()
def list_authorized_properties(
    req: ListAuthorizedPropertiesRequest | None = None, webhook_url: str | None = None, context: Context | None = None
) -> ListAuthorizedPropertiesResponse:
    """List all properties this agent is authorized to represent (AdCP spec endpoint).

    MCP tool wrapper that delegates to the shared implementation.

    Args:
        req: Request parameters including optional tag filters
        webhook_url: URL for async task completion notifications (AdCP spec, optional)
        context: FastMCP context for authentication

    Returns:
        ListAuthorizedPropertiesResponse with properties and tag metadata
    """
    # FIX: Create MinimalContext with headers from FastMCP request (like A2A does)
    # This ensures tenant detection works the same way for both MCP and A2A
    import logging
    import sys

    logger = logging.getLogger(__name__)
    tool_context = None

    if context:
        try:
            # Log ALL headers received for debugging virtual host issues
            logger.error("🔍 MCP list_authorized_properties called")
            logger.error(f"🔍 context type={type(context)}")

            # Access raw Starlette request headers via context.request_context.request
            request = context.request_context.request
            logger.error(f"🔍 request type={type(request) if request else None}")

            if request and hasattr(request, "headers"):
                headers = dict(request.headers)
                logger.error(f"🔍 Received {len(headers)} headers:")
                for key, value in headers.items():
                    logger.error(f"🔍   {key}: {value}")

                logger.error(
                    f"🔍 Key headers: Host={headers.get('host')}, Apx-Incoming-Host={headers.get('apx-incoming-host')}"
                )

                # Create MinimalContext matching A2A pattern
                class MinimalContext:
                    def __init__(self, headers):
                        self.meta = {"headers": headers}
                        self.headers = headers

                tool_context = MinimalContext(headers)
                print("[MCP DEBUG] Created MinimalContext successfully", file=sys.stderr, flush=True)
                logger.info("MCP list_authorized_properties: Created MinimalContext successfully")
            else:
                print("[MCP DEBUG] request has no headers attribute", file=sys.stderr, flush=True)
                logger.warning("MCP list_authorized_properties: request has no headers attribute")
                tool_context = context
        except Exception as e:
            # Fallback to passing context as-is
            print(f"[MCP DEBUG] Exception extracting headers: {e}", file=sys.stderr, flush=True)
            logger.error(
                f"MCP list_authorized_properties: Could not extract headers from FastMCP context: {e}", exc_info=True
            )
            tool_context = context
    else:
        print("[MCP DEBUG] No context provided", file=sys.stderr, flush=True)
        logger.info("MCP list_authorized_properties: No context provided")
        tool_context = context

    return _list_authorized_properties_impl(req, tool_context)


def _validate_pricing_model_selection(
    package: Package,
    product: Any,  # ProductModel from database
    campaign_currency: str | None,
) -> dict[str, Any]:
    """Validate pricing model selection for a package against product's pricing options.

    Args:
        package: Package with optional pricing_model and bid_price
        product: Product database model with pricing_options relationship
        campaign_currency: Optional campaign-level currency

    Returns:
        Dict with validated pricing information:
        {
            "pricing_model": str,
            "rate": float | None,
            "currency": str,
            "is_fixed": bool,
            "bid_price": float | None,
        }

    Raises:
        ToolError: If pricing_model validation fails
    """
    from decimal import Decimal

    # All products must have pricing_options
    if not product.pricing_options or len(product.pricing_options) == 0:
        raise ToolError(
            "PRICING_ERROR",
            f"Product {product.product_id} has no pricing_options configured. This is a data integrity error.",
        )

    # If package doesn't specify pricing_model, use first pricing option from product
    if not package.pricing_model:
        first_option = product.pricing_options[0]
        return {
            "pricing_model": first_option.pricing_model,
            "rate": float(first_option.rate) if first_option.rate else None,
            "currency": first_option.currency or campaign_currency or "USD",
            "is_fixed": first_option.is_fixed,
            "bid_price": None,
        }

    # Find matching pricing option
    selected_option = None
    for option in product.pricing_options:
        if option.pricing_model == package.pricing_model.value:
            # If campaign currency specified, must match
            if campaign_currency and option.currency != campaign_currency:
                continue
            selected_option = option
            break

    if not selected_option:
        available_options = [f"{opt.pricing_model} ({opt.currency})" for opt in product.pricing_options]
        error_msg = f"Product {product.product_id} does not offer pricing model '{package.pricing_model}'"
        if campaign_currency:
            error_msg += f" in currency {campaign_currency}"
        error_msg += f". Available options: {', '.join(available_options)}"
        raise ToolError("PRICING_ERROR", error_msg)

    # Validate auction pricing
    if not selected_option.is_fixed:
        if not package.bid_price:
            raise ToolError(
                "PRICING_ERROR",
                f"Package requires bid_price for auction-based {package.pricing_model} pricing. "
                f"Floor price: {selected_option.price_guidance.get('floor') if selected_option.price_guidance else 'N/A'}",
            )

        floor_price = (
            Decimal(str(selected_option.price_guidance.get("floor", 0)))
            if selected_option.price_guidance
            else Decimal("0")
        )
        bid_decimal = Decimal(str(package.bid_price))

        if bid_decimal < floor_price:
            raise ToolError(
                "PRICING_ERROR",
                f"Bid price {package.bid_price} is below floor price {floor_price} for {package.pricing_model} pricing",
            )

    # Validate fixed pricing has rate
    if selected_option.is_fixed and not selected_option.rate:
        raise ToolError(
            "PRICING_ERROR",
            f"Product {product.product_id} pricing option has is_fixed=true but no rate specified",
        )

    # Validate minimum spend per package
    if selected_option.min_spend_per_package:
        package_budget = None
        if isinstance(package.budget, dict):
            package_budget = Decimal(str(package.budget.get("total", 0)))
        elif isinstance(package.budget, int | float):
            package_budget = Decimal(str(package.budget))

        if package_budget and package_budget < Decimal(str(selected_option.min_spend_per_package)):
            raise ToolError(
                "PRICING_ERROR",
                f"Package budget {package_budget} {selected_option.currency} is below minimum spend "
                f"{selected_option.min_spend_per_package} {selected_option.currency} for {package.pricing_model}",
            )

    # Return validated pricing information
    return {
        "pricing_model": selected_option.pricing_model,
        "rate": float(selected_option.rate) if selected_option.rate else None,
        "currency": selected_option.currency,
        "is_fixed": selected_option.is_fixed,
        "bid_price": float(package.bid_price) if package.bid_price else None,
    }


async def _validate_and_convert_format_ids(
    format_ids: list[Any], tenant_id: str, package_idx: int
) -> list[dict[str, str]]:
    """Validate and convert format_ids to FormatId objects with strict enforcement.

    Per AdCP spec, format_ids must be FormatId objects with {agent_url, id}.
    This function enforces:
    1. Only FormatId objects are accepted (no plain strings)
    2. agent_url must be a registered creative agent (default or tenant-specific)
    3. format_id must exist on the specified agent
    4. Format must pass validation (dimensions, asset requirements, etc.)

    Args:
        format_ids: List of format ID objects from request
        tenant_id: Tenant ID for looking up registered agents
        package_idx: Package index for error messages (0-based)

    Returns:
        List of validated FormatId dicts with {agent_url, id}

    Raises:
        ToolError: If any format_id is invalid, unregistered, or doesn't exist
    """
    from src.core.creative_agent_registry import CreativeAgentRegistry

    if not format_ids:
        return []

    registry = CreativeAgentRegistry()
    validated_format_ids = []

    # Get registered agents for this tenant
    registered_agents = registry._get_tenant_agents(tenant_id)
    # Normalize agent URLs for consistent comparison (strips /mcp, /a2a, /.well-known/*, trailing slashes)
    # This ensures all URL variations match: "https://example.com/mcp/" -> "https://example.com"
    from src.core.validation import normalize_agent_url

    registered_agent_urls = {normalize_agent_url(agent.agent_url) for agent in registered_agents}

    for idx, fmt_id in enumerate(format_ids):
        # STRICT ENFORCEMENT: Reject plain strings
        if isinstance(fmt_id, str):
            raise ToolError(
                "FORMAT_VALIDATION_ERROR",
                f"Package {package_idx + 1}, format_ids[{idx}]: Plain string format IDs are not supported. "
                f"Per AdCP spec, format_ids must be FormatId objects with {{agent_url, id}}. "
                f'Example: {{"agent_url": "https://creative.adcontextprotocol.org", "id": "{fmt_id}"}}. '
                f"Use list_creative_formats to discover available formats.",
            )

        # Extract agent_url and id from dict/object
        if isinstance(fmt_id, dict):
            agent_url = fmt_id.get("agent_url")
            format_id = fmt_id.get("id")
        elif hasattr(fmt_id, "agent_url") and hasattr(fmt_id, "id"):
            agent_url = fmt_id.agent_url
            format_id = fmt_id.id
        else:
            raise ToolError(
                "FORMAT_VALIDATION_ERROR",
                f"Package {package_idx + 1}, format_ids[{idx}]: Invalid format_id structure. "
                f"Expected FormatId object with {{agent_url, id}}, got: {type(fmt_id).__name__}",
            )

        if not agent_url or not format_id:
            raise ToolError(
                "FORMAT_VALIDATION_ERROR",
                f"Package {package_idx + 1}, format_ids[{idx}]: FormatId object missing required fields. "
                f"Both agent_url and id are required. Got: agent_url={agent_url!r}, id={format_id!r}",
            )

        # VALIDATION: Check agent is registered
        # Normalize incoming agent_url for comparison (strips /mcp, /a2a, /.well-known/*, trailing slashes)
        normalized_agent_url = normalize_agent_url(agent_url)
        if normalized_agent_url not in registered_agent_urls:
            raise ToolError(
                "FORMAT_VALIDATION_ERROR",
                f"Package {package_idx + 1}, format_ids[{idx}]: Creative agent not registered: {agent_url}. "
                f"Registered agents: {', '.join(sorted(registered_agent_urls))}. "
                f"Contact your administrator to register this creative agent.",
            )

        # VALIDATION: Verify format exists on agent
        try:
            format_obj = await registry.get_format(agent_url, format_id)
            if not format_obj:
                raise ToolError(
                    "FORMAT_VALIDATION_ERROR",
                    f"Package {package_idx + 1}, format_ids[{idx}]: Format not found on agent. "
                    f"agent_url={agent_url}, format_id={format_id!r}. "
                    f"Use list_creative_formats to discover available formats.",
                )
        except Exception as e:
            if isinstance(e, ToolError):
                raise
            logger.exception(f"Error fetching format {format_id} from {agent_url}: {e}")
            raise ToolError(
                "FORMAT_VALIDATION_ERROR",
                f"Package {package_idx + 1}, format_ids[{idx}]: Failed to verify format on agent. "
                f"agent_url={agent_url}, format_id={format_id!r}. Error: {e}",
            )

        # Format validated - add to results
        validated_format_ids.append({"agent_url": agent_url, "id": format_id})

    return validated_format_ids


async def _create_media_buy_impl(
    buyer_ref: str,
    brand_manifest: Any,  # BrandManifest | str - REQUIRED per AdCP v2.2.0 spec
    packages: list[Any],  # REQUIRED per AdCP spec
    start_time: Any,  # datetime | Literal["asap"] | str - REQUIRED per AdCP spec
    end_time: Any,  # datetime | str - REQUIRED per AdCP spec
    budget: Any,  # Budget | float | dict - REQUIRED per AdCP spec
    po_number: str | None = None,
    product_ids: list[str] | None = None,  # Legacy format conversion
    start_date: Any | None = None,  # Legacy format conversion
    end_date: Any | None = None,  # Legacy format conversion
    total_budget: float | None = None,  # Legacy format conversion
    targeting_overlay: dict[str, Any] | None = None,
    pacing: str = "even",
    daily_budget: float | None = None,
    creatives: list[Any] | None = None,
    reporting_webhook: dict[str, Any] | None = None,
    required_axe_signals: list[str] | None = None,
    enable_creative_macro: bool = False,
    strategy_id: str | None = None,
    push_notification_config: dict[str, Any] | None = None,
    context: Context | None = None,
) -> CreateMediaBuyResponse:
    """Create a media buy with the specified parameters.

    Args:
        buyer_ref: Buyer reference for tracking (REQUIRED per AdCP spec)
        brand_manifest: Brand information manifest - inline object or URL string (REQUIRED per AdCP v2.2.0 spec)
        packages: Array of packages with products and budgets (REQUIRED)
        start_time: Campaign start time ISO 8601 or 'asap' (REQUIRED)
        end_time: Campaign end time ISO 8601 (REQUIRED)
        budget: Overall campaign budget (REQUIRED)
        po_number: Purchase order number (optional)
        product_ids: Legacy: Product IDs (converted to packages)
        start_date: Legacy: Start date (converted to start_time)
        end_date: Legacy: End date (converted to end_time)
        total_budget: Legacy: Total budget (converted to Budget object)
        targeting_overlay: Targeting overlay configuration
        pacing: Pacing strategy (even, asap, daily_budget)
        daily_budget: Daily budget limit
        creatives: Creative assets for the campaign
        reporting_webhook: Webhook configuration for automated reporting delivery
        required_axe_signals: Required targeting signals
        enable_creative_macro: Enable AXE to provide creative_macro signal
        strategy_id: Optional strategy ID for linking operations
        push_notification_config: Push notification config for status updates (MCP/A2A)
        context: FastMCP context (automatically provided)

    Returns:
        CreateMediaBuyResponse with media buy details
    """
    request_start_time = time.time()

    # DEBUG: Log incoming push_notification_config
    logger.info(f"🐛 create_media_buy called with push_notification_config={push_notification_config}")
    logger.info(f"🐛 push_notification_config type: {type(push_notification_config)}")
    if push_notification_config:
        logger.info(f"🐛 push_notification_config contents: {push_notification_config}")

    # Create request object from individual parameters (MCP-compliant)
    # Validate early with helpful error messages
    try:
        req = CreateMediaBuyRequest(
            buyer_ref=buyer_ref,
            brand_manifest=brand_manifest,
            campaign_name=None,  # Optional display name
            po_number=po_number,
            packages=packages,
            start_time=start_time,
            end_time=end_time,
            budget=budget,
            currency=None,  # Derived from product pricing_options
            product_ids=product_ids,
            start_date=start_date,
            end_date=end_date,
            total_budget=total_budget,
            targeting_overlay=targeting_overlay,
            pacing=pacing,
            daily_budget=daily_budget,
            creatives=creatives,
            reporting_webhook=reporting_webhook,
            required_axe_signals=required_axe_signals,
            enable_creative_macro=enable_creative_macro,
            strategy_id=strategy_id,
            webhook_url=None,  # Internal field, not in AdCP spec
            webhook_auth_token=None,  # Internal field, not in AdCP spec
            push_notification_config=push_notification_config,
        )
    except ValidationError as e:
        # Format validation errors with helpful context using shared helper
        raise ToolError(format_validation_error(e, context="request")) from e

    # Extract testing context first
    testing_ctx = get_testing_context(context)

    # Authentication and tenant setup
    principal_id = _get_principal_id_from_context(context)
    tenant = get_current_tenant()

    # Validate setup completion (only in production, skip for testing)
    if not testing_ctx.dry_run and not testing_ctx.test_session_id:
        try:
            validate_setup_complete(tenant["tenant_id"])
        except SetupIncompleteError as e:
            # Return helpful error with missing tasks
            task_list = "\n".join(f"  - {task['name']}: {task['description']}" for task in e.missing_tasks)
            error_msg = (
                f"Setup incomplete. Please complete the following required tasks:\n\n{task_list}\n\n"
                f"Visit the setup checklist at /tenant/{tenant['tenant_id']}/setup-checklist for details."
            )
            raise ToolError(error_msg)

    # Context management and workflow step creation - create workflow step FIRST
    ctx_manager = get_context_manager()
    ctx_id = context.headers.get("x-context-id") if hasattr(context, "headers") else None
    persistent_ctx = None
    step = None

    # Create workflow step immediately for tracking all operations
    if not persistent_ctx:
        # Check if we have an existing context ID
        if ctx_id:
            persistent_ctx = ctx_manager.get_context(ctx_id)

        # Create new context if needed
        if not persistent_ctx:
            persistent_ctx = ctx_manager.create_context(tenant_id=tenant["tenant_id"], principal_id=principal_id)

    # Create workflow step for tracking this operation
    step = ctx_manager.create_workflow_step(
        context_id=persistent_ctx.context_id,
        step_type="media_buy_creation",
        owner="system",
        status="in_progress",
        tool_name="create_media_buy",
        request_data=req.model_dump(mode="json"),
    )

    # Register push notification config if provided (MCP/A2A protocol support)
    if push_notification_config:
        from src.core.database.database_session import get_db_session
        from src.core.database.models import PushNotificationConfig as DBPushNotificationConfig

        logger.info(f"[MCP/A2A] Registering push notification config from request: {push_notification_config}")

        # Extract config details
        url = push_notification_config.get("url")
        authentication = push_notification_config.get("authentication", {})

        if url:
            # Extract authentication details (A2A format: schemes + credentials)
            schemes = authentication.get("schemes", []) if authentication else []
            auth_type = schemes[0] if schemes else None
            credentials = authentication.get("credentials") if authentication else None

            # Generate config ID
            config_id = push_notification_config.get("id") or f"pnc_{uuid.uuid4().hex[:16]}"

            # Save to database
            with get_db_session() as db:
                # Check if config already exists
                from sqlalchemy import select

                stmt = select(DBPushNotificationConfig).filter_by(
                    id=config_id, tenant_id=tenant["tenant_id"], principal_id=principal_id
                )
                existing_config = db.scalars(stmt).first()

                if existing_config:
                    # Update existing
                    existing_config.url = url
                    existing_config.authentication_type = auth_type
                    existing_config.authentication_token = credentials
                    existing_config.updated_at = datetime.now(UTC)
                    existing_config.is_active = True
                else:
                    # Create new
                    new_config = DBPushNotificationConfig(
                        id=config_id,
                        tenant_id=tenant["tenant_id"],
                        principal_id=principal_id,
                        url=url,
                        authentication_type=auth_type,
                        authentication_token=credentials,
                        is_active=True,
                    )
                    db.add(new_config)

                db.commit()
                logger.info(
                    f"[MCP/A2A] Push notification config {'updated' if existing_config else 'created'}: {config_id}"
                )

    try:
        # Validate input parameters
        # 1. Budget validation
        total_budget = req.get_total_budget()
        if total_budget <= 0:
            error_msg = f"Invalid budget: {total_budget}. Budget must be positive."
            raise ValueError(error_msg)

        # 2. DateTime validation
        now = datetime.now(UTC)

        # Validate start_time
        if req.start_time is None:
            error_msg = "start_time is required"
            raise ValueError(error_msg)

        # Handle 'asap' start_time (AdCP v1.7.0)
        if req.start_time == "asap":
            start_time = now
        else:
            # Ensure start_time is timezone-aware for comparison
            # At this point, req.start_time is guaranteed to be datetime (not str)
            assert isinstance(req.start_time, datetime), "start_time must be datetime when not 'asap'"
            start_time = req.start_time  # type: datetime
            if start_time.tzinfo is None:
                start_time = start_time.replace(tzinfo=UTC)

            if start_time < now:
                error_msg = f"Invalid start time: {req.start_time}. Start time cannot be in the past."
                raise ValueError(error_msg)

        # Validate end_time
        if req.end_time is None:
            error_msg = "end_time is required"
            raise ValueError(error_msg)

        # Ensure end_time is timezone-aware for comparison
        end_time = req.end_time
        if end_time.tzinfo is None:
            end_time = end_time.replace(tzinfo=UTC)

        if end_time <= start_time:
            error_msg = f"Invalid time range: end time ({req.end_time}) must be after start time ({req.start_time})."
            raise ValueError(error_msg)

        # 3. Package/Product validation
        product_ids = req.get_product_ids()
        logger.info(f"DEBUG: Extracted product_ids: {product_ids}")
        logger.info(
            f"DEBUG: Request packages: {[{'package_id': p.package_id, 'product_id': p.product_id, 'buyer_ref': p.buyer_ref} for p in (req.packages or [])]}"
        )
        if not product_ids:
            error_msg = "At least one product is required."
            raise ValueError(error_msg)

        if req.packages:
            for package in req.packages:
                # Check product_id field per AdCP spec
                if not package.product_id:
                    error_msg = f"Package {package.buyer_ref} must specify product_id."
                    raise ValueError(error_msg)

            # Check for duplicate product_ids across packages
            product_id_counts: dict[str, int] = {}
            for package in req.packages:
                if package.product_id:
                    product_id_counts[package.product_id] = product_id_counts.get(package.product_id, 0) + 1

            duplicate_products = [pid for pid, count in product_id_counts.items() if count > 1]
            if duplicate_products:
                error_msg = f"Duplicate product_id(s) found in packages: {', '.join(duplicate_products)}. Each product can only be used once per media buy."
                raise ValueError(error_msg)

        # 4. Currency-specific budget validation
        from decimal import Decimal

        from sqlalchemy import select

        from src.core.database.database_session import get_db_session
        from src.core.database.models import CurrencyLimit
        from src.core.database.models import Product as ProductModel

        # Get products first to determine currency from pricing options
        with get_db_session() as session:
            # Get products from database
            from sqlalchemy.orm import selectinload

            stmt = (
                select(ProductModel)
                .where(ProductModel.tenant_id == tenant["tenant_id"], ProductModel.product_id.in_(product_ids))
                .options(selectinload(ProductModel.pricing_options))
            )
            products = session.scalars(stmt).all()

            # Build product lookup map
            product_map = {p.product_id: p for p in products}

            # Get currency from product pricing options (per AdCP spec)
            request_currency = None

            # First, try to get currency from first package's pricing option
            if req.packages and len(req.packages) > 0:
                first_package = req.packages[0]
                package_product_ids = [first_package.product_id] if first_package.product_id else []

                if package_product_ids and package_product_ids[0] in product_map:
                    product = product_map[package_product_ids[0]]
                    pricing_options = product.pricing_options or []

                    # Find the pricing option matching the package's pricing_model
                    if first_package.pricing_model and pricing_options:
                        matching_option = next(
                            (po for po in pricing_options if po.pricing_model == first_package.pricing_model), None
                        )
                        if matching_option:
                            request_currency = matching_option.currency

                    # If no pricing_model specified, use first pricing option's currency
                    if not request_currency and pricing_options:
                        request_currency = pricing_options[0].currency

            # Fallback to deprecated/legacy sources
            if not request_currency and req.currency:
                # Deprecated field, but still supported for backward compatibility
                request_currency = req.currency
            elif not request_currency and req.budget and hasattr(req.budget, "currency"):
                # Legacy: Extract currency from Budget object
                request_currency = req.budget.currency
            elif (
                not request_currency
                and req.packages
                and req.packages[0].budget
                and hasattr(req.packages[0].budget, "currency")
            ):
                # Legacy: Extract currency from package budget object
                request_currency = req.packages[0].budget.currency

            # Final fallback
            if not request_currency:
                request_currency = "USD"

            # Get currency limits for this tenant and currency
            stmt = select(CurrencyLimit).where(
                CurrencyLimit.tenant_id == tenant["tenant_id"], CurrencyLimit.currency_code == request_currency
            )
            currency_limit = session.scalars(stmt).first()

            # Check if tenant supports this currency
            if not currency_limit:
                error_msg = (
                    f"Currency {request_currency} is not supported by this publisher. "
                    f"Contact the publisher to add support for this currency."
                )
                raise ValueError(error_msg)

            # NEW: Validate pricing_model selections (AdCP PR #88)
            # Store validated pricing info for later use in adapter
            package_pricing_info = {}
            if req.packages:
                for package in req.packages:
                    # Get product ID for this package (AdCP spec: single product per package)
                    package_product_ids = [package.product_id] if package.product_id else []

                    # Validate pricing for the product
                    if package_product_ids:
                        product_id = package_product_ids[0]
                        if product_id in product_map:
                            try:
                                pricing_info = _validate_pricing_model_selection(
                                    package=package,
                                    product=product_map[product_id],
                                    campaign_currency=request_currency,
                                )
                                # Store for adapter use
                                if package.package_id:
                                    package_pricing_info[package.package_id] = pricing_info
                            except ToolError as e:
                                # Re-raise pricing validation errors
                                raise ValueError(str(e))

            # Validate minimum product spend (legacy + new pricing_options)
            if currency_limit.min_package_budget:
                # Build map of product_id -> minimum spend
                product_min_spends = {}
                for product in products:
                    # Use product pricing_options min_spend if set, otherwise use currency limit minimum
                    min_spend = currency_limit.min_package_budget
                    if product.pricing_options and len(product.pricing_options) > 0:
                        first_option = product.pricing_options[0]
                        if first_option.min_spend_per_package is not None:
                            min_spend = first_option.min_spend_per_package
                    if min_spend is not None:
                        product_min_spends[product.product_id] = Decimal(str(min_spend))

                # Validate budget against minimum spend requirements
                if product_min_spends:
                    # Check if we're in legacy mode (packages without budgets)
                    is_legacy_mode = req.packages and all(not pkg.budget for pkg in req.packages)

                    # For packages with budgets, validate each package's budget
                    if req.packages and not is_legacy_mode:
                        for package in req.packages:
                            # Skip packages without budgets (shouldn't happen in v2.4 format)
                            if not package.budget:
                                continue

                            # Get the minimum spend requirement for product in this package (AdCP spec: single product)
                            package_product_ids = [package.product_id] if package.product_id else []

                            applicable_min_spends = [
                                product_min_spends[pid] for pid in package_product_ids if pid in product_min_spends
                            ]

                            if applicable_min_spends:
                                # Use the highest minimum spend among all products in package
                                required_min_spend = max(applicable_min_spends)
                                # Extract budget amount (v1.8.0 compatible)
                                from src.core.schemas import extract_budget_amount

                                package_budget_amount, _ = extract_budget_amount(package.budget, request_currency)
                                package_budget = Decimal(str(package_budget_amount))

                                if package_budget < required_min_spend:
                                    error_msg = (
                                        f"Package budget ({package_budget} {request_currency}) does not meet minimum spend requirement "
                                        f"({required_min_spend} {request_currency}) for products in this package"
                                    )
                                    raise ValueError(error_msg)
                    else:
                        # Legacy mode: single total_budget for all products
                        applicable_min_spends = list(product_min_spends.values())
                        if applicable_min_spends:
                            required_min_spend = max(applicable_min_spends)
                            budget_decimal = Decimal(str(total_budget))

                            if budget_decimal < required_min_spend:
                                error_msg = (
                                    f"Total budget ({total_budget} {request_currency}) does not meet minimum spend requirement "
                                    f"({required_min_spend} {request_currency}) for the selected products"
                                )
                                raise ValueError(error_msg)

            # Validate maximum daily spend per package (if set)
            # This is per-package to prevent buyers from splitting large budgets across many packages
            if currency_limit.max_daily_package_spend:
                flight_days = (end_time - start_time).days
                if flight_days <= 0:
                    flight_days = 1

                # Check if we're in legacy mode (packages without budgets)
                is_legacy_mode = req.packages and all(not pkg.budget for pkg in req.packages)

                # For packages with budgets, validate each package's daily budget
                if req.packages and not is_legacy_mode:
                    for package in req.packages:
                        if not package.budget:
                            continue
                        # Extract budget amount (v1.8.0 compatible)
                        from src.core.schemas import extract_budget_amount

                        package_budget_amount, _ = extract_budget_amount(package.budget, request_currency)
                        package_budget = Decimal(str(package_budget_amount))
                        package_daily_budget = package_budget / Decimal(str(flight_days))

                        if package_daily_budget > currency_limit.max_daily_package_spend:
                            error_msg = (
                                f"Package daily budget ({package_daily_budget} {request_currency}) exceeds "
                                f"maximum daily spend per package ({currency_limit.max_daily_package_spend} {request_currency}). "
                                f"This protects against accidental large budgets and prevents GAM line item proliferation."
                            )
                            raise ValueError(error_msg)
                else:
                    # Legacy mode: validate total budget
                    daily_budget = Decimal(str(total_budget)) / Decimal(str(flight_days))

                    if daily_budget > currency_limit.max_daily_package_spend:
                        error_msg = (
                            f"Daily budget ({daily_budget} {request_currency}) exceeds maximum daily spend "
                            f"({currency_limit.max_daily_package_spend} {request_currency}). "
                            f"This protects against accidental large budgets."
                        )
                        raise ValueError(error_msg)

        # Validate targeting doesn't use managed-only dimensions
        if req.targeting_overlay:
            from src.services.targeting_capabilities import validate_overlay_targeting

            violations = validate_overlay_targeting(req.targeting_overlay.model_dump(exclude_none=True))
            if violations:
                error_msg = f"Targeting validation failed: {'; '.join(violations)}"
                raise ValueError(error_msg)

    except (ValueError, PermissionError) as e:
        # Update workflow step as failed
        ctx_manager.update_workflow_step(step.step_id, status="failed", error_message=str(e))

        # Return error response (protocol layer will add status="failed")
        return CreateMediaBuyResponse(
            buyer_ref=buyer_ref or "unknown",
            errors=[Error(code="validation_error", message=str(e), details=None)],
        )

    # Get the Principal object (needed for adapter)
    principal = get_principal_object(principal_id)
    if not principal:
        error_msg = f"Principal {principal_id} not found"
        ctx_manager.update_workflow_step(step.step_id, status="failed", error_message=error_msg)
        return CreateMediaBuyResponse(
            buyer_ref=buyer_ref or "unknown",
            errors=[Error(code="authentication_error", message=error_msg, details=None)],
        )

    try:
        # Get the appropriate adapter with testing context
        adapter = get_adapter(principal, dry_run=DRY_RUN_MODE or testing_ctx.dry_run, testing_context=testing_ctx)

        # Check if manual approval is required
        manual_approval_required = (
            adapter.manual_approval_required if hasattr(adapter, "manual_approval_required") else False
        )
        manual_approval_operations = (
            adapter.manual_approval_operations if hasattr(adapter, "manual_approval_operations") else []
        )

        # DEBUG: Log manual approval settings
        logger.info(
            f"[DEBUG] Manual approval check - required: {manual_approval_required}, "
            f"operations: {manual_approval_operations}, "
            f"adapter type: {adapter.__class__.__name__}"
        )

        # Check if auto-creation is disabled in tenant config
        auto_create_enabled = tenant.get("auto_create_media_buys", True)
        product_auto_create = True  # Will be set correctly when we get products later

        if manual_approval_required and "create_media_buy" in manual_approval_operations:
            # Update existing workflow step to require approval
            ctx_manager.update_workflow_step(
                step.step_id,
                status="requires_approval",
                add_comment={"user": "system", "comment": "Manual approval required for media buy creation"},
            )

            # Workflow step already created above - no need for separate task
            # Generate permanent media buy ID (not "pending_xxx")
            # This ID will be used whether pending or approved - only status changes
            media_buy_id = f"mb_{uuid.uuid4().hex[:12]}"

            response_msg = (
                f"Manual approval required. Workflow Step ID: {step.step_id}. Context ID: {persistent_ctx.context_id}"
            )
            ctx_manager.add_message(persistent_ctx.context_id, "assistant", response_msg)

            # Send Slack notification for manual approval requirement
            try:
                # Get principal name for notification
                principal_name = principal.name if principal else principal_id

                # Build notifier config from tenant fields
                notifier_config = {
                    "features": {
                        "slack_webhook_url": tenant.get("slack_webhook_url"),
                        "slack_audit_webhook_url": tenant.get("slack_audit_webhook_url"),
                    }
                }
                slack_notifier = get_slack_notifier(notifier_config)

                # Create notification details
                notification_details = {
                    "total_budget": total_budget,
                    "po_number": req.po_number,
                    "start_time": start_time.isoformat(),  # Resolved from 'asap' if needed
                    "end_time": end_time.isoformat(),
                    "product_ids": req.get_product_ids(),
                    "workflow_step_id": step.step_id,
                    "context_id": persistent_ctx.context_id,
                }

                slack_notifier.notify_media_buy_event(
                    event_type="approval_required",
                    media_buy_id=media_buy_id,
                    principal_name=principal_name,
                    details=notification_details,
                    tenant_name=tenant.get("name", "Unknown"),
                    tenant_id=tenant.get("tenant_id"),
                    success=True,
                )
                console.print("[green]📧 Sent manual approval notification to Slack[/green]")
            except Exception as e:
                console.print(f"[yellow]⚠️ Failed to send manual approval Slack notification: {e}[/yellow]")

            # Generate permanent package IDs (not dependent on media buy ID)
            # These IDs will be used whether the media buy is pending or approved
            pending_packages = []
            raw_request_dict = req.model_dump(mode="json")  # Serialize datetimes to JSON-compatible format

            for idx, pkg in enumerate(req.packages, 1):
                # Generate permanent package ID using product_id and index
                # Format: pkg_{product_id}_{timestamp_part}_{idx}
                import secrets

                package_id = f"pkg_{pkg.product_id}_{secrets.token_hex(4)}_{idx}"

                # Use product_id or buyer_ref for package name since Package schema doesn't have 'name'
                pkg_name = f"Package {idx}"
                if pkg.product_id:
                    pkg_name = f"{pkg.product_id} - Package {idx}"
                elif pkg.buyer_ref:
                    pkg_name = f"{pkg.buyer_ref} - Package {idx}"

                # Serialize the full package to include all fields (budget, targeting, etc.)
                # Use model_dump_internal to get complete package data
                if hasattr(pkg, "model_dump_internal"):
                    pkg_dict = pkg.model_dump_internal()
                elif hasattr(pkg, "model_dump"):
                    pkg_dict = pkg.model_dump(exclude_none=True, mode="python")
                else:
                    pkg_dict = {}

                # Build response with complete package data (matching auto-approval path)
                pending_packages.append(
                    {
                        **pkg_dict,  # Include all package fields (budget, targeting_overlay, creative_ids, etc.)
                        "package_id": package_id,
                        "name": pkg_name,
                        "buyer_ref": pkg.buyer_ref,  # Include buyer_ref from request package
                        "status": TaskStatus.INPUT_REQUIRED,  # Consistent with TaskStatus enum (requires approval)
                    }
                )

                # Update the package in raw_request with the generated package_id so UI can find it
                raw_request_dict["packages"][idx - 1]["package_id"] = package_id

            # Create media buy record in the database with permanent ID
            # Status is "pending_approval" but the ID is final
            with get_db_session() as session:
                pending_buy = MediaBuy(
                    media_buy_id=media_buy_id,
                    buyer_ref=req.buyer_ref,
                    principal_id=principal.principal_id,
                    tenant_id=tenant["tenant_id"],
                    status="pending_approval",
                    order_name=f"{req.buyer_ref} - {start_time.strftime('%Y-%m-%d')}",
                    advertiser_name=principal.name,
                    budget=total_budget,
                    currency=request_currency or "USD",  # Use request_currency from validation above
                    start_date=start_time.date(),
                    end_date=end_time.date(),
                    start_time=start_time,
                    end_time=end_time,
                    raw_request=raw_request_dict,  # Now includes package_id in each package
                    created_at=datetime.now(UTC),
                )
                session.add(pending_buy)
                session.commit()
                console.print(f"[green]✅ Created media buy {media_buy_id} with status=pending_approval[/green]")

            # Create MediaPackage records for structured querying
            # This enables the UI to display packages and creative assignments to work properly
            with get_db_session() as session:
                from src.core.database.models import MediaPackage as DBMediaPackage

                for pkg_data in pending_packages:
                    package_config = {
                        "package_id": pkg_data["package_id"],
                        "name": pkg_data.get("name"),
                        "status": pkg_data.get("status"),
                    }
                    # Add full package data from raw_request
                    for idx, req_pkg in enumerate(req.packages):
                        if idx == pending_packages.index(pkg_data):
                            package_config.update(
                                {
                                    "product_id": req_pkg.product_id,
                                    "budget": req_pkg.budget.model_dump() if req_pkg.budget else None,
<<<<<<< HEAD
                                    "targeting_overlay": (
                                        req_pkg.targeting_overlay.model_dump() if req_pkg.targeting_overlay else None
                                    ),
=======
                                    "targeting_overlay": req_pkg.targeting_overlay.model_dump()
                                    if req_pkg.targeting_overlay
                                    else None,
>>>>>>> af94df25
                                    "creative_ids": req_pkg.creative_ids,
                                    "format_ids_to_provide": req_pkg.format_ids_to_provide,
                                }
                            )
                            break

                    db_package = DBMediaPackage(
                        media_buy_id=media_buy_id,
                        package_id=pkg_data["package_id"],
                        package_config=package_config,
                    )
                    session.add(db_package)

                session.commit()
                console.print(f"[green]✅ Created {len(pending_packages)} MediaPackage records[/green]")

            # Link the workflow step to the media buy so the approval button shows in UI
            with get_db_session() as session:
                from src.core.database.models import ObjectWorkflowMapping

                mapping = ObjectWorkflowMapping(
                    object_type="media_buy", object_id=media_buy_id, step_id=step.step_id, action="create"
                )
                session.add(mapping)
                session.commit()
                console.print(f"[green]✅ Linked workflow step {step.step_id} to media buy[/green]")

            # Return success response with packages awaiting approval
            # The workflow_step_id in packages indicates approval is required
            return CreateMediaBuyResponse(
                buyer_ref=req.buyer_ref,
                media_buy_id=media_buy_id,
                creative_deadline=None,
                packages=pending_packages,
                workflow_step_id=step.step_id,  # Client can track approval via this ID
            )

        # Get products for the media buy to check product-level auto-creation settings
        catalog = get_product_catalog()
        product_ids = req.get_product_ids()
        products_in_buy = [p for p in catalog if p.product_id in product_ids]

        # Validate and auto-generate GAM implementation_config for each product if needed
        if adapter.__class__.__name__ == "GoogleAdManager":
            from src.services.gam_product_config_service import GAMProductConfigService

            gam_validator = GAMProductConfigService()
            config_errors = []

            for product in products_in_buy:
                # Auto-generate default config if missing
                if not product.implementation_config:
                    logger.info(
                        f"Product '{product.name}' ({product.product_id}) is missing GAM configuration. "
                        f"Auto-generating defaults based on product type."
                    )
                    # Generate defaults based on product delivery type and formats
                    delivery_type = product.delivery_type if hasattr(product, "delivery_type") else "non_guaranteed"
                    formats = product.formats if hasattr(product, "formats") else None
                    product.implementation_config = gam_validator.generate_default_config(
                        delivery_type=delivery_type, formats=formats
                    )

                    # Persist the auto-generated config to database
                    with get_db_session() as db_session:
                        stmt = select(ModelProduct).filter_by(product_id=product.product_id)
                        db_product = db_session.scalars(stmt).first()
                        if db_product:
                            db_product.implementation_config = product.implementation_config
                            db_session.commit()
                            logger.info(f"Saved auto-generated GAM config for product {product.product_id}")

                # Validate the config (whether existing or auto-generated)
                is_valid, error_msg = gam_validator.validate_config(product.implementation_config)
                if not is_valid:
                    config_errors.append(
                        f"Product '{product.name}' ({product.product_id}) has invalid GAM configuration: {error_msg}"
                    )

            if config_errors:
                error_detail = "GAM configuration validation failed:\n" + "\n".join(
                    f"  • {err}" for err in config_errors
                )
                ctx_manager.update_workflow_step(step.step_id, status="failed", error_message=error_detail)
                return CreateMediaBuyResponse(
                    buyer_ref=req.buyer_ref,
                    errors=[{"code": "invalid_configuration", "message": err} for err in config_errors],
                )

        product_auto_create = all(
            p.implementation_config.get("auto_create_enabled", True) if p.implementation_config else True
            for p in products_in_buy
        )

        # Check if either tenant or product disables auto-creation
        if not auto_create_enabled or not product_auto_create:
            reason = "Tenant configuration" if not auto_create_enabled else "Product configuration"

            # Update existing workflow step to require approval
            ctx_manager.update_workflow_step(
                step.step_id, status="requires_approval", step_type="approval", owner="publisher"
            )

            # Workflow step already created above - no need for separate task
            # Generate permanent media buy ID (not "pending_xxx")
            media_buy_id = f"mb_{uuid.uuid4().hex[:12]}"

            response_msg = f"Media buy requires approval due to {reason.lower()}. Workflow Step ID: {step.step_id}. Context ID: {persistent_ctx.context_id}"
            ctx_manager.add_message(persistent_ctx.context_id, "assistant", response_msg)

            # Generate permanent package IDs and prepare response packages
            response_packages = []
            for idx, pkg in enumerate(req.packages, 1):
                # Generate permanent package ID
                import secrets

                package_id = f"pkg_{pkg.product_id}_{secrets.token_hex(4)}_{idx}"

                # Serialize the full package to include all fields (budget, targeting, etc.)
                # Use model_dump_internal to get complete package data
                if hasattr(pkg, "model_dump_internal"):
                    pkg_dict = pkg.model_dump_internal()
                elif hasattr(pkg, "model_dump"):
                    pkg_dict = pkg.model_dump(exclude_none=True, mode="python")
                else:
                    pkg_dict = {}

                # Build response with complete package data (matching auto-approval path)
                response_packages.append(
                    {
                        **pkg_dict,  # Include all package fields (budget, targeting_overlay, creative_ids, etc.)
                        "package_id": package_id,
                        "name": f"{pkg.product_id} - Package {idx}",
                        "buyer_ref": pkg.buyer_ref,  # Include buyer_ref from request
                        "status": TaskStatus.INPUT_REQUIRED,  # Consistent with TaskStatus enum (requires approval)
                    }
                )

            # Send Slack notification for configuration-based approval requirement
            try:
                # Get principal name for notification
                principal_name = principal.name if principal else principal_id

                # Build notifier config from tenant fields
                notifier_config = {
                    "features": {
                        "slack_webhook_url": tenant.get("slack_webhook_url"),
                        "slack_audit_webhook_url": tenant.get("slack_audit_webhook_url"),
                    }
                }
                slack_notifier = get_slack_notifier(notifier_config)

                # Create notification details including configuration reason
                notification_details = {
                    "total_budget": total_budget,
                    "po_number": req.po_number,
                    "start_time": start_time.isoformat(),  # Resolved from 'asap' if needed
                    "end_time": end_time.isoformat(),
                    "product_ids": req.get_product_ids(),
                    "approval_reason": reason,
                    "workflow_step_id": step.step_id,
                    "context_id": persistent_ctx.context_id,
                    "auto_create_enabled": auto_create_enabled,
                    "product_auto_create": product_auto_create,
                }

                slack_notifier.notify_media_buy_event(
                    event_type="config_approval_required",
                    media_buy_id=media_buy_id,
                    principal_name=principal_name,
                    details=notification_details,
                    tenant_name=tenant.get("name", "Unknown"),
                    tenant_id=tenant.get("tenant_id"),
                    success=True,
                )
                console.print(f"[green]📧 Sent {reason.lower()} approval notification to Slack[/green]")
            except Exception as e:
                console.print(f"[yellow]⚠️ Failed to send configuration approval Slack notification: {e}[/yellow]")

            return CreateMediaBuyResponse(
                buyer_ref=req.buyer_ref,
                media_buy_id=media_buy_id,
                packages=response_packages,  # Include packages with buyer_ref
                workflow_step_id=step.step_id,
            )

        # Continue with synchronized media buy creation

        # Note: products_in_buy was already calculated above for product_auto_create check
        # No need to recalculate

        # Note: Key-value pairs are NOT aggregated here anymore.
        # Each product maintains its own custom_targeting_keys in implementation_config
        # which will be applied separately to its corresponding line item in GAM.
        # The adapter (google_ad_manager.py) handles this per-product targeting at line 491-494

        # Convert products to MediaPackages
        # If req.packages provided, use format_ids from request; otherwise use product.formats
        packages = []
        for idx, product in enumerate(products_in_buy, 1):
            # Determine format_ids to use
            format_ids_to_use = []

            # Check if this product has a corresponding package in the request with format_ids
            matching_package = None
            if req.packages:
                # Find the package for this product
                for pkg in req.packages:
                    if pkg.product_id == product.product_id:
                        matching_package = pkg
                        break

                # If found and has format_ids, validate and use those
                if matching_package and hasattr(matching_package, "format_ids") and matching_package.format_ids:
                    # Validate that requested formats are supported by product
                    # Format is composite key: (agent_url, format_id) per AdCP spec
                    # Note: AdCP JSON uses "id" field, but Pydantic object uses "format_id" attribute
                    # Build set of (agent_url, format_id) tuples for comparison
                    product_format_keys = set()
                    if product.formats:
                        for fmt in product.formats:
                            agent_url = None
                            format_id = None

                            if isinstance(fmt, dict):
                                # Database JSONB: uses "id" per AdCP spec
                                agent_url = fmt.get("agent_url")
                                format_id = fmt.get("id") or fmt.get(
                                    "format_id"
                                )  # "id" is AdCP spec, "format_id" is legacy
                            elif hasattr(fmt, "agent_url") and (hasattr(fmt, "format_id") or hasattr(fmt, "id")):
                                # Pydantic object: uses "format_id" attribute (serializes to "id" in JSON)
                                agent_url = fmt.agent_url
                                format_id = getattr(fmt, "format_id", None) or getattr(fmt, "id", None)
                            elif isinstance(fmt, str):
                                # Legacy: plain string format ID (no agent_url)
                                format_id = fmt

                            if format_id:
                                # Normalize agent_url by removing trailing slash for consistent comparison
                                normalized_url = agent_url.rstrip("/") if agent_url else None
                                product_format_keys.add((normalized_url, format_id))

                    # Build set of requested format keys for comparison
                    requested_format_keys = set()
                    for fmt in matching_package.format_ids:
                        agent_url = None
                        format_id = None

                        if isinstance(fmt, dict):
                            # JSON from request: uses "id" per AdCP spec
                            agent_url = fmt.get("agent_url")
                            format_id = fmt.get("id") or fmt.get(
                                "format_id"
                            )  # "id" is AdCP spec, "format_id" is legacy
                        elif hasattr(fmt, "agent_url") and (hasattr(fmt, "format_id") or hasattr(fmt, "id")):
                            # Pydantic object: uses "format_id" attribute
                            agent_url = fmt.agent_url
                            format_id = getattr(fmt, "format_id", None) or getattr(fmt, "id", None)
                        elif isinstance(fmt, str):
                            # Legacy: plain string
                            format_id = fmt

                        if format_id:
                            # Normalize agent_url by removing trailing slash for consistent comparison
                            normalized_url = agent_url.rstrip("/") if agent_url else None
                            requested_format_keys.add((normalized_url, format_id))

                    def format_display(url: str | None, fid: str) -> str:
                        """Format a (url, id) pair for display, handling trailing slashes."""
                        if not url:
                            return fid
                        # Remove trailing slash from URL to avoid double slashes
                        clean_url = url.rstrip("/")
                        return f"{clean_url}/{fid}"

                    unsupported_formats = [
                        format_display(url, fid)
                        for url, fid in requested_format_keys
                        if (url, fid) not in product_format_keys
                    ]

                    if unsupported_formats:
                        supported_formats_str = ", ".join(
                            [format_display(url, fid) for url, fid in product_format_keys]
                        )
                        error_msg = (
                            f"Product '{product.name}' ({product.product_id}) does not support requested format(s): "
                            f"{', '.join(unsupported_formats)}. Supported formats: {supported_formats_str}"
                        )
                        raise ValueError(error_msg)

                    # Preserve original format objects for format_ids_to_use
                    format_ids_to_use = list(matching_package.format_ids)

            # Fallback to product's formats if no request format_ids
            if not format_ids_to_use:
                format_ids_to_use = list(product.formats) if product.formats else []

            # Get CPM from pricing_options
            cpm = 10.0  # Default
            if product.pricing_options and len(product.pricing_options) > 0:
                first_option = product.pricing_options[0]
                if first_option.rate:
                    cpm = float(first_option.rate)

            # Generate permanent package ID (not product_id)
            import secrets

            package_id = f"pkg_{product.product_id}_{secrets.token_hex(4)}_{idx}"

            # Get buyer_ref and budget from matching request package if available
            buyer_ref = None
            budget = None
            if matching_package:
                if hasattr(matching_package, "buyer_ref"):
                    buyer_ref = matching_package.buyer_ref
                if hasattr(matching_package, "budget"):
                    budget = matching_package.budget

            packages.append(
                MediaPackage(
                    package_id=package_id,
                    name=product.name,
                    delivery_type=product.delivery_type,
                    cpm=cpm,
                    impressions=int(total_budget / cpm * 1000),
                    format_ids=format_ids_to_use,
<<<<<<< HEAD
                    targeting_overlay=(
                        matching_package.targeting_overlay
                        if matching_package and hasattr(matching_package, "targeting_overlay")
                        else None
                    ),
=======
                    targeting_overlay=matching_package.targeting_overlay
                    if matching_package and hasattr(matching_package, "targeting_overlay")
                    else None,
>>>>>>> af94df25
                    buyer_ref=buyer_ref,
                    product_id=product.product_id,  # Include product_id
                    budget=budget,  # Include budget from request
                )
            )

        # Create the media buy using the adapter (SYNCHRONOUS operation)
        # Defensive null check: ensure start_time and end_time are set
        if not req.start_time or not req.end_time:
            error_msg = "start_time and end_time are required but were not properly set"
            ctx_manager.update_workflow_step(step.step_id, status="failed", error_message=error_msg)
            return CreateMediaBuyResponse(
                buyer_ref=req.buyer_ref,
                errors=[Error(code="invalid_datetime", message=error_msg, details=None)],
            )

        # Call adapter with detailed error logging
        # Note: start_time variable already resolved from 'asap' to actual datetime if needed
        # Pass package_pricing_info for pricing model support (AdCP PR #88)
        try:
            response = adapter.create_media_buy(req, packages, start_time, end_time, package_pricing_info)
            logger.info(
                f"[DEBUG] create_media_buy: Adapter returned response with {len(response.packages) if response.packages else 0} packages"
            )
            if response.packages:
                for i, pkg in enumerate(response.packages):
                    logger.info(f"[DEBUG] create_media_buy: Response package {i} = {pkg}")
        except Exception as adapter_error:
            import traceback

            error_traceback = traceback.format_exc()
            logger.error(f"Adapter create_media_buy failed with traceback:\n{error_traceback}")
            raise

        # Store the media buy in memory (for backward compatibility)
        media_buys[response.media_buy_id] = (req, principal_id)

        # Determine initial status based on flight dates
        now = datetime.now(UTC)
        if now < start_time:
            media_buy_status = "ready"  # Scheduled to go live at flight start date
        elif now > end_time:
            media_buy_status = "completed"
        else:
            media_buy_status = "active"

        # Store the media buy in database (context_id is NULL for synchronous operations)
        tenant = get_current_tenant()
        with get_db_session() as session:
            new_media_buy = MediaBuy(
                media_buy_id=response.media_buy_id,
                tenant_id=tenant["tenant_id"],
                principal_id=principal_id,
                buyer_ref=req.buyer_ref,  # AdCP v2.4 buyer reference
                order_name=req.po_number or f"Order-{response.media_buy_id}",
                advertiser_name=principal.name,
                campaign_objective=getattr(req, "campaign_objective", ""),  # Optional field
                kpi_goal=getattr(req, "kpi_goal", ""),  # Optional field
                budget=total_budget,  # Extract total budget
                currency=request_currency,  # AdCP v2.4 currency field (resolved above)
                start_date=start_time.date(),  # Legacy field for compatibility
                end_date=end_time.date(),  # Legacy field for compatibility
                start_time=start_time,  # AdCP v2.4 datetime scheduling (resolved from 'asap' if needed)
                end_time=end_time,  # AdCP v2.4 datetime scheduling
                status=media_buy_status,
                raw_request=req.model_dump(mode="json"),
            )
            session.add(new_media_buy)
            session.commit()

        # Populate media_packages table for structured querying
        # This enables creative_assignments to work properly
        if req.packages or (response.packages and len(response.packages) > 0):
            with get_db_session() as session:
                from src.core.database.models import MediaPackage as DBMediaPackage

                # Use response packages if available (has package_ids), otherwise generate from request
                packages_to_save = response.packages if response.packages else []
                logger.info(f"[DEBUG] Saving {len(packages_to_save)} packages to media_packages table")

                for i, resp_package in enumerate(packages_to_save):
                    # Extract package_id from response - MUST be present, no fallback allowed
                    package_id = resp_package.get("package_id")
                    logger.info(f"[DEBUG] Package {i}: resp_package.get('package_id') = {package_id}")

                    if not package_id:
                        error_msg = (
                            f"Adapter did not return package_id for package {i}. This is a critical bug in the adapter."
                        )
                        logger.error(error_msg)
                        raise ValueError(error_msg)

                    logger.info(f"[DEBUG] Package {i}: Using package_id = {package_id}")

                    # Store full package config as JSON
                    package_config = {
                        "package_id": package_id,
                        "name": resp_package.get("name"),  # Include package name from adapter response
                        "product_id": resp_package.get("product_id"),
                        "budget": resp_package.get("budget"),
                        "targeting_overlay": resp_package.get("targeting_overlay"),
                        "creative_ids": resp_package.get("creative_ids"),
                        "creative_assignments": resp_package.get("creative_assignments"),
                        "format_ids_to_provide": resp_package.get("format_ids_to_provide"),
                        "status": resp_package.get("status"),
                    }

                    db_package = DBMediaPackage(
                        media_buy_id=response.media_buy_id,
                        package_id=package_id,
                        package_config=package_config,
                    )
                    session.add(db_package)

                session.commit()
                logger.info(
                    f"Saved {len(packages_to_save)} packages to media_packages table for media_buy {response.media_buy_id}"
                )

        # Handle creative_ids in packages if provided (immediate association)
        if req.packages:
            with get_db_session() as session:
                from src.core.database.models import Creative as DBCreative
                from src.core.database.models import CreativeAssignment as DBAssignment

                # Batch load all creatives upfront to avoid N+1 queries
                all_creative_ids = []
                for package in req.packages:
                    if package.creative_ids:
                        all_creative_ids.extend(package.creative_ids)

                creatives_map: dict[str, Any] = {}
                if all_creative_ids:
                    creative_stmt = select(DBCreative).where(
                        DBCreative.tenant_id == tenant["tenant_id"],
                        DBCreative.creative_id.in_(all_creative_ids),
                    )
                    creatives_list = session.scalars(creative_stmt).all()
                    creatives_map = {str(c.creative_id): c for c in creatives_list}

                    # Validate all creative IDs exist (match update_media_buy behavior)
                    found_creative_ids = set(creatives_map.keys())
                    requested_creative_ids = set(all_creative_ids)
                    missing_ids = requested_creative_ids - found_creative_ids

                    if missing_ids:
                        error_msg = f"Creative IDs not found: {', '.join(sorted(missing_ids))}"
                        logger.error(error_msg)
                        ctx_manager.update_workflow_step(step.step_id, status="failed", error_message=error_msg)
                        raise ToolError("CREATIVES_NOT_FOUND", error_msg)

                for i, package in enumerate(req.packages):
                    if package.creative_ids:
                        # Use package_id from response (matches what's in media_packages table)
                        # NO FALLBACK - if adapter doesn't return package_id, fail loudly
                        package_id = None
                        if response.packages and i < len(response.packages):
                            package_id = response.packages[i].get("package_id")
                            logger.info(f"[DEBUG] Package {i}: response.packages[i] = {response.packages[i]}")
                            logger.info(f"[DEBUG] Package {i}: extracted package_id = {package_id}")

                        if not package_id:
                            error_msg = f"Cannot assign creatives: Adapter did not return package_id for package {i}"
                            logger.error(error_msg)
                            raise ValueError(error_msg)

                        # Get platform_line_item_id from response if available
                        platform_line_item_id = None
                        if response.packages and i < len(response.packages):
                            platform_line_item_id = response.packages[i].get("platform_line_item_id")

                        # Collect platform creative IDs for association
                        platform_creative_ids = []

                        for creative_id in package.creative_ids:
                            # Get creative from batch-loaded map
                            creative = creatives_map.get(creative_id)

                            # This should never happen now due to validation above
                            if not creative:
                                logger.error(f"Creative {creative_id} not in map despite validation - this is a bug")
                                continue

                            # Create database assignment (always create, even if not yet uploaded to GAM)
                            # Get platform_creative_id from creative.data JSON
                            platform_creative_id = creative.data.get("platform_creative_id") if creative.data else None
                            if platform_creative_id:
                                # Add to association list for immediate GAM association
                                platform_creative_ids.append(platform_creative_id)
                            else:
                                logger.warning(
                                    f"Creative {creative_id} has not been uploaded to ad server yet (no platform_creative_id). "
                                    f"Database assignment will be created, but GAM association will be skipped until creative is uploaded."
                                )

                            # Create database assignment
                            assignment_id = f"assign_{uuid.uuid4().hex[:12]}"
                            assignment = DBAssignment(
                                assignment_id=assignment_id,
                                tenant_id=tenant["tenant_id"],
                                media_buy_id=response.media_buy_id,
                                package_id=package_id,
                                creative_id=creative_id,
                            )
                            session.add(assignment)

                        session.commit()

                        # Associate creatives with line items in ad server immediately
                        if platform_line_item_id and platform_creative_ids:
                            try:
                                console.print(
                                    f"[cyan]Associating {len(platform_creative_ids)} pre-synced creatives with line item {platform_line_item_id}[/cyan]"
                                )
                                association_results = adapter.associate_creatives(
                                    [platform_line_item_id], platform_creative_ids
                                )

                                # Log results
                                for result in association_results:
                                    if result.get("status") == "success":
                                        console.print(
                                            f"  ✓ Associated creative {result['creative_id']} with line item {result['line_item_id']}"
                                        )
                                    else:
                                        console.print(
                                            f"  ✗ Failed to associate creative {result['creative_id']}: {result.get('error', 'Unknown error')}"
                                        )
                            except Exception as e:
                                logger.error(
                                    f"Failed to associate creatives with line item {platform_line_item_id}: {e}"
                                )
                        elif platform_creative_ids:
                            logger.warning(
                                f"Package {package_id} has {len(platform_creative_ids)} creatives but no platform_line_item_id from adapter. "
                                f"Creatives will need to be associated via sync_creatives."
                            )

        # Handle creatives if provided
        if req.creatives:
            # Convert Creative objects to format expected by adapter
            assets = []
            for creative in req.creatives:
                try:
                    asset = _convert_creative_to_adapter_asset(creative, req.product_ids)
                    assets.append(asset)
                except Exception as e:
                    console.print(f"[red]Error converting creative {creative.creative_id}: {e}[/red]")
                    # Add a failed status for this creative
                    creative_statuses[creative.creative_id] = CreativeStatus(
                        creative_id=creative.creative_id, status="rejected", detail=f"Conversion error: {str(e)}"
                    )
                    continue
            statuses = adapter.add_creative_assets(response.media_buy_id, assets, datetime.now())
            for status in statuses:
                creative_statuses[status.creative_id] = CreativeStatus(
                    creative_id=status.creative_id,
                    status="approved" if status.status == "approved" else "pending_review",
                    detail="Creative submitted to ad server",
                )

        # Build packages list for response (AdCP v2.4 format)
        # Use packages from adapter response (has package_ids) merged with request package fields
        response_packages = []

        # Get adapter response packages (have package_ids)
        adapter_packages = response.packages if response.packages else []

        for i, package in enumerate(req.packages):
            # Start with adapter response package (has package_id)
            if i < len(adapter_packages):
                # Get package_id and other fields from adapter response
                response_package_dict = (
                    adapter_packages[i] if isinstance(adapter_packages[i], dict) else adapter_packages[i].model_dump()
                )
            else:
                # Fallback if adapter didn't return enough packages
                logger.warning(f"Adapter returned fewer packages than request. Using request package {i}")
                response_package_dict = {}

            # CRITICAL: Save package_id from adapter response BEFORE merge
            adapter_package_id = response_package_dict.get("package_id")
            logger.info(f"[DEBUG] Package {i}: adapter_package_id from response = {adapter_package_id}")

            # Serialize the request package to get fields like buyer_ref, format_ids
            if hasattr(package, "model_dump_internal"):
                request_package_dict = package.model_dump_internal()
            elif hasattr(package, "model_dump"):
                request_package_dict = package.model_dump(exclude_none=True, mode="python")
            else:
                request_package_dict = package if isinstance(package, dict) else {}

            # Merge: Start with adapter response (has package_id), overlay request fields
            package_dict = {**response_package_dict, **request_package_dict}

            # CRITICAL: Restore package_id from adapter (merge may have overwritten it with None from request)
            if adapter_package_id:
                package_dict["package_id"] = adapter_package_id
                logger.info(f"[DEBUG] Package {i}: Forced package_id = {adapter_package_id}")
            else:
                # NO FALLBACK - adapter MUST return package_id
                error_msg = f"Adapter did not return package_id for package {i}. Cannot build response."
                logger.error(error_msg)
                raise ValueError(error_msg)

            # Validate and convert format_ids (request field) to format_ids_to_provide (response field)
            if "format_ids" in package_dict and package_dict["format_ids"]:
                validated_format_ids = await _validate_and_convert_format_ids(
                    package_dict["format_ids"], tenant["tenant_id"], i
                )
                package_dict["format_ids_to_provide"] = validated_format_ids
                # Remove format_ids from response
                del package_dict["format_ids"]

            # Determine package status
            package_status = TaskStatus.WORKING
            if package.creative_ids and len(package.creative_ids) > 0:
                package_status = TaskStatus.COMPLETED
            elif hasattr(package, "format_ids_to_provide") and package.format_ids_to_provide:
                package_status = TaskStatus.WORKING

            # Add status
            package_dict["status"] = package_status
            response_packages.append(package_dict)

        # Ensure buyer_ref is set (defensive check)
        buyer_ref_value = req.buyer_ref if req.buyer_ref else buyer_ref
        if not buyer_ref_value:
            logger.error(f"🚨 buyer_ref is missing! req.buyer_ref={req.buyer_ref}, buyer_ref={buyer_ref}")
            buyer_ref_value = f"missing-{response.media_buy_id}"

        # Create AdCP response (protocol fields like status are added by ProtocolEnvelope wrapper)
        adcp_response = CreateMediaBuyResponse(
            buyer_ref=buyer_ref_value,
            media_buy_id=response.media_buy_id,
            packages=response_packages,
            creative_deadline=response.creative_deadline,
        )

        # Log activity
        log_tool_activity(context, "create_media_buy", request_start_time)

        # Also log specific media buy activity
        try:
            principal_name = "Unknown"
            with get_db_session() as session:
                stmt = select(ModelPrincipal).filter_by(principal_id=principal_id, tenant_id=tenant["tenant_id"])
                principal_db = session.scalars(stmt).first()
                if principal_db:
                    principal_name = principal_db.name

            # Calculate duration using new datetime fields (resolved from 'asap' if needed)
            duration_days = (end_time - start_time).days + 1

            activity_feed.log_media_buy(
                tenant_id=tenant["tenant_id"],
                principal_name=principal_name,
                media_buy_id=response.media_buy_id,
                budget=total_budget,  # Extract total budget
                duration_days=duration_days,
                action="created",
            )
        except Exception as e:
            # Activity feed logging is non-critical, but we should log the failure
            logger.warning(f"Failed to log media buy creation to activity feed: {e}")

        # Apply testing hooks to response with campaign information (resolved from 'asap' if needed)
        campaign_info = {"start_date": start_time, "end_date": end_time, "total_budget": total_budget}

        response_data = (
            adcp_response.model_dump_internal()
            if hasattr(adcp_response, "model_dump_internal")
            else adcp_response.model_dump()
        )

        # Debug: Check if buyer_ref is in response_data before testing hooks
        if "buyer_ref" not in response_data:
            logger.error(f"🚨 buyer_ref MISSING after model_dump_internal! Keys: {list(response_data.keys())}")
        else:
            logger.info(f"✅ buyer_ref present after model_dump_internal: {response_data['buyer_ref']}")

        response_data = apply_testing_hooks(response_data, testing_ctx, "create_media_buy", campaign_info)

        # Debug: Check if buyer_ref is in response_data after testing hooks
        if "buyer_ref" not in response_data:
            logger.error(f"🚨 buyer_ref MISSING after apply_testing_hooks! Keys: {list(response_data.keys())}")
        else:
            logger.info(f"✅ buyer_ref present after apply_testing_hooks: {response_data['buyer_ref']}")

        # Reconstruct response from modified data
        # Filter out testing hook fields that aren't part of CreateMediaBuyResponse schema
        valid_fields = {
            "status",
            "buyer_ref",
            "task_id",
            "media_buy_id",
            "creative_deadline",
            "packages",
            "errors",
            "workflow_step_id",
        }
        filtered_data = {k: v for k, v in response_data.items() if k in valid_fields}

        # Debug: Check if buyer_ref is in filtered_data
        if "buyer_ref" not in filtered_data:
            logger.error(f"🚨 buyer_ref MISSING after filtering! filtered_data keys: {list(filtered_data.keys())}")
            logger.error(f"🚨 response_data keys: {list(response_data.keys())}")
            # Add buyer_ref back if it's somehow missing
            filtered_data["buyer_ref"] = buyer_ref_value
        else:
            logger.info(f"✅ buyer_ref present in filtered_data: {filtered_data['buyer_ref']}")

        # Ensure required fields are present (validator compliance)
        if "status" not in filtered_data:
            filtered_data["status"] = "completed"
        if "buyer_ref" not in filtered_data:
            filtered_data["buyer_ref"] = buyer_ref_value

        # Use explicit fields for validator (instead of **kwargs)
        modified_response = CreateMediaBuyResponse(
            buyer_ref=filtered_data["buyer_ref"],
            media_buy_id=filtered_data.get("media_buy_id"),
            creative_deadline=filtered_data.get("creative_deadline"),
            packages=filtered_data.get("packages"),
            errors=filtered_data.get("errors"),
        )

        # Mark workflow step as completed on success
        ctx_manager.update_workflow_step(step.step_id, status="completed")

        # Send Slack notification for successful media buy creation
        try:
            # Get principal name for notification (reuse from activity logging above)
            principal_name = "Unknown"
            with get_db_session() as session:
                stmt = select(ModelPrincipal).filter_by(principal_id=principal_id, tenant_id=tenant["tenant_id"])
                principal_db = session.scalars(stmt).first()
                if principal_db:
                    principal_name = principal_db.name

            # Build notifier config from tenant fields
            notifier_config = {
                "features": {
                    "slack_webhook_url": tenant.get("slack_webhook_url"),
                    "slack_audit_webhook_url": tenant.get("slack_audit_webhook_url"),
                }
            }
            slack_notifier = get_slack_notifier(notifier_config)

            # Create success notification details
            success_details = {
                "total_budget": total_budget,
                "po_number": req.po_number,
                "start_time": start_time.isoformat(),  # Resolved from 'asap' if needed
                "end_time": end_time.isoformat(),
                "product_ids": req.get_product_ids(),
                "duration_days": (end_time - start_time).days + 1,
                "packages_count": len(response_packages) if response_packages else 0,
                "creatives_count": len(req.creatives) if req.creatives else 0,
                "workflow_step_id": step.step_id,
            }

            slack_notifier.notify_media_buy_event(
                event_type="created",
                media_buy_id=response.media_buy_id,
                principal_name=principal_name,
                details=success_details,
                tenant_name=tenant.get("name", "Unknown"),
                tenant_id=tenant.get("tenant_id"),
                success=True,
            )

            console.print(f"[green]🎉 Sent success notification to Slack for media buy {response.media_buy_id}[/green]")
        except Exception as e:
            console.print(f"[yellow]⚠️ Failed to send success Slack notification: {e}[/yellow]")

        # Log to audit logs for business activity feed
        audit_logger = get_audit_logger("AdCP", tenant["tenant_id"])
        audit_logger.log_operation(
            operation="create_media_buy",
            principal_name=principal_name,
            principal_id=principal_id or "anonymous",
            adapter_id="mcp_server",
            success=True,
            details={
                "media_buy_id": response.media_buy_id,
                "total_budget": total_budget,
                "po_number": req.po_number,
                "duration_days": (end_time - start_time).days + 1,  # Resolved from 'asap' if needed
                "product_count": len(req.get_product_ids()),
                "packages_count": len(response_packages) if response_packages else 0,
            },
        )

        return modified_response

    except Exception as e:
        # Update workflow step as failed on any error during execution
        if step:
            ctx_manager.update_workflow_step(step.step_id, status="failed", error_message=str(e))

        # Send Slack notification for failed media buy creation
        try:
            # Get principal name for notification
            principal_name = "Unknown"
            if principal:
                principal_name = principal.name

            # Build notifier config from tenant fields
            notifier_config = {
                "features": {
                    "slack_webhook_url": tenant.get("slack_webhook_url"),
                    "slack_audit_webhook_url": tenant.get("slack_audit_webhook_url"),
                }
            }
            slack_notifier = get_slack_notifier(notifier_config)

            # Create failure notification details
            failure_details = {
                "total_budget": total_budget if "total_budget" in locals() else 0,
                "po_number": req.po_number,
                "start_time": (
                    start_time.isoformat() if "start_time" in locals() else None
                ),  # Resolved from 'asap' if needed
                "end_time": end_time.isoformat() if "end_time" in locals() else None,
                "product_ids": req.get_product_ids(),
                "error_message": str(e),
                "workflow_step_id": step.step_id if step else "unknown",
            }

            slack_notifier.notify_media_buy_event(
                event_type="failed",
                media_buy_id=None,
                principal_name=principal_name,
                details=failure_details,
                tenant_name=tenant.get("name", "Unknown"),
                tenant_id=tenant.get("tenant_id"),
                success=False,
                error_message=str(e),
            )

            console.print(f"[red]❌ Sent failure notification to Slack: {str(e)}[/red]")
        except Exception as notify_error:
            console.print(f"[yellow]⚠️ Failed to send failure Slack notification: {notify_error}[/yellow]")

        # Log to audit logs for failed operation
        try:
            audit_logger = get_audit_logger("AdCP", tenant["tenant_id"])
            audit_logger.log_operation(
                operation="create_media_buy",
                principal_name=principal.name if principal else "unknown",
                principal_id=principal_id or "anonymous",
                adapter_id="mcp_server",
                success=False,
                error_message=str(e),
                details={
                    "error_type": type(e).__name__,
                    "error_message": str(e),
                    "po_number": req.po_number if req else None,
                    "total_budget": total_budget if "total_budget" in locals() else 0,
                },
            )
        except Exception as audit_error:
            # Audit logging failure is non-critical, but we should log it
            logger.warning(f"Failed to log failed media buy creation to audit: {audit_error}")

        raise ToolError("MEDIA_BUY_CREATION_ERROR", f"Failed to create media buy: {str(e)}")


@mcp.tool()
async def create_media_buy(
    buyer_ref: str,
    brand_manifest: Any,  # BrandManifest | str - REQUIRED per AdCP v2.2.0 spec
    packages: list[Any],  # REQUIRED per AdCP spec
    start_time: Any,  # datetime | Literal["asap"] | str - REQUIRED per AdCP spec
    end_time: Any,  # datetime | str - REQUIRED per AdCP spec
    budget: Any,  # Budget | float | dict - REQUIRED per AdCP spec
    po_number: str | None = None,
    product_ids: list[str] | None = None,  # Legacy format conversion
    start_date: Any | None = None,  # Legacy format conversion
    end_date: Any | None = None,  # Legacy format conversion
    total_budget: float | None = None,  # Legacy format conversion
    targeting_overlay: dict[str, Any] | None = None,
    pacing: str = "even",
    daily_budget: float | None = None,
    creatives: list[Any] | None = None,
    reporting_webhook: dict[str, Any] | None = None,
    required_axe_signals: list[str] | None = None,
    enable_creative_macro: bool = False,
    strategy_id: str | None = None,
    push_notification_config: dict[str, Any] | None = None,
    webhook_url: str | None = None,
    context: Context | None = None,
) -> CreateMediaBuyResponse:
    """Create a media buy with the specified parameters.

    MCP tool wrapper that delegates to the shared implementation.

    Args:
        buyer_ref: Buyer reference for tracking (REQUIRED per AdCP spec)
        brand_manifest: Brand information manifest - inline object or URL string (REQUIRED per AdCP v2.2.0 spec)
        packages: Array of packages with products and budgets (REQUIRED)
        start_time: Campaign start time ISO 8601 or 'asap' (REQUIRED)
        end_time: Campaign end time ISO 8601 (REQUIRED)
        budget: Overall campaign budget (REQUIRED)
        po_number: Purchase order number (optional)
        product_ids: Legacy: Product IDs (converted to packages)
        start_date: Legacy: Start date (converted to start_time)
        end_date: Legacy: End date (converted to end_time)
        total_budget: Legacy: Total budget (converted to Budget object)
        targeting_overlay: Targeting overlay configuration
        pacing: Pacing strategy (even, asap, daily_budget)
        daily_budget: Daily_budget limit
        creatives: Creative assets for the campaign
        reporting_webhook: Webhook configuration for automated reporting delivery
        required_axe_signals: Required targeting signals
        enable_creative_macro: Enable AXE to provide creative_macro signal
        strategy_id: Optional strategy ID for linking operations
        push_notification_config: Push notification config dict with url, authentication (AdCP spec)
        context: FastMCP context (automatically provided)

    Returns:
        CreateMediaBuyResponse with media buy details
    """
    return await _create_media_buy_impl(
        buyer_ref=buyer_ref,
        brand_manifest=brand_manifest,
        po_number=po_number,
        packages=packages,
        start_time=start_time,
        end_time=end_time,
        budget=budget,
        product_ids=product_ids,
        start_date=start_date,
        end_date=end_date,
        total_budget=total_budget,
        targeting_overlay=targeting_overlay,
        pacing=pacing,
        daily_budget=daily_budget,
        creatives=creatives,
        reporting_webhook=reporting_webhook,
        required_axe_signals=required_axe_signals,
        enable_creative_macro=enable_creative_macro,
        strategy_id=strategy_id,
        push_notification_config=push_notification_config,
        context=context,
    )


# Unified update tools
def _update_media_buy_impl(
    media_buy_id: str,
    buyer_ref: str = None,
    active: bool = None,
    flight_start_date: str = None,
    flight_end_date: str = None,
    budget: float = None,
    currency: str = None,
    targeting_overlay: dict = None,
    start_time: str = None,
    end_time: str = None,
    pacing: str = None,
    daily_budget: float = None,
    packages: list = None,
    creatives: list = None,
    push_notification_config: dict | None = None,
    context: Context = None,
) -> UpdateMediaBuyResponse:
    """Shared implementation for update_media_buy (used by both MCP and A2A).

    Update a media buy with campaign-level and/or package-level changes.

    Args:
        media_buy_id: Media buy ID to update (required)
        buyer_ref: Update buyer reference
        active: True to activate, False to pause entire campaign
        flight_start_date: Change start date (if not started)
        flight_end_date: Extend or shorten campaign
        budget: Update total budget
        currency: Update currency (ISO 4217)
        targeting_overlay: Update global targeting
        start_time: Update start datetime
        end_time: Update end datetime
        pacing: Pacing strategy (even, asap, daily_budget)
        daily_budget: Daily spend cap across all packages
        packages: Package-specific updates
        creatives: Add new creatives
        push_notification_config: Push notification config for status updates (AdCP spec, optional)
        context: FastMCP context (automatically provided)

    Returns:
        UpdateMediaBuyResponse with updated media buy details
    """
    # Create request object from individual parameters (MCP-compliant)
    # Handle deprecated field names (backward compatibility)
    if flight_start_date and not start_time:
        start_time = flight_start_date
    if flight_end_date and not end_time:
        end_time = flight_end_date

    # Per AdCP v2.2.0 spec, budget is just a number
    # Currency, pacing, and daily_budget are handled separately (not part of budget field)
    # Note: currency and pacing parameters are deprecated - they should come from pricing options

    # Build request with only valid AdCP fields
    # Note: flight_start_date, flight_end_date are mapped to start_time/end_time above
    # creatives and targeting_overlay are deprecated - use packages for updates
    # Filter out None values to avoid passing them to the request (strict validation in dev mode)
    request_params = {
        "media_buy_id": media_buy_id,
        "buyer_ref": buyer_ref,
        "active": active,
        "start_time": start_time,
        "end_time": end_time,
        "budget": budget,  # AdCP v2.2.0: budget is a number, not Budget object
        "packages": packages,
        "push_notification_config": push_notification_config,
    }
    # Remove None values to avoid validation errors in strict mode
    request_params = {k: v for k, v in request_params.items() if v is not None}

    try:
        req = UpdateMediaBuyRequest(**request_params)  # type: ignore[arg-type]
    except ValidationError as e:
        raise ToolError(format_validation_error(e, context="update_media_buy request")) from e

    if context is None:
        raise ValueError("Context is required for update_media_buy")

    if not req.media_buy_id:
        # TODO: Handle buyer_ref case - for now just raise error
        raise ValueError("media_buy_id is required (buyer_ref lookup not yet implemented)")

    _verify_principal(req.media_buy_id, context)
    principal_id = _get_principal_id_from_context(context)  # Already verified by _verify_principal
    tenant = get_current_tenant()

    # Create or get persistent context
    ctx_manager = get_context_manager()
    ctx_id = context.headers.get("x-context-id") if hasattr(context, "headers") else None
    persistent_ctx = ctx_manager.get_or_create_context(
        tenant_id=tenant["tenant_id"],
        principal_id=principal_id,
        context_id=ctx_id,
        is_async=True,
    )

    # Create workflow step for this tool call
    step = ctx_manager.create_workflow_step(
        context_id=persistent_ctx.context_id,
        step_type="tool_call",
        owner="principal",
        status="in_progress",
        tool_name="update_media_buy",
        request_data=req.model_dump(mode="json"),  # Convert dates to strings
    )

    principal = get_principal_object(principal_id)
    if not principal:
        error_msg = f"Principal {principal_id} not found"
        ctx_manager.update_workflow_step(step.step_id, status="failed", error_message=error_msg)
        return UpdateMediaBuyResponse(
            media_buy_id=req.media_buy_id or "",
            buyer_ref=req.buyer_ref or "",
            errors=[{"code": "principal_not_found", "message": error_msg}],
        )

    adapter = get_adapter(principal, dry_run=DRY_RUN_MODE)
    today = req.today or date.today()

    # Check if manual approval is required
    manual_approval_required = (
        adapter.manual_approval_required if hasattr(adapter, "manual_approval_required") else False
    )
    manual_approval_operations = (
        adapter.manual_approval_operations if hasattr(adapter, "manual_approval_operations") else []
    )

    if manual_approval_required and "update_media_buy" in manual_approval_operations:
        # Workflow step already created above - update its status
        ctx_manager.update_workflow_step(
            step.step_id,
            status="requires_approval",
            add_comment={"user": "system", "comment": "Publisher requires manual approval for all media buy updates"},
        )

        return UpdateMediaBuyResponse(
            media_buy_id=req.media_buy_id or "",
            buyer_ref=req.buyer_ref or "",
        )

    # Validate currency limits if flight dates or budget changes
    # This prevents workarounds where buyers extend flight to bypass daily max
    if req.start_time or req.end_time or req.budget or (req.packages and any(pkg.budget for pkg in req.packages)):
        from decimal import Decimal

        from sqlalchemy import select

        from src.core.database.database_session import get_db_session
        from src.core.database.models import CurrencyLimit
        from src.core.database.models import MediaBuy as MediaBuyModel

        # Get media buy from database to check currency and current dates
        with get_db_session() as session:
            stmt = select(MediaBuyModel).where(MediaBuyModel.media_buy_id == req.media_buy_id)
            media_buy = session.scalars(stmt).first()

            if media_buy:
                # Determine currency (use updated or existing)
                # Extract currency from Budget object if present (and if it's an object, not plain number)
                request_currency: str
                if req.budget and hasattr(req.budget, "currency"):
                    request_currency = str(req.budget.currency)
                else:
                    request_currency = str(media_buy.currency) if media_buy.currency else "USD"

                # Get currency limit
                currency_stmt = select(CurrencyLimit).where(
                    CurrencyLimit.tenant_id == tenant["tenant_id"], CurrencyLimit.currency_code == request_currency
                )
                currency_limit = session.scalars(currency_stmt).first()

                if not currency_limit:
                    error_msg = f"Currency {request_currency} is not supported by this publisher."
                    ctx_manager.update_workflow_step(step.step_id, status="failed", error_message=error_msg)
                    return UpdateMediaBuyResponse(
                        media_buy_id=req.media_buy_id or "",
                        buyer_ref=req.buyer_ref or "",
                        errors=[{"code": "currency_not_supported", "message": error_msg}],
                    )

                # Calculate new flight duration
                start = req.start_time if req.start_time else media_buy.start_time
                end = req.end_time if req.end_time else media_buy.end_time

                # Parse datetime strings if needed, handle 'asap' (AdCP v1.7.0)
                from datetime import datetime as dt

                if isinstance(start, str):
                    if start == "asap":
                        start = dt.now(UTC)
                    else:
                        start = dt.fromisoformat(start.replace("Z", "+00:00"))
                if isinstance(end, str):
                    end = dt.fromisoformat(end.replace("Z", "+00:00"))

                flight_days = (end - start).days
                if flight_days <= 0:
                    flight_days = 1

                # Validate max daily spend for packages
                if currency_limit.max_daily_package_spend and req.packages:
                    for pkg_update in req.packages:
                        if pkg_update.budget:
<<<<<<< HEAD
                            # Per AdCP v2.2.0, budget is a number
                            pkg_budget_amount = float(pkg_update.budget)
=======
                            # Extract budget amount - handle both Budget object and legacy float
                            from src.core.schemas import Budget, extract_budget_amount

                            if isinstance(pkg_update.budget, Budget):
                                pkg_budget_amount, _ = extract_budget_amount(pkg_update.budget, request_currency)
                            else:
                                pkg_budget_amount = float(pkg_update.budget)

>>>>>>> af94df25
                            package_budget = Decimal(str(pkg_budget_amount))
                            package_daily = package_budget / Decimal(str(flight_days))

                            if package_daily > currency_limit.max_daily_package_spend:
                                error_msg = (
                                    f"Updated package daily budget ({package_daily} {request_currency}) "
                                    f"exceeds maximum ({currency_limit.max_daily_package_spend} {request_currency}). "
                                    f"Flight date changes that reduce daily budget are not allowed to bypass limits."
                                )
                                ctx_manager.update_workflow_step(step.step_id, status="failed", error_message=error_msg)
                                return UpdateMediaBuyResponse(
                                    media_buy_id=req.media_buy_id or "",
                                    buyer_ref=req.buyer_ref or "",
                                    errors=[{"code": "budget_limit_exceeded", "message": error_msg}],
                                )

    # Handle campaign-level updates
    if req.active is not None:
        action = "resume_media_buy" if req.active else "pause_media_buy"
        result = adapter.update_media_buy(
            media_buy_id=req.media_buy_id,
            buyer_ref=req.buyer_ref or "",
            action=action,
            package_id=None,
            budget=None,
            today=datetime.combine(today, datetime.min.time()),
        )
        if result.errors:
            return result

    # Handle package-level updates
    if req.packages:
        for pkg_update in req.packages:
            # Handle active/pause state
            if pkg_update.active is not None:
                action = "resume_package" if pkg_update.active else "pause_package"
                result = adapter.update_media_buy(
                    media_buy_id=req.media_buy_id,
                    buyer_ref=req.buyer_ref or "",
                    action=action,
                    package_id=pkg_update.package_id,
                    budget=None,
                    today=datetime.combine(today, datetime.min.time()),
                )
                if result.errors:
                    error_message = (
                        result.errors[0].get("message", "Update failed") if result.errors else "Update failed"
                    )
                    ctx_manager.update_workflow_step(
                        step.step_id,
                        status="failed",
                        error_message=error_message,
                    )
                    return result

            # Handle budget updates
            if pkg_update.budget is not None:
                # Per AdCP v2.2.0, budget is a number
                budget_amount = float(pkg_update.budget)
                currency = "USD"  # Currency from pricing option, not budget field

                result = adapter.update_media_buy(
                    media_buy_id=req.media_buy_id,
                    buyer_ref=req.buyer_ref or "",
                    action="update_package_budget",
                    package_id=pkg_update.package_id,
                    budget=int(budget_amount),
                    today=datetime.combine(today, datetime.min.time()),
                )
                if result.errors:
                    error_message = (
                        result.errors[0].get("message", "Update failed") if result.errors else "Update failed"
                    )
                    ctx_manager.update_workflow_step(
                        step.step_id,
                        status="failed",
                        error_message=error_message,
                    )
                    return result

                # Track budget update in affected_packages
                if not hasattr(req, "_affected_packages"):
                    req._affected_packages = []
                req._affected_packages.append(
                    {
                        "buyer_package_ref": pkg_update.package_id,
                        "changes_applied": {"budget": {"updated": budget_amount, "currency": currency}},
                    }
                )

            # Handle creative_ids updates (AdCP v2.2.0+)
            if pkg_update.creative_ids is not None:
                # Validate package_id is provided
                if not pkg_update.package_id:
                    error_msg = "package_id is required when updating creative_ids"
                    ctx_manager.update_workflow_step(step.step_id, status="failed", error_message=error_msg)
                    return UpdateMediaBuyResponse(
                        media_buy_id=req.media_buy_id or "",
                        buyer_ref=req.buyer_ref or "",
                        errors=[{"code": "missing_package_id", "message": error_msg}],
                    )

                from sqlalchemy import select

                from src.core.database.database_session import get_db_session
                from src.core.database.models import Creative as DBCreative
                from src.core.database.models import CreativeAssignment as DBAssignment
                from src.core.database.models import MediaBuy as MediaBuyModel

                with get_db_session() as session:
                    # Resolve media_buy_id (might be buyer_ref)
                    mb_stmt = select(MediaBuyModel).where(
                        MediaBuyModel.media_buy_id == req.media_buy_id, MediaBuyModel.tenant_id == tenant["tenant_id"]
                    )
                    media_buy_obj = session.scalars(mb_stmt).first()

                    # Try buyer_ref if not found
                    if not media_buy_obj:
                        mb_stmt = select(MediaBuyModel).where(
                            MediaBuyModel.buyer_ref == req.media_buy_id, MediaBuyModel.tenant_id == tenant["tenant_id"]
                        )
                        media_buy_obj = session.scalars(mb_stmt).first()

                    if not media_buy_obj:
                        error_msg = f"Media buy '{req.media_buy_id}' not found"
                        ctx_manager.update_workflow_step(step.step_id, status="failed", error_message=error_msg)
                        return UpdateMediaBuyResponse(
                            media_buy_id=req.media_buy_id or "",
                            buyer_ref=req.buyer_ref or "",
                            errors=[{"code": "media_buy_not_found", "message": error_msg}],
                        )

                    # Use the actual internal media_buy_id
                    actual_media_buy_id = media_buy_obj.media_buy_id

                    # Validate all creative IDs exist
                    creative_stmt = select(DBCreative).where(
                        DBCreative.tenant_id == tenant["tenant_id"],
                        DBCreative.creative_id.in_(pkg_update.creative_ids),
                    )
                    creatives_list = session.scalars(creative_stmt).all()
                    found_creative_ids = {c.creative_id for c in creatives_list}
                    missing_ids = set(pkg_update.creative_ids) - found_creative_ids

                    if missing_ids:
                        error_msg = f"Creative IDs not found: {', '.join(missing_ids)}"
                        ctx_manager.update_workflow_step(step.step_id, status="failed", error_message=error_msg)
                        return UpdateMediaBuyResponse(
                            media_buy_id=req.media_buy_id or "",
                            buyer_ref=req.buyer_ref or "",
                            errors=[{"code": "creatives_not_found", "message": error_msg}],
                        )

                    # Get existing assignments for this package
                    assignment_stmt = select(DBAssignment).where(
                        DBAssignment.tenant_id == tenant["tenant_id"],
                        DBAssignment.media_buy_id == actual_media_buy_id,
                        DBAssignment.package_id == pkg_update.package_id,
                    )
                    existing_assignments = session.scalars(assignment_stmt).all()
                    existing_creative_ids = {a.creative_id for a in existing_assignments}

                    # Determine added and removed creative IDs
                    requested_ids = set(pkg_update.creative_ids)
                    added_ids = requested_ids - existing_creative_ids
                    removed_ids = existing_creative_ids - requested_ids

                    # Remove old assignments
                    for assignment in existing_assignments:
                        if assignment.creative_id in removed_ids:
                            session.delete(assignment)

                    # Add new assignments
                    import uuid

                    for creative_id in added_ids:
                        assignment_id = f"assign_{uuid.uuid4().hex[:12]}"
                        assignment = DBAssignment(
                            assignment_id=assignment_id,
                            tenant_id=tenant["tenant_id"],
                            media_buy_id=actual_media_buy_id,
                            package_id=pkg_update.package_id,
                            creative_id=creative_id,
                        )
                        session.add(assignment)

                    session.commit()

                    # Store results for affected_packages response
                    if not hasattr(req, "_affected_packages"):
                        req._affected_packages = []
                    req._affected_packages.append(
                        {
                            "buyer_package_ref": pkg_update.package_id,
                            "changes_applied": {
                                "creative_ids": {
                                    "added": list(added_ids),
                                    "removed": list(removed_ids),
                                    "current": pkg_update.creative_ids,
                                }
                            },
                        }
                    )

    # Handle budget updates (per AdCP v2.2.0, budget is a number)
    if req.budget is not None:
        # Per AdCP v2.2.0, budget is a number
        total_budget = float(req.budget)
        currency = "USD"  # Currency from pricing option, not budget field

        if total_budget <= 0:
            error_msg = f"Invalid budget: {total_budget}. Budget must be positive."
            ctx_manager.update_workflow_step(step.step_id, status="failed", error_message=error_msg)
            return UpdateMediaBuyResponse(
                media_buy_id=req.media_buy_id or "",
                buyer_ref=req.buyer_ref or "",
                errors=[{"code": "invalid_budget", "message": error_msg}],
            )

        # Store budget update in media buy (update CreateMediaBuyRequest in place)
        if req.media_buy_id in media_buys:
            buy_data = media_buys[req.media_buy_id]
            if isinstance(buy_data, tuple) and len(buy_data) >= 2:
                # buy_data[0] is CreateMediaBuyRequest object - update it in place
                existing_req = buy_data[0]

                # Update total_budget field (legacy field on CreateMediaBuyRequest)
                if hasattr(existing_req, "total_budget"):
                    existing_req.total_budget = total_budget

                # Update buyer_ref if provided
                if req.buyer_ref and hasattr(existing_req, "buyer_ref"):
                    existing_req.buyer_ref = req.buyer_ref

                # Note: media_buys tuple stays as (CreateMediaBuyRequest, principal_id)

                # Persist top-level budget update to database
                from sqlalchemy import update

                from src.core.database.models import MediaBuy

                with get_db_session() as db_session:
                    stmt = (
                        update(MediaBuy)
                        .where(MediaBuy.media_buy_id == req.media_buy_id)
                        .values(budget=total_budget, currency=currency)
                    )
                    db_session.execute(stmt)
                    db_session.commit()
                    logger.info(
                        f"[update_media_buy] Updated MediaBuy {req.media_buy_id} budget to {total_budget} {currency}"
                    )

                # Track top-level budget update in affected_packages
                # When top-level budget changes, all packages are affected
                if not hasattr(req, "_affected_packages"):
                    req._affected_packages = []

                # Get all packages for this media buy to report them as affected
                if hasattr(existing_req, "packages") and existing_req.packages:
                    for pkg in existing_req.packages:
                        package_ref = pkg.package_id if hasattr(pkg, "package_id") and pkg.package_id else pkg.buyer_ref
                        if package_ref:
                            req._affected_packages.append(
                                {
                                    "buyer_package_ref": package_ref,
                                    "changes_applied": {"budget": {"updated": total_budget, "currency": currency}},
                                }
                            )

    # Note: Budget validation already done above (lines 4318-4336)
    # Package-level updates already handled above (lines 4266-4316)
    # Targeting updates are handled via packages (AdCP spec v2.4)

    # Create ObjectWorkflowMapping to link media buy update to workflow step
    # This enables webhook delivery when the update completes
    from src.core.database.database_session import get_db_session
    from src.core.database.models import ObjectWorkflowMapping

    with get_db_session() as session:
        mapping = ObjectWorkflowMapping(
            step_id=step.step_id,
            object_type="media_buy",
            object_id=req.media_buy_id,
            action="update",
        )
        session.add(mapping)
        session.commit()

    # Update workflow step with success
    ctx_manager.update_workflow_step(
        step.step_id,
        status="completed",
        response_data={
            "status": "accepted",
            "updates_applied": {
                "campaign_level": req.active is not None,
                "package_count": len(req.packages) if req.packages else 0,
                "budget": req.budget is not None,
                "flight_dates": req.start_time is not None or req.end_time is not None,
            },
        },
    )

    # Build affected_packages from stored results
    affected_packages = getattr(req, "_affected_packages", [])
    logger.info(f"[update_media_buy] Final affected_packages before return: {affected_packages}")

    return UpdateMediaBuyResponse(
        media_buy_id=req.media_buy_id or "",
        buyer_ref=req.buyer_ref or "",
        affected_packages=affected_packages if affected_packages else None,
    )


@mcp.tool()
def update_media_buy(
    media_buy_id: str,
    buyer_ref: str = None,
    active: bool = None,
    flight_start_date: str = None,
    flight_end_date: str = None,
    budget: float = None,
    currency: str = None,
    targeting_overlay: dict = None,
    start_time: str = None,
    end_time: str = None,
    pacing: str = None,
    daily_budget: float = None,
    packages: list = None,
    creatives: list = None,
    push_notification_config: dict | None = None,
    context: Context = None,
) -> UpdateMediaBuyResponse:
    """Update a media buy with campaign-level and/or package-level changes.

    MCP tool wrapper that delegates to the shared implementation.

    Args:
        media_buy_id: Media buy ID to update (required)
        buyer_ref: Update buyer reference
        active: True to activate, False to pause entire campaign
        flight_start_date: Change start date (if not started)
        flight_end_date: Extend or shorten campaign
        budget: Update total budget
        currency: Update currency (ISO 4217)
        targeting_overlay: Update global targeting
        start_time: Update start datetime
        end_time: Update end datetime
        pacing: Pacing strategy (even, asap, daily_budget)
        daily_budget: Daily spend cap across all packages
        packages: Package-specific updates
        creatives: Add new creatives
        push_notification_config: Push notification config for async notifications (AdCP spec, optional)
        context: FastMCP context (automatically provided)

    Returns:
        UpdateMediaBuyResponse with updated media buy details
    """
    return _update_media_buy_impl(
        media_buy_id=media_buy_id,
        buyer_ref=buyer_ref,
        active=active,
        flight_start_date=flight_start_date,
        flight_end_date=flight_end_date,
        budget=budget,
        currency=currency,
        targeting_overlay=targeting_overlay,
        start_time=start_time,
        end_time=end_time,
        pacing=pacing,
        daily_budget=daily_budget,
        packages=packages,
        creatives=creatives,
        push_notification_config=push_notification_config,
        context=context,
    )


def _get_media_buy_delivery_impl(req: GetMediaBuyDeliveryRequest, context: Context) -> GetMediaBuyDeliveryResponse:
    """Get delivery data for one or more media buys.

    AdCP-compliant implementation that handles start_date/end_date parameters
    and returns spec-compliant response format.
    """
    from datetime import date, datetime, timedelta

    # Extract testing context for time simulation and event jumping
    testing_ctx = get_testing_context(context)

    principal_id = _get_principal_id_from_context(context)

    # Get the Principal object
    principal = get_principal_object(principal_id)
    if not principal:
        # Return AdCP-compliant error response
        return GetMediaBuyDeliveryResponse(
            reporting_period=ReportingPeriod(start=datetime.now().isoformat(), end=datetime.now().isoformat()),
            currency="USD",
            media_buy_deliveries=[],
            errors=[{"code": "principal_not_found", "message": f"Principal {principal_id} not found"}],
        )

    # Get the appropriate adapter
    adapter = get_adapter(principal, dry_run=DRY_RUN_MODE)

    # Determine reporting period
    if req.start_date and req.end_date:
        # Use provided date range
        start_dt = datetime.strptime(req.start_date, "%Y-%m-%d")
        end_dt = datetime.strptime(req.end_date, "%Y-%m-%d")
    else:
        # Default to last 30 days
        end_dt = datetime.now()
        start_dt = end_dt - timedelta(days=30)

    reporting_period = ReportingPeriod(start=start_dt.isoformat(), end=end_dt.isoformat())

    # Determine reference date for status calculations (use end_date or current date)
    reference_date = end_dt.date() if req.end_date else date.today()

    # Determine which media buys to fetch
    target_media_buys = []

    if req.media_buy_ids:
        # Specific media buy IDs requested
        for media_buy_id in req.media_buy_ids:
            if media_buy_id in media_buys:
                buy_request, buy_principal_id = media_buys[media_buy_id]
                if buy_principal_id == principal_id:
                    target_media_buys.append((media_buy_id, buy_request))
                else:
                    console.print(f"[yellow]Skipping {media_buy_id} - not owned by principal[/yellow]")
            else:
                console.print(f"[yellow]Media buy {media_buy_id} not found[/yellow]")
    elif req.buyer_refs:
        # Buyer references requested
        for media_buy_id, (buy_request, buy_principal_id) in media_buys.items():
            if (
                buy_principal_id == principal_id
                and hasattr(buy_request, "buyer_ref")
                and buy_request.buyer_ref in req.buyer_refs
            ):
                target_media_buys.append((media_buy_id, buy_request))
    else:
        # Use status_filter to determine which buys to fetch
        valid_statuses = ["active", "ready", "paused", "completed", "failed"]
        filter_statuses = []

        if req.status_filter:
            if isinstance(req.status_filter, str):
                if req.status_filter == "all":
                    filter_statuses = valid_statuses
                else:
                    filter_statuses = [req.status_filter]
            elif isinstance(req.status_filter, list):
                filter_statuses = req.status_filter
        else:
            # Default to active
            filter_statuses = ["active"]

        for media_buy_id, (buy_request, buy_principal_id) in media_buys.items():
            if buy_principal_id == principal_id:
                # Determine current status
                if reference_date < buy_request.flight_start_date:
                    current_status = "ready"
                elif reference_date > buy_request.flight_end_date:
                    current_status = "completed"
                else:
                    current_status = "active"

                if current_status in filter_statuses:
                    target_media_buys.append((media_buy_id, buy_request))

    # Collect delivery data for each media buy
    deliveries = []
    total_spend = 0.0
    total_impressions = 0
    media_buy_count = 0

    for media_buy_id, buy_request in target_media_buys:
        try:
            # Apply time simulation from testing context
            simulation_datetime = end_dt
            if testing_ctx.mock_time:
                simulation_datetime = testing_ctx.mock_time
            elif testing_ctx.jump_to_event:
                # Calculate time based on event
                simulation_datetime = TimeSimulator.jump_to_event_time(
                    testing_ctx.jump_to_event,
                    datetime.combine(buy_request.flight_start_date, datetime.min.time()),
                    datetime.combine(buy_request.flight_end_date, datetime.min.time()),
                )

            # Determine status
            if simulation_datetime.date() < buy_request.flight_start_date:
                status = "ready"
            elif simulation_datetime.date() > buy_request.flight_end_date:
                status = "completed"
            else:
                status = "active"

            # Create delivery metrics
            if any(
                [testing_ctx.dry_run, testing_ctx.mock_time, testing_ctx.jump_to_event, testing_ctx.test_session_id]
            ):
                # Use simulation for testing
                start_dt = datetime.combine(buy_request.flight_start_date, datetime.min.time())
                end_dt_campaign = datetime.combine(buy_request.flight_end_date, datetime.min.time())
                progress = TimeSimulator.calculate_campaign_progress(start_dt, end_dt_campaign, simulation_datetime)

                simulated_metrics = DeliverySimulator.calculate_simulated_metrics(
                    buy_request.total_budget, progress, testing_ctx
                )

                spend = simulated_metrics["spend"]
                impressions = simulated_metrics["impressions"]
            else:
                # Generate realistic delivery metrics
                campaign_days = (buy_request.flight_end_date - buy_request.flight_start_date).days
                days_elapsed = max(0, (simulation_datetime.date() - buy_request.flight_start_date).days)

                if campaign_days > 0:
                    progress = min(1.0, days_elapsed / campaign_days) if status != "ready" else 0.0
                else:
                    progress = 1.0 if status == "completed" else 0.0

                spend = float(buy_request.total_budget * progress)
                impressions = int(spend * 1000)  # Assume $1 CPM for simplicity

            # Create package delivery data
            package_deliveries = []
            if hasattr(buy_request, "product_ids"):
                for i, product_id in enumerate(buy_request.product_ids):
                    package_spend = spend / len(buy_request.product_ids)
                    package_impressions = impressions / len(buy_request.product_ids)

                    package_deliveries.append(
                        PackageDelivery(
                            package_id=f"pkg_{product_id}_{i}",
                            buyer_ref=getattr(buy_request, "buyer_ref", None),
                            impressions=package_impressions,
                            spend=package_spend,
                            pacing_index=1.0 if status == "active" else 0.0,
                        )
                    )

            # Create delivery data
            delivery_data = MediaBuyDeliveryData(
                media_buy_id=media_buy_id,
                buyer_ref=getattr(buy_request, "buyer_ref", None),
                status=status,
                totals=DeliveryTotals(impressions=impressions, spend=spend),
                by_package=package_deliveries,
            )

            deliveries.append(delivery_data)
            total_spend += spend
            total_impressions += impressions
            media_buy_count += 1

        except Exception as e:
            console.print(f"[red]Error getting delivery for {media_buy_id}: {e}[/red]")
            # Continue with other media buys

    # Create AdCP-compliant response
    response = GetMediaBuyDeliveryResponse(
        reporting_period=reporting_period,
        currency="USD",
        media_buy_deliveries=deliveries,
    )

    # Apply testing hooks if needed
    if any([testing_ctx.dry_run, testing_ctx.mock_time, testing_ctx.jump_to_event, testing_ctx.test_session_id]):
        # Create campaign info for testing hooks
        campaign_info = None
        if target_media_buys:
            first_buy = target_media_buys[0][1]
            campaign_info = {
                "start_date": datetime.combine(first_buy.flight_start_date, datetime.min.time()),
                "end_date": datetime.combine(first_buy.flight_end_date, datetime.min.time()),
                "total_budget": first_buy.total_budget,
            }

        # Convert to dict for testing hooks
        response_data = response.model_dump()
        response_data = apply_testing_hooks(response_data, testing_ctx, "get_media_buy_delivery", campaign_info)

        # Reconstruct response from modified data - filter out testing hook fields
        valid_fields = {
            "reporting_period",
            "currency",
            "media_buy_deliveries",
            "notification_type",
            "partial_data",
            "unavailable_count",
            "sequence_number",
            "next_expected_at",
            "errors",
        }
        filtered_data = {k: v for k, v in response_data.items() if k in valid_fields}

        # Ensure required fields are present (validator compliance)
        if "reporting_period" not in filtered_data:
            filtered_data["reporting_period"] = response_data.get("reporting_period", reporting_period)
        if "currency" not in filtered_data:
            filtered_data["currency"] = response_data.get("currency", "USD")
        if "media_buy_deliveries" not in filtered_data:
            filtered_data["media_buy_deliveries"] = response_data.get("media_buy_deliveries", [])

        # Use explicit fields for validator (instead of **kwargs)
        response = GetMediaBuyDeliveryResponse(
            reporting_period=filtered_data["reporting_period"],
            currency=filtered_data["currency"],
            media_buy_deliveries=filtered_data["media_buy_deliveries"],
            notification_type=filtered_data.get("notification_type"),
            partial_data=filtered_data.get("partial_data"),
            unavailable_count=filtered_data.get("unavailable_count"),
            sequence_number=filtered_data.get("sequence_number"),
            next_expected_at=filtered_data.get("next_expected_at"),
            errors=filtered_data.get("errors"),
        )

    return response


@mcp.tool()
def get_media_buy_delivery(
    media_buy_ids: list[str] = None,
    buyer_refs: list[str] = None,
    status_filter: str = None,
    start_date: str = None,
    end_date: str = None,
    webhook_url: str | None = None,
    context: Context = None,
) -> GetMediaBuyDeliveryResponse:
    """Get delivery data for media buys.

    AdCP-compliant implementation of get_media_buy_delivery tool.

    Args:
        media_buy_ids: Array of publisher media buy IDs to get delivery data for (optional)
        buyer_refs: Array of buyer reference IDs to get delivery data for (optional)
        status_filter: Filter by status - single status or array: 'active', 'pending', 'paused', 'completed', 'failed', 'all' (optional)
        start_date: Start date for reporting period in YYYY-MM-DD format (optional)
        end_date: End date for reporting period in YYYY-MM-DD format (optional)
        webhook_url: URL for async task completion notifications (AdCP spec, optional)
        context: FastMCP context (automatically provided)

    Returns:
        GetMediaBuyDeliveryResponse with AdCP-compliant delivery data for the requested media buys
    """
    # Create AdCP-compliant request object
    try:
        req = GetMediaBuyDeliveryRequest(
            media_buy_ids=media_buy_ids,
            buyer_refs=buyer_refs,
            status_filter=status_filter,
            start_date=start_date,
            end_date=end_date,
        )
    except ValidationError as e:
        raise ToolError(format_validation_error(e, context="get_media_buy_delivery request")) from e

    return _get_media_buy_delivery_impl(req, context)


# --- Admin Tools ---


def _require_admin(context: Context) -> None:
    """Verify the request is from an admin user."""
    principal_id, tenant = get_principal_from_context(context)
    if tenant:
        set_current_tenant(tenant)
    if principal_id != "admin":
        raise PermissionError("This operation requires admin privileges")


@mcp.tool()
def update_performance_index(
    media_buy_id: str, performance_data: list[dict[str, Any]], webhook_url: str | None = None, context: Context = None
) -> UpdatePerformanceIndexResponse:
    """Update performance index data for a media buy.

    Args:
        media_buy_id: ID of the media buy to update
        performance_data: List of performance data objects
        webhook_url: URL for async task completion notifications (AdCP spec, optional)
        context: FastMCP context (automatically provided)

    Returns:
        UpdatePerformanceIndexResponse with operation status
    """
    # Create request object from individual parameters (MCP-compliant)
    # Convert dict performance_data to ProductPerformance objects
    from src.core.schemas import ProductPerformance

    try:
        performance_objects = [ProductPerformance(**perf) for perf in performance_data]
        req = UpdatePerformanceIndexRequest(media_buy_id=media_buy_id, performance_data=performance_objects)
    except ValidationError as e:
        raise ToolError(format_validation_error(e, context="update_performance_index request")) from e

    if context is None:
        raise ValueError("Context is required for update_performance_index")

    _verify_principal(req.media_buy_id, context)
    principal_id = _get_principal_id_from_context(context)  # Already verified by _verify_principal

    # Get the Principal object
    principal = get_principal_object(principal_id)
    if not principal:
        return UpdatePerformanceIndexResponse(
            status="failed",
            message=f"Principal {principal_id} not found",
            errors=[{"code": "principal_not_found", "message": f"Principal {principal_id} not found"}],
        )

    # Get the appropriate adapter
    adapter = get_adapter(principal, dry_run=DRY_RUN_MODE)

    # Convert ProductPerformance to PackagePerformance for the adapter
    package_performance = [
        PackagePerformance(package_id=perf.product_id, performance_index=perf.performance_index)
        for perf in req.performance_data
    ]

    # Call the adapter's update method
    success = adapter.update_media_buy_performance_index(req.media_buy_id, package_performance)

    # Log the performance update
    console.print(f"[bold green]Performance Index Update for {req.media_buy_id}:[/bold green]")
    for perf in req.performance_data:
        status_emoji = "📈" if perf.performance_index > 1.0 else "📉" if perf.performance_index < 1.0 else "➡️"
        console.print(
            f"  {status_emoji} {perf.product_id}: {perf.performance_index:.2f} (confidence: {perf.confidence_score or 'N/A'})"
        )

    # Simulate optimization based on performance
    if any(p.performance_index < 0.8 for p in req.performance_data):
        console.print("  [yellow]⚠️  Low performance detected - optimization recommended[/yellow]")

    return UpdatePerformanceIndexResponse(
        status="success" if success else "failed",
        detail=f"Performance index updated for {len(req.performance_data)} products",
    )


# --- Human-in-the-Loop Task Queue Tools ---


# @mcp.tool  # DEPRECATED - removed from MCP interface
def create_workflow_step_for_task(req, context):
    """DEPRECATED - Use context_mgr.create_workflow_step() directly."""
    raise ToolError("DEPRECATED", "This function has been deprecated. Use workflow steps directly.")
    # Original implementation removed - see git history if needed
    principal_id = get_principal_from_context(context)
    if not principal_id:
        raise ToolError("AUTHENTICATION_REQUIRED", "You must provide a valid x-adcp-auth header")

    # Get or create context for this workflow
    tenant = get_current_tenant()
    ctx_id = context.headers.get("x-context-id") if hasattr(context, "headers") else None

    # For human tasks, we always need a context
    if ctx_id:
        persistent_ctx = context_mgr.get_context(ctx_id)
    else:
        persistent_ctx = context_mgr.create_context(tenant_id=tenant["tenant_id"], principal_id=principal_id)
        ctx_id = persistent_ctx.context_id

    # Calculate due date
    due_by = None
    if req.due_in_hours:
        due_by = datetime.now() + timedelta(hours=req.due_in_hours)
    elif req.priority == "urgent":
        due_by = datetime.now() + timedelta(hours=4)
    elif req.priority == "high":
        due_by = datetime.now() + timedelta(hours=24)
    elif req.priority == "medium":
        due_by = datetime.now() + timedelta(hours=48)

    # Determine owner based on task type
    owner = "publisher"  # Most human tasks need publisher action
    if req.task_type in ["compliance_review", "manual_approval"]:
        owner = "publisher"
    elif req.task_type == "creative_approval":
        owner = "principal" if req.context_data and req.context_data.get("principal_action_needed") else "publisher"

    # Build object mappings if we have related objects
    object_mappings = []
    if req.media_buy_id:
        object_mappings.append(
            {
                "object_type": "media_buy",
                "object_id": req.media_buy_id,
                "action": "approval_required",
            }
        )
    if req.creative_id:
        object_mappings.append(
            {
                "object_type": "creative",
                "object_id": req.creative_id,
                "action": "approval_required",
            }
        )

    # Create workflow step
    step = context_mgr.create_workflow_step(
        context_id=ctx_id,
        is_async=True,
        step_type="approval",
        owner=owner,
        status="requires_approval",
        tool_name=req.operation,
        request_data={
            "task_type": req.task_type,
            "principal_id": principal_id,
            "adapter_name": req.adapter_name,
            "priority": req.priority,
            "media_buy_id": req.media_buy_id,
            "creative_id": req.creative_id,
            "operation": req.operation,
            "error_detail": req.error_detail,
            "context_data": req.context_data,
            "due_by": due_by.isoformat() if due_by else None,
        },
        assigned_to=req.assigned_to,
        object_mappings=object_mappings,
        initial_comment=req.error_detail or "Manual approval required",
    )

    task_id = step.step_id

    # Log task creation
    audit_logger = get_audit_logger("AdCP", tenant["tenant_id"])
    audit_logger.log_operation(
        operation="create_human_task",
        principal_name=principal_id,
        principal_id=principal_id,
        adapter_id="task_queue",
        success=True,
        details={
            "task_id": task_id,
            "task_type": req.task_type,
            "priority": req.priority,
        },
    )

    # Log high priority tasks
    if req.priority in ["high", "urgent"]:
        console.print(f"[bold red]🚨 HIGH PRIORITY TASK CREATED: {task_id}[/bold red]")
        console.print(f"   Type: {req.task_type}")
        console.print(f"   Error: {req.error_detail}")

    # Send webhook notification for urgent tasks (if configured)
    tenant = get_current_tenant()
    webhook_url = tenant.get("hitl_webhook_url")
    if webhook_url and req.priority == "urgent":
        try:
            import requests

            requests.post(
                webhook_url,
                json={
                    "task_id": task_id,
                    "type": req.task_type,
                    "priority": req.priority,
                    "principal": principal_id,
                    "error": req.error_detail,
                    "tenant": tenant["tenant_id"],
                },
                timeout=5,
            )
        except Exception as webhook_error:
            # Webhook notification is non-critical, but we should log the failure
            logger.warning(f"Failed to send webhook notification for task {task_id}: {webhook_error}")

    # Task is now handled entirely through WorkflowStep - no separate Task table needed
    console.print(f"[green]✅ Created workflow step {task_id}[/green]")

    # Send Slack notification for new tasks
    try:
        # Build notifier config from tenant fields
        notifier_config = {
            "features": {
                "slack_webhook_url": tenant.get("slack_webhook_url"),
                "slack_audit_webhook_url": tenant.get("slack_audit_webhook_url"),
            }
        }
        slack_notifier = get_slack_notifier(notifier_config)
        slack_notifier.notify_new_task(
            task_id=task_id,
            task_type=req.task_type,
            principal_name=principal_id,
            media_buy_id=req.media_buy_id,
            details={
                "priority": req.priority,
                "error": req.error_detail,
                "operation": req.operation,
                "adapter": req.adapter_name,
            },
            tenant_name=tenant["name"],
        )
    except Exception as e:
        console.print(f"[yellow]Failed to send Slack notification: {e}[/yellow]")

    return CreateHumanTaskResponse(task_id=task_id, status="pending", due_by=due_by)


# Removed get_pending_workflows - replaced by admin dashboard workflow views


# Removed assign_task - assignment handled through admin UI workflow management


# @mcp.tool  # DEPRECATED - removed from MCP interface
def complete_task(req, context):
    """Complete a human task with resolution details."""
    # DEPRECATED: This function has been deprecated in favor of workflow steps
    raise ToolError(
        "DEPRECATED", "Task system has been replaced with workflow steps. Use Admin UI workflow management."
    )

    with get_db_session() as db_session:
        stmt = select(Task).filter_by(task_id=req.task_id, tenant_id=tenant["tenant_id"])
        db_task = db_session.scalars(stmt).first()

        if not db_task:
            raise ToolError("NOT_FOUND", f"Task {req.task_id} not found")

        # Update database fields
        db_task.status = "completed" if req.resolution in ["approved", "completed"] else "failed"
        db_task.resolution = req.resolution
        db_task.resolution_notes = req.resolution_detail
        db_task.resolved_by = req.resolved_by
        db_task.completed_at = datetime.now(UTC)
        db_task.updated_at = datetime.now(UTC)

        # Preserve original metadata while adding resolution info
        original_metadata = db_task.task_metadata or {}
        db_task.task_metadata = {
            **original_metadata,  # Keep original fields
            "resolution": req.resolution,
            "resolution_detail": req.resolution_detail,
        }
        db_session.commit()

        # Create HumanTask object for backward compatibility (e.g., for Slack notifications)
        task = HumanTask(
            task_id=db_task.task_id,
            task_type=db_task.task_type,
            priority=original_metadata.get("priority", "medium"),
            media_buy_id=db_task.media_buy_id,
            creative_id=original_metadata.get("creative_id"),
            operation=original_metadata.get("operation"),
            principal_id=original_metadata.get("principal_id"),
            adapter_name=original_metadata.get("adapter_name"),
            error_detail=original_metadata.get("error_detail") or db_task.description,
            context_data=db_task.details or {},
            status=db_task.status,
            created_at=db_task.created_at,
            due_by=db_task.due_date,
            assigned_to=db_task.assigned_to,
            resolution=db_task.resolution,
            resolution_detail=db_task.resolution_notes,
            resolved_by=db_task.resolved_by,
            completed_at=db_task.completed_at,
        )

    audit_logger = get_audit_logger("AdCP", tenant["tenant_id"])
    audit_logger.log_operation(
        operation="complete_task",
        principal_name="admin",
        principal_id=principal_id,
        adapter_id="task_queue",
        success=True,
        details={
            "task_id": req.task_id,
            "resolution": req.resolution,
            "resolved_by": req.resolved_by,
        },
    )

    # Send Slack notification for task completion
    try:
        # Build notifier config from tenant fields
        notifier_config = {
            "features": {
                "slack_webhook_url": tenant.get("slack_webhook_url"),
                "slack_audit_webhook_url": tenant.get("slack_audit_webhook_url"),
            }
        }
        slack_notifier = get_slack_notifier(notifier_config)
        slack_notifier.notify_task_completed(
            task_id=req.task_id,
            task_type=task.task_type,
            completed_by=req.resolved_by,
            success=task.status == "completed",
            error_message=req.resolution_detail if task.status == "failed" else None,
        )
    except Exception as e:
        console.print(f"[yellow]Failed to send Slack notification: {e}[/yellow]")

    # Handle specific task types
    if task.task_type == "creative_approval" and task.creative_id:
        if req.resolution == "approved":
            # Update creative status
            if task.creative_id in creative_statuses:
                creative_statuses[task.creative_id].status = "approved"
                creative_statuses[task.creative_id].detail = "Manually approved by " + req.resolved_by
                console.print(f"[green]✅ Creative {task.creative_id} approved[/green]")

    elif task.task_type == "manual_approval" and task.operation:
        if req.resolution == "approved":
            # Execute the deferred operation
            console.print(f"[green]✅ Executing deferred operation: {task.operation}[/green]")

            # Get principal for the operation
            principal = get_principal_object(task.principal_id)
            if principal:
                adapter = get_adapter(principal, dry_run=DRY_RUN_MODE)

                if task.operation == "create_media_buy":
                    # Reconstruct and execute the create_media_buy request
                    original_req = CreateMediaBuyRequest(**task.context_data["request"])

                    # Get products for the media buy
                    catalog = get_product_catalog()
                    products_in_buy = [p for p in catalog if p.product_id in original_req.product_ids]

                    # Convert products to MediaPackages
                    packages = []
                    for product in products_in_buy:
                        first_format_id = product.formats[0] if product.formats else None

                        # Get CPM from pricing_options
                        cpm = 10.0  # Default
                        if product.pricing_options and len(product.pricing_options) > 0:
                            first_option = product.pricing_options[0]
                            if first_option.rate:
                                cpm = float(first_option.rate)

                        packages.append(
                            MediaPackage(
                                package_id=product.product_id,
                                name=product.name,
                                delivery_type=product.delivery_type,
                                cpm=cpm,
                                impressions=int(original_req.total_budget / cpm * 1000),
                                format_ids=[first_format_id] if first_format_id else [],
                            )
                        )

                    # Execute the actual creation
                    start_time = datetime.combine(original_req.start_date, datetime.min.time())
                    end_time = datetime.combine(original_req.end_date, datetime.max.time())
                    response = adapter.create_media_buy(original_req, packages, start_time, end_time)

                    # Store the media buy in memory (for backward compatibility)
                    media_buys[response.media_buy_id] = (
                        original_req,
                        task.principal_id,
                    )

                    # Store the media buy in database
                    tenant = get_current_tenant()
                    with get_db_session() as session:
                        principal = get_principal_object(task.principal_id)
                        new_media_buy = MediaBuy(
                            media_buy_id=response.media_buy_id,
                            tenant_id=tenant["tenant_id"],
                            principal_id=task.principal_id,
                            order_name=original_req.po_number or f"Order-{response.media_buy_id}",
                            advertiser_name=principal.name if principal else "Unknown",
                            campaign_objective=getattr(original_req, "campaign_objective", ""),  # Optional field
                            kpi_goal=getattr(original_req, "kpi_goal", ""),  # Optional field
                            budget=original_req.total_budget,
                            start_date=original_req.start_date.isoformat(),
                            end_date=original_req.end_date.isoformat(),
                            status=response.status or "active",
                            raw_request=original_req.model_dump(mode="json"),
                        )
                        session.add(new_media_buy)
                        session.commit()
                    console.print(f"[green]Media buy {response.media_buy_id} created after manual approval[/green]")

                elif task.operation == "update_media_buy":
                    # Reconstruct and execute the update_media_buy request
                    original_req = UpdateMediaBuyRequest(**task.context_data["request"])
                    today = original_req.today or date.today()

                    # Execute the updates
                    if original_req.active is not None:
                        action = "resume_media_buy" if original_req.active else "pause_media_buy"
                        adapter.update_media_buy(
                            media_buy_id=original_req.media_buy_id,
                            buyer_ref=original_req.buyer_ref or "",
                            action=action,
                            package_id=None,
                            budget=None,
                            today=datetime.combine(today, datetime.min.time()),
                        )

                    # Handle package updates
                    if original_req.packages:
                        for pkg_update in original_req.packages:
                            if pkg_update.active is not None:
                                action = "resume_package" if pkg_update.active else "pause_package"
                                adapter.update_media_buy(
                                    media_buy_id=original_req.media_buy_id,
                                    buyer_ref=original_req.buyer_ref or "",
                                    action=action,
                                    package_id=pkg_update.package_id,
                                    budget=None,
                                    today=datetime.combine(today, datetime.min.time()),
                                )

                    console.print(f"[green]Media buy {original_req.media_buy_id} updated after manual approval[/green]")
        else:
            console.print(f"[red]❌ Manual approval rejected for {task.operation}[/red]")

    return {
        "status": "success",
        "detail": f"Task {req.task_id} completed with resolution: {req.resolution}",
    }


# @mcp.tool  # DEPRECATED - removed from MCP interface
def verify_task(req, context):
    """Verify if a task was completed correctly by checking actual state."""
    # Get task from database
    tenant = get_current_tenant()
    task = get_task_from_db(req.task_id, tenant["tenant_id"])
    if not task:
        raise ToolError("NOT_FOUND", f"Task {req.task_id} not found")
    actual_state = {}
    expected_state = req.expected_outcome or {}
    discrepancies = []
    verified = True

    # Verify based on task type and operation
    if task.task_type == "manual_approval" and task.operation == "update_media_buy":
        # Extract expected changes from task context
        if task.context_data and "request" in task.context_data:
            update_req = task.context_data["request"]
            media_buy_id = update_req.get("media_buy_id")

            if media_buy_id and media_buy_id in media_buys:
                # Get current state
                buy_request, principal_id = media_buys[media_buy_id]

                # Check daily budget if it was being updated
                if "daily_budget" in update_req:
                    expected_budget = update_req["daily_budget"]
                    actual_budget = getattr(buy_request, "daily_budget", None)

                    actual_state["daily_budget"] = actual_budget
                    expected_state["daily_budget"] = expected_budget

                    if actual_budget != expected_budget:
                        discrepancies.append(f"Daily budget is ${actual_budget}, expected ${expected_budget}")
                        verified = False

                # Check active status
                if "active" in update_req:
                    # Would need to check adapter status
                    # For now, assume task completion means it worked
                    actual_state["active"] = task.status == "completed"
                    expected_state["active"] = update_req["active"]

                # Check package updates
                if "packages" in update_req:
                    for pkg_update in update_req["packages"]:
                        if "budget" in pkg_update:
                            # Would need to query adapter for actual package budget
                            expected_state[f"package_{pkg_update['package_id']}_budget"] = pkg_update["budget"]
                            # For demo, assume it matches if task completed
                            actual_state[f"package_{pkg_update['package_id']}_budget"] = (
                                pkg_update["budget"] if task.status == "completed" else 0
                            )

    elif task.task_type == "creative_approval":
        # Check if creative was actually approved
        creative_id = task.creative_id
        if creative_id and creative_id in creative_statuses:
            actual_status = creative_statuses[creative_id].status
            actual_state["creative_status"] = actual_status
            expected_state["creative_status"] = "approved"

            if actual_status != "approved" and task.resolution == "approved":
                discrepancies.append(f"Creative {creative_id} status is {actual_status}, expected approved")
                verified = False

    return VerifyTaskResponse(
        task_id=req.task_id,
        verified=verified,
        actual_state=actual_state,
        expected_state=expected_state,
        discrepancies=discrepancies,
    )


# @mcp.tool  # DEPRECATED - removed from MCP interface
def mark_task_complete(req, context):
    """Mark a task as complete with automatic verification."""
    # Admin only
    principal_id, tenant = get_principal_from_context(context)
    if tenant:
        set_current_tenant(tenant)
    else:
        tenant = get_current_tenant()
    if principal_id != f"{tenant['tenant_id']}_admin":
        raise ToolError("PERMISSION_DENIED", "Only administrators can mark tasks complete")

    # First verify the task
    verify_req = VerifyTaskRequest(task_id=req.task_id)
    verification = verify_task(verify_req, context)

    if not verification.verified and not req.override_verification:
        return {
            "status": "verification_failed",
            "verified": False,
            "discrepancies": verification.discrepancies,
            "message": "Task verification failed. Use override_verification=true to force completion.",
        }

    # Update task in database directly
    from src.core.database.database_session import get_db_session

    # DEPRECATED: Task model removed in favor of workflow system
    raise ToolError("DEPRECATED", "Task system has been replaced with workflow steps.")

    with get_db_session() as db_session:
        stmt = select(Task).filter_by(task_id=req.task_id, tenant_id=tenant["tenant_id"])
        db_task = db_session.scalars(stmt).first()

        if not db_task:
            raise ToolError("NOT_FOUND", f"Task {req.task_id} not found")

        # Mark as complete
        resolution_detail = f"Marked complete by {req.completed_by}"
        if not verification.verified:
            resolution_detail += " (verification overridden)"

        db_task.status = "completed"
        db_task.resolution = "completed"
        db_task.resolution_notes = resolution_detail
        db_task.resolved_by = req.completed_by
        db_task.completed_at = datetime.now(UTC)
        db_task.updated_at = datetime.now(UTC)

        # Update metadata with verification results
        original_metadata = db_task.task_metadata or {}
        db_task.task_metadata = {
            **original_metadata,
            "resolution": "completed",
            "resolution_detail": resolution_detail,
            "verification": verification.model_dump(),
        }
        db_session.commit()

    audit_logger = get_audit_logger("AdCP", tenant["tenant_id"])
    audit_logger.log_operation(
        operation="mark_task_complete",
        principal_name="admin",
        principal_id=principal_id,
        adapter_id="task_queue",
        success=True,
        details={
            "task_id": req.task_id,
            "verified": verification.verified,
            "override": req.override_verification,
            "completed_by": req.completed_by,
        },
    )

    return {
        "status": "success",
        "task_id": req.task_id,
        "verified": verification.verified,
        "verification_details": {
            "actual_state": verification.actual_state,
            "expected_state": verification.expected_state,
            "discrepancies": verification.discrepancies,
        },
        "message": f"Task marked complete by {req.completed_by}",
    }


# Dry run logs are now handled by the adapters themselves


def get_product_catalog() -> list[Product]:
    """Get products for the current tenant."""
    from sqlalchemy.orm import selectinload

    tenant = get_current_tenant()

    with get_db_session() as session:
        stmt = (
            select(ModelProduct)
            .filter_by(tenant_id=tenant["tenant_id"])
            .options(selectinload(ModelProduct.pricing_options))
        )
        products = session.scalars(stmt).all()

        loaded_products = []
        for product in products:
            # Convert ORM model to Pydantic schema
            # Parse JSON fields that might be strings (SQLite) or dicts (PostgreSQL)
            def safe_json_parse(value):
                if isinstance(value, str):
                    try:
                        return json.loads(value)
                    except (json.JSONDecodeError, TypeError):
                        return value
                return value

            # Parse formats - now stored as strings by the validator
            format_ids = safe_json_parse(product.formats) or []
            # Ensure it's a list of strings (validator guarantees this)
            if not isinstance(format_ids, list):
                format_ids = []

            # Convert pricing_options ORM objects to Pydantic objects
            from src.core.schemas import PricingOption as PricingOptionSchema

            pricing_options = []
            for po in product.pricing_options:
                pricing_option_data = {
                    "pricing_option_id": f"{po.pricing_model}_{po.currency}_{po.id}",
                    "pricing_model": po.pricing_model,
                    "rate": float(po.rate) if po.rate else None,
                    "currency": po.currency,
                    "is_fixed": po.is_fixed,
                    "price_guidance": safe_json_parse(po.price_guidance) if po.price_guidance else None,
                    "parameters": safe_json_parse(po.parameters) if po.parameters else None,
                    "min_spend_per_package": float(po.min_spend_per_package) if po.min_spend_per_package else None,
                }
                pricing_options.append(PricingOptionSchema(**pricing_option_data))

            product_data = {
                "product_id": product.product_id,
                "name": product.name,
                "description": product.description,
                "formats": format_ids,
                "delivery_type": product.delivery_type,
                "pricing_options": pricing_options,
                "measurement": (
                    safe_json_parse(product.measurement)
                    if hasattr(product, "measurement") and product.measurement
                    else None
                ),
                "creative_policy": (
                    safe_json_parse(product.creative_policy)
                    if hasattr(product, "creative_policy") and product.creative_policy
                    else None
                ),
                "is_custom": product.is_custom,
                "expires_at": product.expires_at,
                # Note: brief_relevance is populated dynamically when brief is provided
                "implementation_config": safe_json_parse(product.implementation_config),
                # Required per AdCP spec: either properties OR property_tags
                "properties": (
                    safe_json_parse(product.properties)
                    if hasattr(product, "properties") and product.properties
                    else None
                ),
                "property_tags": (
                    safe_json_parse(product.property_tags)
                    if hasattr(product, "property_tags") and product.property_tags
                    else ["all_inventory"]  # Default required per AdCP spec
                ),
            }
            loaded_products.append(Product(**product_data))

    return loaded_products


# Creative macro support is now simplified to a single creative_macro string
# that AEE can provide as a third type of provided_signal.
# Ad servers like GAM can inject this string into creatives.

if __name__ == "__main__":
    init_db(exit_on_error=True)  # Exit on error when run as main
    # Server is now run via run_server.py script

# Always add health check endpoint
from fastapi import Request
from fastapi.responses import JSONResponse

# --- Strategy and Simulation Control ---
from src.core.strategy import StrategyManager


def get_strategy_manager(context: Context | None) -> StrategyManager:
    """Get strategy manager for current context."""
    principal_id, tenant_config = get_principal_from_context(context)
    if tenant_config:
        set_current_tenant(tenant_config)
    else:
        tenant_config = get_current_tenant()

    if not tenant_config:
        raise ToolError("No tenant configuration found")

    return StrategyManager(tenant_id=tenant_config.get("tenant_id"), principal_id=principal_id)


@mcp.custom_route("/health", methods=["GET"])
async def health(request: Request):
    """Health check endpoint."""
    return JSONResponse({"status": "healthy", "service": "mcp"})


@mcp.custom_route("/admin/reset-db-pool", methods=["POST"])
async def reset_db_pool(request: Request):
    """Reset database connection pool after external data changes.

    This is a testing-only endpoint that flushes the SQLAlchemy connection pool,
    ensuring fresh connections see recently committed data. Only works when
    ADCP_TESTING environment variable is set to 'true'.

    Use case: E2E tests that initialize data via external script need to ensure
    the running MCP server's connection pool picks up that fresh data.
    """
    # Security: Only allow in testing mode
    if os.getenv("ADCP_TESTING") != "true":
        logger.warning("Attempted to reset DB pool outside testing mode")
        return JSONResponse({"error": "This endpoint is only available in testing mode"}, status_code=403)

    try:
        from src.core.database.database_session import reset_engine

        logger.info("Resetting database connection pool, provider cache, and tenant context (testing mode)")

        # Reset SQLAlchemy connection pool
        reset_engine()
        logger.info("  ✓ Database connection pool reset")

        # CRITICAL: Also clear the product catalog provider cache
        # The provider cache holds DatabaseProductCatalog instances that may have
        # stale data from before init_database_ci.py ran
        from product_catalog_providers.factory import _provider_cache

        provider_count = len(_provider_cache)
        _provider_cache.clear()
        logger.info(f"  ✓ Cleared {provider_count} cached product catalog provider(s)")

        # CRITICAL: Clear tenant context ContextVar
        # After data initialization, the tenant context may contain stale tenant data
        # that was loaded before products were created. Force fresh tenant lookup.
        from src.core.config_loader import current_tenant

        try:
            current_tenant.set(None)
            logger.info("  ✓ Cleared tenant context (will force fresh lookup on next request)")
        except Exception as ctx_error:
            logger.warning(f"  ⚠️ Could not clear tenant context: {ctx_error}")

        return JSONResponse(
            {
                "status": "success",
                "message": "Database connection pool, provider cache, and tenant context reset successfully",
                "providers_cleared": provider_count,
            }
        )
    except Exception as e:
        logger.error(f"Failed to reset database state: {e}")
        return JSONResponse({"error": f"Failed to reset: {str(e)}"}, status_code=500)


@mcp.custom_route("/debug/db-state", methods=["GET"])
async def debug_db_state(request: Request):
    """Debug endpoint to show database state (testing only)."""
    if os.getenv("ADCP_TESTING") != "true":
        return JSONResponse({"error": "Only available in testing mode"}, status_code=403)

    try:
        from src.core.database.database_session import get_db_session

        with get_db_session() as session:
            # Count all products
            product_stmt = select(ModelProduct)
            all_products = session.scalars(product_stmt).all()

            # Get ci-test-token principal
            principal_stmt = select(ModelPrincipal).filter_by(access_token="ci-test-token")
            principal = session.scalars(principal_stmt).first()

            principal_info = None
            tenant_info = None
            tenant_products: list[ModelProduct] = []

            if principal:
                principal_info = {
                    "principal_id": principal.principal_id,
                    "tenant_id": principal.tenant_id,
                }

                # Get tenant
                tenant_stmt = select(Tenant).filter_by(tenant_id=principal.tenant_id)
                tenant = session.scalars(tenant_stmt).first()
                if tenant:
                    tenant_info = {
                        "tenant_id": tenant.tenant_id,
                        "name": tenant.name,
                        "is_active": tenant.is_active,
                    }

                # Get products for that tenant
                tenant_product_stmt = select(ModelProduct).filter_by(tenant_id=principal.tenant_id)
                tenant_products = list(session.scalars(tenant_product_stmt).all())

            return JSONResponse(
                {
                    "total_products": len(all_products),
                    "principal": principal_info,
                    "tenant": tenant_info,
                    "tenant_products_count": len(tenant_products),
                    "tenant_product_ids": [p.product_id for p in tenant_products],
                }
            )
    except Exception as e:
        logger.error(f"Debug endpoint error: {e}", exc_info=True)
        return JSONResponse({"error": str(e)}, status_code=500)


@mcp.custom_route("/debug/tenant", methods=["GET"])
async def debug_tenant(request: Request):
    """Debug endpoint to check tenant detection from headers."""
    headers = dict(request.headers)

    # Check for Apx-Incoming-Host header
    apx_host = headers.get("apx-incoming-host") or headers.get("Apx-Incoming-Host")
    host_header = headers.get("host") or headers.get("Host")

    # Resolve tenant using same logic as auth
    tenant_id = None
    tenant_name = None
    detection_method = None

    # Try Apx-Incoming-Host first
    if apx_host:
        tenant = get_tenant_by_virtual_host(apx_host)
        if tenant:
            tenant_id = tenant.get("tenant_id")
            tenant_name = tenant.get("name")
            detection_method = "apx-incoming-host"

    # Try Host header subdomain
    if not tenant_id and host_header:
        subdomain = host_header.split(".")[0] if "." in host_header else None
        if subdomain and subdomain not in ["localhost", "adcp-sales-agent", "www", "sales-agent"]:
            tenant_id = subdomain
            detection_method = "host-subdomain"

    response_data = {
        "tenant_id": tenant_id,
        "tenant_name": tenant_name,
        "detection_method": detection_method,
        "apx_incoming_host": apx_host,
        "host": host_header,
    }

    # Add X-Tenant-Id header to response
    response = JSONResponse(response_data)
    if tenant_id:
        response.headers["X-Tenant-Id"] = tenant_id

    return response


@mcp.custom_route("/debug/root", methods=["GET"])
async def debug_root(request: Request):
    """Debug endpoint to test root route logic without redirects."""
    headers = dict(request.headers)

    # Check for Apx-Incoming-Host header (Approximated.app virtual host)
    # Try both capitalized and lowercase versions since HTTP header names are case-insensitive
    apx_host = headers.get("apx-incoming-host") or headers.get("Apx-Incoming-Host")
    # Also check standard Host header for direct virtual hosts
    host_header = headers.get("host") or headers.get("Host")

    virtual_host = apx_host or host_header

    # Get tenant
    tenant = get_tenant_by_virtual_host(virtual_host) if virtual_host else None

    debug_info = {
        "all_headers": headers,
        "apx_host": apx_host,
        "host_header": host_header,
        "virtual_host": virtual_host,
        "tenant_found": tenant is not None,
        "tenant_id": tenant.get("tenant_id") if tenant else None,
        "tenant_name": tenant.get("name") if tenant else None,
    }

    # Also test landing page generation
    if tenant:
        try:
            html_content = generate_tenant_landing_page(tenant, virtual_host)
            debug_info["landing_page_generated"] = True
            debug_info["landing_page_length"] = len(html_content)
        except Exception as e:
            debug_info["landing_page_generated"] = False
            debug_info["landing_page_error"] = str(e)

    return JSONResponse(debug_info)


@mcp.custom_route("/debug/landing", methods=["GET"])
async def debug_landing(request: Request):
    """Debug endpoint to test landing page generation directly."""
    headers = dict(request.headers)

    # Same logic as root route
    apx_host = headers.get("apx-incoming-host") or headers.get("Apx-Incoming-Host")
    host_header = headers.get("host") or headers.get("Host")
    virtual_host = apx_host or host_header

    if virtual_host:
        tenant = get_tenant_by_virtual_host(virtual_host)
        if tenant:
            try:
                html_content = generate_tenant_landing_page(tenant, virtual_host)
                return HTMLResponse(content=html_content)
            except Exception as e:
                return JSONResponse({"error": f"Landing page generation failed: {e}"}, status_code=500)

    return JSONResponse({"error": "No tenant found"}, status_code=404)


@mcp.custom_route("/debug/root-logic", methods=["GET"])
async def debug_root_logic(request: Request):
    """Debug endpoint that exactly mimics the root route logic for testing."""
    headers = dict(request.headers)

    # Exact same logic as root route
    apx_host = headers.get("apx-incoming-host") or headers.get("Apx-Incoming-Host")
    host_header = headers.get("host") or headers.get("Host")
    virtual_host = apx_host or host_header

    debug_info = {"step": "initial", "virtual_host": virtual_host, "apx_host": apx_host, "host_header": host_header}

    if virtual_host:
        debug_info["step"] = "virtual_host_found"

        # First try to look up tenant by exact virtual host match
        tenant = get_tenant_by_virtual_host(virtual_host)
        debug_info["exact_tenant_lookup"] = tenant is not None

        # If no exact match, check for domain-based routing patterns
        if not tenant and ".sales-agent.scope3.com" in virtual_host and not virtual_host.startswith("admin."):
            debug_info["step"] = "subdomain_fallback"
            subdomain = virtual_host.split(".sales-agent.scope3.com")[0]
            debug_info["extracted_subdomain"] = subdomain

            # This is the fallback logic we don't need for test-agent
            try:
                with get_db_session() as db_session:
                    stmt = select(Tenant).filter_by(subdomain=subdomain, is_active=True)
                    tenant_obj = db_session.scalars(stmt).first()
                    if tenant_obj:
                        debug_info["subdomain_tenant_found"] = True
                        # Build tenant dict...
                    else:
                        debug_info["subdomain_tenant_found"] = False
            except Exception as e:
                debug_info["subdomain_error"] = str(e)

        if tenant:
            debug_info["step"] = "tenant_found"
            debug_info["tenant_id"] = tenant.get("tenant_id")
            debug_info["tenant_name"] = tenant.get("name")

            # Try landing page generation
            try:
                html_content = generate_tenant_landing_page(tenant, virtual_host)
                debug_info["step"] = "landing_page_success"
                debug_info["landing_page_length"] = len(html_content)
                debug_info["would_return"] = "HTMLResponse"
            except Exception as e:
                debug_info["step"] = "landing_page_error"
                debug_info["error"] = str(e)
                debug_info["would_return"] = "fallback HTMLResponse"
        else:
            debug_info["step"] = "no_tenant_found"
            debug_info["would_return"] = "redirect to /admin/"
    else:
        debug_info["step"] = "no_virtual_host"
        debug_info["would_return"] = "redirect to /admin/"

    return JSONResponse(debug_info)


@mcp.custom_route("/health/config", methods=["GET"])
async def health_config(request: Request):
    """Configuration health check endpoint."""
    try:
        from src.core.startup import validate_startup_requirements

        validate_startup_requirements()
        return JSONResponse(
            {
                "status": "healthy",
                "service": "mcp",
                "component": "configuration",
                "message": "All configuration validation passed",
            }
        )
    except Exception as e:
        return JSONResponse(
            {"status": "unhealthy", "service": "mcp", "component": "configuration", "error": str(e)}, status_code=500
        )


# Add admin UI routes when running unified
unified_mode = os.environ.get("ADCP_UNIFIED_MODE")
logger.info(f"STARTUP: ADCP_UNIFIED_MODE = '{unified_mode}' (type: {type(unified_mode)})")
if unified_mode:
    from fastapi.middleware.wsgi import WSGIMiddleware
    from fastapi.responses import HTMLResponse, RedirectResponse

    from src.admin.app import create_app

    # Create Flask app and get the app instance
    flask_admin_app, _ = create_app()

    # Create WSGI middleware for Flask app
    admin_wsgi = WSGIMiddleware(flask_admin_app)

    logger.info("STARTUP: Registering unified mode routes...")

    logger.info("STARTUP: ADCP_UNIFIED_MODE enabled, registering routes...")

    async def handle_landing_page(request: Request):
        """Common landing page logic for both root and /landing routes."""
        headers = dict(request.headers)
        apx_host = headers.get("apx-incoming-host") or headers.get("Apx-Incoming-Host")

        # Check if this is an external domain request
        if apx_host and apx_host.endswith(".adcontextprotocol.org"):
            # Look up tenant by virtual host
            tenant = get_tenant_by_virtual_host(apx_host)

            if tenant:
                # Generate tenant landing page
                try:
                    html_content = generate_tenant_landing_page(tenant, apx_host)
                    return HTMLResponse(content=html_content)
                except Exception as e:
                    logger.error(f"Error generating landing page: {e}", exc_info=True)
                    return HTMLResponse(
                        content=f"""
                    <html>
                    <body>
                    <h1>Welcome to {tenant.get("name", "AdCP Sales Agent")}</h1>
                    <p>This is a sales agent for advertising inventory.</p>
                    <p>Domain: {apx_host}</p>
                    </body>
                    </html>
                    """
                    )

        # Check if this is a subdomain request
        if apx_host and ".sales-agent.scope3.com" in apx_host:
            # Extract subdomain from apx_host
            subdomain = apx_host.split(".sales-agent.scope3.com")[0]

            # Look up tenant by subdomain
            try:
                with get_db_session() as db_session:
                    stmt = select(Tenant).filter_by(subdomain=subdomain, is_active=True)
                    tenant_obj = db_session.scalars(stmt).first()
                    if tenant_obj:
                        tenant = {
                            "tenant_id": tenant_obj.tenant_id,
                            "name": tenant_obj.name,
                            "subdomain": tenant_obj.subdomain,
                            "virtual_host": tenant_obj.virtual_host,
                        }
                        # Generate tenant landing page for subdomain
                        try:
                            html_content = generate_tenant_landing_page(tenant, apx_host)
                            return HTMLResponse(content=html_content)
                        except Exception as e:
                            logger.error(f"Error generating subdomain landing page: {e}", exc_info=True)
                            return HTMLResponse(
                                content=f"""
                            <html>
                            <body>
                            <h1>Welcome to {tenant.get("name", "AdCP Sales Agent")}</h1>
                            <p>Subdomain: {apx_host}</p>
                            </body>
                            </html>
                            """
                            )
            except Exception as e:
                logger.error(f"Error looking up subdomain {subdomain}: {e}")

        # Fallback for unrecognized domains
        return HTMLResponse(
            content=f"""
        <html>
        <body>
        <h1>🎉 LANDING PAGE WORKING!</h1>
        <p>Domain: {apx_host}</p>
        <p>Success! The landing page is working.</p>
        </body>
        </html>
        """
        )

    # Task Management Tools (for HITL)

    @mcp.tool
    def list_tasks(
        status: str = None,
        object_type: str = None,
        object_id: str = None,
        limit: int = 20,
        offset: int = 0,
        context: Context = None,
    ) -> dict:
        """List workflow tasks with filtering options.

        Args:
            status: Filter by task status ("pending", "in_progress", "completed", "failed", "requires_approval")
            object_type: Filter by object type ("media_buy", "creative", "product")
            object_id: Filter by specific object ID
            limit: Maximum number of tasks to return (default: 20)
            offset: Number of tasks to skip (default: 0)
            context: MCP context (automatically provided)

        Returns:
            Dict containing tasks list and pagination info
        """

        # Get tenant and principal info
        tenant = get_current_tenant()
        principal_id = _get_principal_id_from_context(context)

        with get_db_session() as session:
            # Base query for workflow steps in this tenant
            stmt = select(WorkflowStep).join(Context).where(Context.tenant_id == tenant["tenant_id"])

            # Apply status filter
            if status:
                stmt = stmt.where(WorkflowStep.status == status)

            # Apply object type/ID filters
            if object_type and object_id:
                stmt = stmt.join(ObjectWorkflowMapping).where(
                    ObjectWorkflowMapping.object_type == object_type, ObjectWorkflowMapping.object_id == object_id
                )
            elif object_type:
                stmt = stmt.join(ObjectWorkflowMapping).where(ObjectWorkflowMapping.object_type == object_type)

            # Get total count before pagination
            from sqlalchemy import func

            total = session.scalar(select(func.count()).select_from(stmt.subquery()))

            # Apply pagination and ordering
            tasks = session.scalars(stmt.order_by(WorkflowStep.created_at.desc()).offset(offset).limit(limit)).all()

            # Format tasks for response
            formatted_tasks = []
            for task in tasks:
                # Get associated objects
                stmt = select(ObjectWorkflowMapping).filter_by(step_id=task.step_id)
                mappings = session.scalars(stmt).all()

                formatted_task = {
                    "task_id": task.step_id,
                    "status": task.status,
                    "type": task.step_type,
                    "tool_name": task.tool_name,
                    "owner": task.owner,
                    "created_at": task.created_at.isoformat() if task.created_at else None,
                    "updated_at": task.updated_at.isoformat() if task.updated_at else None,
                    "context_id": task.context_id,
                    "associated_objects": [
                        {"type": m.object_type, "id": m.object_id, "action": m.action} for m in mappings
                    ],
                }

                # Add error message if failed
                if task.status == "failed" and task.error:
                    formatted_task["error_message"] = task.error

                # Add basic request info if available
                if task.request_data:
                    if isinstance(task.request_data, dict):
                        formatted_task["summary"] = {
                            "operation": task.request_data.get("operation"),
                            "media_buy_id": task.request_data.get("media_buy_id"),
                            "po_number": (
                                task.request_data.get("request", {}).get("po_number")
                                if task.request_data.get("request")
                                else None
                            ),
                        }

                formatted_tasks.append(formatted_task)

            return {
                "tasks": formatted_tasks,
                "total": total,
                "offset": offset,
                "limit": limit,
                "has_more": offset + limit < total,
            }

    @mcp.tool
    def get_task(task_id: str, context: Context = None) -> dict:
        """Get detailed information about a specific task.

        Args:
            task_id: The unique task/workflow step ID
            context: MCP context (automatically provided)

        Returns:
            Dict containing complete task details
        """

        # Get tenant info
        tenant = get_current_tenant()
        principal_id = _get_principal_id_from_context(context)

        with get_db_session() as session:
            # Find the task in this tenant
            stmt = (
                select(WorkflowStep)
                .join(Context)
                .where(WorkflowStep.step_id == task_id, Context.tenant_id == tenant["tenant_id"])
            )
            task = session.scalars(stmt).first()

            if not task:
                raise ValueError(f"Task {task_id} not found")

            # Get associated objects
            stmt = select(ObjectWorkflowMapping).filter_by(step_id=task_id)
            mappings = session.scalars(stmt).all()

            # Build detailed response
            task_detail = {
                "task_id": task.step_id,
                "context_id": task.context_id,
                "status": task.status,
                "type": task.step_type,
                "tool_name": task.tool_name,
                "owner": task.owner,
                "created_at": task.created_at.isoformat() if task.created_at else None,
                "updated_at": task.updated_at.isoformat() if task.updated_at else None,
                "request_data": task.request_data,
                "response_data": task.response_data,
                "error_message": task.error,
                "associated_objects": [
                    {
                        "type": m.object_type,
                        "id": m.object_id,
                        "action": m.action,
                        "created_at": m.created_at.isoformat(),
                    }
                    for m in mappings
                ],
            }

            return task_detail

    @mcp.tool
    def complete_task(
        task_id: str,
        status: str = "completed",
        response_data: dict = None,
        error_message: str = None,
        context: Context = None,
    ) -> dict:
        """Complete a pending task (simulates human approval or async completion).

        Args:
            task_id: The unique task/workflow step ID
            status: New status ("completed" or "failed")
            response_data: Optional response data for completed tasks
            error_message: Error message if status is "failed"
            context: MCP context (automatically provided)

        Returns:
            Dict containing task completion status
        """

        # Get tenant info
        tenant = get_current_tenant()
        principal_id = _get_principal_id_from_context(context)

        if status not in ["completed", "failed"]:
            raise ValueError(f"Invalid status '{status}'. Must be 'completed' or 'failed'")

        with get_db_session() as session:
            # Find the task in this tenant
            stmt = (
                select(WorkflowStep)
                .join(Context)
                .where(WorkflowStep.step_id == task_id, Context.tenant_id == tenant["tenant_id"])
            )
            task = session.scalars(stmt).first()

            if not task:
                raise ValueError(f"Task {task_id} not found")

            if task.status not in ["pending", "in_progress", "requires_approval"]:
                raise ValueError(f"Task {task_id} is already {task.status} and cannot be completed")

            # Update task status
            task.status = status
            task.updated_at = datetime.now(UTC)

            if status == "completed":
                task.response_data = response_data or {"manually_completed": True, "completed_by": principal_id}
                task.error = None
            else:  # failed
                task.error = error_message or "Task marked as failed manually"
                if response_data:
                    task.response_data = response_data

            session.commit()

            # Log the completion
            audit_logger = get_audit_logger("task_management", tenant["tenant_id"])
            audit_logger.log_operation(
                operation="complete_task",
                principal_name="Manual Completion",
                principal_id=principal_id,
                adapter_id="system",
                success=True,
                details={
                    "task_id": task_id,
                    "new_status": status,
                    "original_status": "pending",  # We know it was pending/in_progress
                    "task_type": task.step_type,
                },
            )

            return {
                "task_id": task_id,
                "status": status,
                "message": f"Task {task_id} marked as {status}",
                "completed_at": task.updated_at.isoformat(),
                "completed_by": principal_id,
            }

    @mcp.custom_route("/", methods=["GET"])
    async def root(request: Request):
        """Root route handler for all domains."""
        return await handle_landing_page(request)

    @mcp.custom_route("/landing", methods=["GET"])
    async def landing_page(request: Request):
        """Landing page route for external domains."""
        return await handle_landing_page(request)

    logger.info("STARTUP: Registered root route")

    @mcp.custom_route(
        "/admin/{path:path}",
        methods=["GET", "POST", "PUT", "DELETE", "PATCH", "OPTIONS", "HEAD"],
    )
    async def admin_handler(request: Request, path: str = ""):
        """Handle admin UI requests."""
        # Forward to Flask app
        scope = request.scope.copy()
        scope["path"] = f"/{path}" if path else "/"

        receive = request.receive
        send = request._send

        await admin_wsgi(scope, receive, send)

    @mcp.custom_route(
        "/tenant/{tenant_id}/admin/{path:path}",
        methods=["GET", "POST", "PUT", "DELETE", "PATCH", "OPTIONS", "HEAD"],
    )
    async def tenant_admin_handler(request: Request, tenant_id: str, path: str = ""):
        """Handle tenant-specific admin requests."""
        # Forward to Flask app with tenant context
        scope = request.scope.copy()
        scope["path"] = f"/tenant/{tenant_id}/{path}" if path else f"/tenant/{tenant_id}"

        receive = request.receive
        send = request._send

        await admin_wsgi(scope, receive, send)

    @mcp.custom_route("/tenant/{tenant_id}", methods=["GET"])
    async def tenant_root(request: Request, tenant_id: str):
        """Redirect to tenant admin."""
        return RedirectResponse(url=f"/tenant/{tenant_id}/admin/")<|MERGE_RESOLUTION|>--- conflicted
+++ resolved
@@ -867,7 +867,9 @@
 
 # --- Adapter Configuration ---
 # Get adapter from config, fallback to mock
-SELECTED_ADAPTER = ((config.get("ad_server", {}).get("adapter") or "mock") if config else "mock").lower()  # noqa: F841 - used below for adapter selection
+SELECTED_ADAPTER = (
+    (config.get("ad_server", {}).get("adapter") or "mock") if config else "mock"
+).lower()  # noqa: F841 - used below for adapter selection
 AVAILABLE_ADAPTERS = ["mock", "gam", "kevel", "triton", "triton_digital"]
 
 # --- In-Memory State (already initialized above, just adding context_map) ---
@@ -5090,16 +5092,10 @@
                             package_config.update(
                                 {
                                     "product_id": req_pkg.product_id,
-                                    "budget": req_pkg.budget.model_dump() if req_pkg.budget else None,
-<<<<<<< HEAD
+                                    "budget": req_pkg.budget,  # Per AdCP v2.2.0, budget is a number
                                     "targeting_overlay": (
                                         req_pkg.targeting_overlay.model_dump() if req_pkg.targeting_overlay else None
                                     ),
-=======
-                                    "targeting_overlay": req_pkg.targeting_overlay.model_dump()
-                                    if req_pkg.targeting_overlay
-                                    else None,
->>>>>>> af94df25
                                     "creative_ids": req_pkg.creative_ids,
                                     "format_ids_to_provide": req_pkg.format_ids_to_provide,
                                 }
@@ -5428,17 +5424,11 @@
                     cpm=cpm,
                     impressions=int(total_budget / cpm * 1000),
                     format_ids=format_ids_to_use,
-<<<<<<< HEAD
                     targeting_overlay=(
                         matching_package.targeting_overlay
                         if matching_package and hasattr(matching_package, "targeting_overlay")
                         else None
                     ),
-=======
-                    targeting_overlay=matching_package.targeting_overlay
-                    if matching_package and hasattr(matching_package, "targeting_overlay")
-                    else None,
->>>>>>> af94df25
                     buyer_ref=buyer_ref,
                     product_id=product.product_id,  # Include product_id
                     budget=budget,  # Include budget from request
@@ -6293,19 +6283,8 @@
                 if currency_limit.max_daily_package_spend and req.packages:
                     for pkg_update in req.packages:
                         if pkg_update.budget:
-<<<<<<< HEAD
                             # Per AdCP v2.2.0, budget is a number
                             pkg_budget_amount = float(pkg_update.budget)
-=======
-                            # Extract budget amount - handle both Budget object and legacy float
-                            from src.core.schemas import Budget, extract_budget_amount
-
-                            if isinstance(pkg_update.budget, Budget):
-                                pkg_budget_amount, _ = extract_budget_amount(pkg_update.budget, request_currency)
-                            else:
-                                pkg_budget_amount = float(pkg_update.budget)
-
->>>>>>> af94df25
                             package_budget = Decimal(str(pkg_budget_amount))
                             package_daily = package_budget / Decimal(str(flight_days))
 
