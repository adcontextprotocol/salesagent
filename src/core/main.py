import json
import logging
import os
import time
import uuid
from datetime import UTC, date, datetime, timedelta
from typing import Any

import sqlalchemy as sa
from fastmcp import FastMCP
from fastmcp.exceptions import ToolError
from fastmcp.server.context import Context
from fastmcp.server.dependencies import get_http_headers
from rich.console import Console
from sqlalchemy import select

from src.adapters.google_ad_manager import GoogleAdManager
from src.adapters.kevel import Kevel
from src.adapters.mock_ad_server import MockAdServer as MockAdServerAdapter
from src.adapters.mock_creative_engine import MockCreativeEngine
from src.adapters.triton_digital import TritonDigital
from src.core.audit_logger import get_audit_logger
from src.core.testing_hooks import (
    DeliverySimulator,
    TimeSimulator,
    apply_testing_hooks,
    get_testing_context,
)
from src.landing import generate_tenant_landing_page
from src.services.activity_feed import activity_feed

logger = logging.getLogger(__name__)

# Database models
from product_catalog_providers.factory import get_product_catalog_provider

# Other imports
from src.core.config_loader import (
    get_current_tenant,
    get_tenant_by_subdomain,
    get_tenant_by_virtual_host,
    load_config,
    set_current_tenant,
)
from src.core.context_manager import get_context_manager
from src.core.database.database import init_db
from src.core.database.database_session import get_db_session
from src.core.database.models import (
    AdapterConfig,
    AuthorizedProperty,
    MediaBuy,
    PropertyTag,
    Tenant,
    WorkflowStep,
)
from src.core.database.models import Principal as ModelPrincipal
from src.core.database.models import Product as ModelProduct

# Schema models (explicit imports to avoid collisions)
from src.core.schemas import (
    ActivateSignalResponse,
    AggregatedTotals,
    CreateHumanTaskResponse,
    CreateMediaBuyRequest,
    CreateMediaBuyResponse,
    Creative,
    CreativeAssignment,
    CreativeGroup,
    CreativeStatus,
    DeliveryTotals,
    Error,
    GetMediaBuyDeliveryRequest,
    GetMediaBuyDeliveryResponse,
    GetProductsRequest,
    GetProductsResponse,
    GetSignalsRequest,
    GetSignalsResponse,
    HumanTask,
    ListAuthorizedPropertiesRequest,
    ListAuthorizedPropertiesResponse,
    ListCreativeFormatsRequest,
    ListCreativeFormatsResponse,
    ListCreativesResponse,
    MediaBuyDeliveryData,
    MediaPackage,
    Package,
    PackageDelivery,
    PackagePerformance,
    Principal,
    Product,
    Property,
    PropertyIdentifier,
    PropertyTagMetadata,
    ReportingPeriod,
    Signal,
    SignalDeployment,
    SignalPricing,
    SyncCreativesResponse,
    TaskStatus,
    UpdateMediaBuyRequest,
    UpdateMediaBuyResponse,
    UpdatePerformanceIndexRequest,
    UpdatePerformanceIndexResponse,
    VerifyTaskRequest,
    VerifyTaskResponse,
)
from src.services.policy_check_service import PolicyCheckService, PolicyStatus
from src.services.setup_checklist_service import SetupIncompleteError, validate_setup_complete
from src.services.slack_notifier import get_slack_notifier

# Initialize Rich console
console = Console()

# Backward compatibility alias for deprecated Task model
# The workflow system now uses WorkflowStep exclusively
Task = WorkflowStep

# Temporary placeholder classes for missing schemas
# TODO: These should be properly defined in schemas.py
from pydantic import BaseModel


class ApproveAdaptationRequest(BaseModel):
    creative_id: str
    adaptation_id: str
    approve: bool = True
    modifications: dict[str, Any] | None = None


class ApproveAdaptationResponse(BaseModel):
    success: bool
    message: str


def safe_parse_json_field(field_value, field_name="field", default=None):
    """
    Safely parse a database field that might be JSON string (SQLite) or dict (PostgreSQL JSONB).

    Args:
        field_value: The field value from database (could be str, dict, None, etc.)
        field_name: Name of the field for logging purposes
        default: Default value to return on parse failure (default: None)

    Returns:
        Parsed dict/list or default value
    """
    if not field_value:
        return default if default is not None else {}

    if isinstance(field_value, str):
        try:
            parsed = json.loads(field_value)
            # Validate the parsed result is the expected type
            if default is not None and not isinstance(parsed, type(default)):
                logger.warning(f"Parsed {field_name} has unexpected type: {type(parsed)}, expected {type(default)}")
                return default
            return parsed
        except (json.JSONDecodeError, TypeError) as e:
            logger.warning(f"Invalid JSON in {field_name}: {e}")
            return default if default is not None else {}
    elif isinstance(field_value, dict | list):
        return field_value
    else:
        logger.warning(f"Unexpected type for {field_name}: {type(field_value)}")
        return default if default is not None else {}


# --- Authentication ---


def get_principal_from_token(token: str, tenant_id: str | None = None) -> str | None:
    """Looks up a principal_id from the database using a token.

    If tenant_id is provided, only looks in that specific tenant.
    If not provided, searches globally by token and sets the tenant context.
    """
    console.print(
        f"[blue]Looking up principal: tenant_id={tenant_id}, token={'***' + token[-6:] if token else 'None'}[/blue]"
    )

    # Use standardized session management
    with get_db_session() as session:
        # Use explicit transaction for consistency
        with session.begin():
            if tenant_id:
                # If tenant_id specified, ONLY look in that tenant
                console.print(f"[blue]Searching for principal in tenant '{tenant_id}'[/blue]")
                stmt = select(ModelPrincipal).filter_by(access_token=token, tenant_id=tenant_id)
                principal = session.scalars(stmt).first()

                if not principal:
                    console.print(f"[yellow]No principal found in tenant '{tenant_id}', checking admin token[/yellow]")
                    # Also check if it's the admin token for this specific tenant
                    stmt = select(Tenant).filter_by(tenant_id=tenant_id, is_active=True)
                    tenant = session.scalars(stmt).first()
                    if tenant and token == tenant.admin_token:
                        console.print(f"[green]Token matches admin token for tenant '{tenant_id}'[/green]")
                        # Set tenant context for admin token
                        from src.core.utils.tenant_utils import serialize_tenant_to_dict

                        tenant_dict = serialize_tenant_to_dict(tenant)
                        set_current_tenant(tenant_dict)
                        return f"{tenant_id}_admin"
                    console.print(f"[red]Token not found in tenant '{tenant_id}' and doesn't match admin token[/red]")
                    return None
                else:
                    console.print(f"[green]Found principal '{principal.principal_id}' in tenant '{tenant_id}'[/green]")
            else:
                # No tenant specified - search globally by token
                console.print("[blue]No tenant specified - searching globally by token[/blue]")
                stmt = select(ModelPrincipal).filter_by(access_token=token)
                principal = session.scalars(stmt).first()

                if not principal:
                    console.print("[red]No principal found with this token globally[/red]")
                    return None

                console.print(
                    f"[green]Found principal '{principal.principal_id}' in tenant '{principal.tenant_id}'[/green]"
                )

                # CRITICAL: Validate the tenant exists and is active before proceeding
                stmt = select(Tenant).filter_by(tenant_id=principal.tenant_id, is_active=True)
                tenant_check = session.scalars(stmt).first()
                if not tenant_check:
                    console.print(f"[red]Tenant '{principal.tenant_id}' is inactive or deleted[/red]")
                    # Tenant is disabled or deleted - fail securely
                    return None

            # Get the tenant for this principal and set it as current context
            stmt = select(Tenant).filter_by(tenant_id=principal.tenant_id, is_active=True)
            tenant = session.scalars(stmt).first()
            if tenant:
                from src.core.utils.tenant_utils import serialize_tenant_to_dict

                tenant_dict = serialize_tenant_to_dict(tenant)
                set_current_tenant(tenant_dict)
                console.print(f"[bold green]Set tenant context to '{tenant.tenant_id}'[/bold green]")

                # Check if this is the admin token for the tenant
                if token == tenant.admin_token:
                    return f"{tenant.tenant_id}_admin"

            return principal.principal_id


def _get_header_case_insensitive(headers: dict, header_name: str) -> str | None:
    """Get a header value with case-insensitive lookup.

    HTTP headers are case-insensitive, but Python dicts are case-sensitive.
    This helper function performs case-insensitive header lookup.

    Args:
        headers: Dictionary of headers
        header_name: Header name to look up (will be compared case-insensitively)

    Returns:
        Header value if found, None otherwise
    """
    if not headers:
        return None

    header_name_lower = header_name.lower()
    for key, value in headers.items():
        if key.lower() == header_name_lower:
            return value
    return None


def get_push_notification_config_from_headers(headers: dict[str, str] | None) -> dict[str, Any] | None:
    """
    Extract protocol-level push notification config from MCP HTTP headers.

    MCP clients can provide push notification config via custom headers:
    - X-Push-Notification-Url: Webhook URL
    - X-Push-Notification-Auth-Scheme: Authentication scheme (HMAC-SHA256, Bearer, None)
    - X-Push-Notification-Credentials: Shared secret or Bearer token

    Returns:
        Push notification config dict matching A2A structure, or None if not provided
    """
    if not headers:
        return None

    url = _get_header_case_insensitive(headers, "x-push-notification-url")
    if not url:
        return None

    auth_scheme = _get_header_case_insensitive(headers, "x-push-notification-auth-scheme") or "None"
    credentials = _get_header_case_insensitive(headers, "x-push-notification-credentials")

    return {
        "url": url,
        "authentication": {"schemes": [auth_scheme], "credentials": credentials} if auth_scheme != "None" else None,
    }


def get_principal_from_context(context: Context | None) -> str | None:
    """Extract principal ID from the FastMCP context using x-adcp-auth header.

    Uses the current recommended FastMCP pattern with get_http_headers().
    Falls back to context.meta["headers"] for sync tools where get_http_headers() may return empty dict.
    Requires FastMCP >= 2.11.0.
    """
    if not context:
        return None

    # Get headers using the recommended FastMCP approach
    headers = None
    try:
        headers = get_http_headers()
    except Exception:
        pass  # Will try fallback below

    # If get_http_headers() returned empty dict or None, try context.meta fallback
    # This is necessary for sync tools where get_http_headers() may not work
    # CRITICAL: get_http_headers() returns {} for sync tools, so we need fallback even for empty dict
    if not headers:  # Handles both None and {}
        if hasattr(context, "meta") and context.meta and "headers" in context.meta:
            headers = context.meta["headers"]
        # Try other possible attributes
        elif hasattr(context, "headers"):
            headers = context.headers
        elif hasattr(context, "_headers"):
            headers = context._headers

    # If still no headers dict available, return None
    if not headers:
        return None

    # Get the x-adcp-auth header (case-insensitive lookup)
    auth_token = _get_header_case_insensitive(headers, "x-adcp-auth")

    # Log all relevant headers for debugging
    host_header = _get_header_case_insensitive(headers, "host")
    apx_host_header = _get_header_case_insensitive(headers, "apx-incoming-host")
    tenant_header = _get_header_case_insensitive(headers, "x-adcp-tenant")
    console.print("[blue]Auth Headers Debug:[/blue]")
    console.print(f"  Host: {host_header}")
    console.print(f"  Apx-Incoming-Host: {apx_host_header}")
    console.print(f"  x-adcp-tenant: {tenant_header}")
    console.print(f"  x-adcp-auth: {'Present' if auth_token else 'Missing'}")

    if not auth_token:
        console.print("[yellow]No x-adcp-auth token found - OK for discovery endpoints[/yellow]")
        return None  # No auth provided - this is OK for discovery endpoints

    # Check if a specific tenant was requested via header or subdomain
    requested_tenant_id = None
    tenant_context = None
    detection_method = None

    # 1. Check host header for subdomain FIRST (most common case)
    if not requested_tenant_id:
        host = _get_header_case_insensitive(headers, "host") or ""
        subdomain = host.split(".")[0] if "." in host else None
        console.print(f"[blue]Extracted subdomain from Host header: {subdomain}[/blue]")
        if subdomain and subdomain not in ["localhost", "adcp-sales-agent", "www", "admin"]:
            # Look up tenant by subdomain to get actual tenant_id
            console.print(f"[blue]Looking up tenant by subdomain: {subdomain}[/blue]")
            tenant_context = get_tenant_by_subdomain(subdomain)
            if tenant_context:
                requested_tenant_id = tenant_context["tenant_id"]
                detection_method = "subdomain"
                set_current_tenant(tenant_context)
                console.print(
                    f"[green]Tenant detected from subdomain: {subdomain} → tenant_id: {requested_tenant_id}[/green]"
                )
            else:
                console.print(f"[yellow]No tenant found for subdomain: {subdomain}[/yellow]")

    # 2. Check x-adcp-tenant header (set by nginx for path-based routing)
    if not requested_tenant_id:
        tenant_hint = _get_header_case_insensitive(headers, "x-adcp-tenant")
        if tenant_hint:
            console.print(f"[blue]Looking up tenant from x-adcp-tenant header: {tenant_hint}[/blue]")
            # Try to look up by subdomain first (most common case)
            tenant_context = get_tenant_by_subdomain(tenant_hint)
            if tenant_context:
                requested_tenant_id = tenant_context["tenant_id"]
                detection_method = "x-adcp-tenant header (subdomain lookup)"
                set_current_tenant(tenant_context)
                console.print(
                    f"[green]Tenant detected from x-adcp-tenant: {tenant_hint} → tenant_id: {requested_tenant_id}[/green]"
                )
            else:
                # Fallback: assume it's already a tenant_id
                requested_tenant_id = tenant_hint
                detection_method = "x-adcp-tenant header (direct)"
                console.print(f"[yellow]Using x-adcp-tenant as tenant_id directly: {requested_tenant_id}[/yellow]")

    # 3. Check Apx-Incoming-Host header (for Approximated.app virtual hosts)
    if not requested_tenant_id:
        apx_host = _get_header_case_insensitive(headers, "apx-incoming-host")
        if apx_host:
            console.print(f"[blue]Looking up tenant by virtual host: {apx_host}[/blue]")
            tenant_context = get_tenant_by_virtual_host(apx_host)
            if tenant_context:
                requested_tenant_id = tenant_context["tenant_id"]
                detection_method = "apx-incoming-host"
                # Set tenant context immediately for virtual host routing
                set_current_tenant(tenant_context)
                console.print(f"[green]Tenant detected from Apx-Incoming-Host: {requested_tenant_id}[/green]")

    if not requested_tenant_id:
        console.print("[yellow]No tenant detected from any source - will use global token lookup[/yellow]")
    else:
        console.print(f"[bold green]Final tenant_id: {requested_tenant_id} (via {detection_method})[/bold green]")

    # Validate token and get principal
    # If a specific tenant was requested, validate against it
    # Otherwise, look up by token alone and set tenant context
    principal_id = get_principal_from_token(auth_token, requested_tenant_id)

    # If token was provided but invalid, raise an error
    # This distinguishes between "no auth" (OK) and "bad auth" (error)
    if principal_id is None:
        from fastmcp.exceptions import ToolError

        raise ToolError(
            "INVALID_AUTH_TOKEN",
            f"Authentication token is invalid for tenant '{requested_tenant_id or 'any'}'. "
            f"The token may be expired, revoked, or associated with a different tenant.",
        )

    return principal_id


def get_principal_adapter_mapping(principal_id: str) -> dict[str, Any]:
    """Get the platform mappings for a principal."""
    tenant = get_current_tenant()
    with get_db_session() as session:
        stmt = select(ModelPrincipal).filter_by(principal_id=principal_id, tenant_id=tenant["tenant_id"])
        principal = session.scalars(stmt).first()
        return principal.platform_mappings if principal else {}


def get_principal_object(principal_id: str) -> Principal | None:
    """Get a Principal object for the given principal_id."""
    tenant = get_current_tenant()
    with get_db_session() as session:
        stmt = select(ModelPrincipal).filter_by(principal_id=principal_id, tenant_id=tenant["tenant_id"])
        principal = session.scalars(stmt).first()

        if principal:
            return Principal(
                principal_id=principal.principal_id,
                name=principal.name,
                platform_mappings=principal.platform_mappings,
            )
    return None


def get_adapter_principal_id(principal_id: str, adapter: str) -> str | None:
    """Get the adapter-specific ID for a principal."""
    mappings = get_principal_adapter_mapping(principal_id)

    # Map adapter names to their specific fields
    adapter_field_map = {
        "gam": "gam_advertiser_id",
        "kevel": "kevel_advertiser_id",
        "triton": "triton_advertiser_id",
        "mock": "mock_advertiser_id",
    }

    field_name = adapter_field_map.get(adapter)
    if field_name:
        return str(mappings.get(field_name, "")) if mappings.get(field_name) else None
    return None


def get_adapter(principal: Principal, dry_run: bool = False, testing_context=None):
    """Get the appropriate adapter instance for the selected adapter type."""
    # Get tenant and adapter config from database
    tenant = get_current_tenant()
    selected_adapter = tenant.get("ad_server", "mock")

    # Get adapter config from adapter_config table
    with get_db_session() as session:
        stmt = select(AdapterConfig).filter_by(tenant_id=tenant["tenant_id"])
        config_row = session.scalars(stmt).first()

        adapter_config = {"enabled": True}
        if config_row:
            adapter_type = config_row.adapter_type
            if adapter_type == "mock":
                adapter_config["dry_run"] = config_row.mock_dry_run
            elif adapter_type == "google_ad_manager":
                adapter_config["network_code"] = config_row.gam_network_code
                adapter_config["refresh_token"] = config_row.gam_refresh_token
                adapter_config["trafficker_id"] = config_row.gam_trafficker_id
                adapter_config["manual_approval_required"] = config_row.gam_manual_approval_required

                # Get advertiser_id from principal's platform_mappings (per-principal, not tenant-level)
                # Support both old format (nested under "google_ad_manager") and new format (root "gam_advertiser_id")
                if principal.platform_mappings:
                    # Try nested format first
                    gam_mappings = principal.platform_mappings.get("google_ad_manager", {})
                    advertiser_id = gam_mappings.get("advertiser_id")

                    # Fall back to root-level format if nested not found
                    if not advertiser_id:
                        advertiser_id = principal.platform_mappings.get("gam_advertiser_id")

                    adapter_config["company_id"] = advertiser_id
                else:
                    adapter_config["company_id"] = None
            elif adapter_type == "kevel":
                adapter_config["network_id"] = config_row.kevel_network_id
                adapter_config["api_key"] = config_row.kevel_api_key
                adapter_config["manual_approval_required"] = config_row.kevel_manual_approval_required
            elif adapter_type == "triton":
                adapter_config["station_id"] = config_row.triton_station_id
                adapter_config["api_key"] = config_row.triton_api_key

    if not selected_adapter:
        # Default to mock if no adapter specified
        selected_adapter = "mock"
        adapter_config = {"enabled": True}

    # Create the appropriate adapter instance with tenant_id and testing context
    tenant_id = tenant["tenant_id"]
    if selected_adapter == "mock":
        return MockAdServerAdapter(
            adapter_config, principal, dry_run, tenant_id=tenant_id, strategy_context=testing_context
        )
    elif selected_adapter == "google_ad_manager":
        return GoogleAdManager(
            adapter_config,
            principal,
            network_code=adapter_config.get("network_code"),
            advertiser_id=adapter_config.get("company_id"),
            trafficker_id=adapter_config.get("trafficker_id"),
            dry_run=dry_run,
            tenant_id=tenant_id,
        )
    elif selected_adapter == "kevel":
        return Kevel(adapter_config, principal, dry_run, tenant_id=tenant_id)
    elif selected_adapter in ["triton", "triton_digital"]:
        return TritonDigital(adapter_config, principal, dry_run, tenant_id=tenant_id)
    else:
        # Default to mock for unsupported adapters
        return MockAdServerAdapter(
            adapter_config, principal, dry_run, tenant_id=tenant_id, strategy_context=testing_context
        )


# --- Initialization ---
# NOTE: Database initialization moved to startup script to avoid import-time failures
# The run_all_services.py script handles database initialization before starting the MCP server

# Try to load config, but use defaults if no tenant context available
try:
    config = load_config()
except (RuntimeError, Exception) as e:
    # Use minimal config for test environments or when DB is unavailable
    # This handles both "No tenant in context" and database connection errors
    if "No tenant in context" in str(e) or "connection" in str(e).lower() or "operational" in str(e).lower():
        config = {
            "creative_engine": {},
            "dry_run": False,
            "adapters": {"mock": {"enabled": True}},
            "ad_server": {"adapter": "mock", "enabled": True},
        }
    else:
        raise

mcp = FastMCP(
    name="AdCPSalesAgent",
    # Use stateless HTTP mode to avoid session requirements
    stateless_http=True,
)

# Initialize creative engine with minimal config (will be tenant-specific later)
creative_engine_config = {}
creative_engine = MockCreativeEngine(creative_engine_config)


def load_media_buys_from_db():
    """Load existing media buys from database into memory on startup."""
    try:
        # We can't load tenant-specific media buys at startup since we don't have tenant context
        # Media buys will be loaded on-demand when needed
        console.print("[dim]Media buys will be loaded on-demand from database[/dim]")
    except Exception as e:
        console.print(f"[yellow]Warning: Could not initialize media buys from database: {e}[/yellow]")


def load_tasks_from_db():
    """[DEPRECATED] This function is no longer needed - tasks are queried directly from database."""
    # This function is kept for backward compatibility but does nothing
    # All task operations now use direct database queries
    pass


# Removed get_task_from_db - replaced by workflow-based system


# --- In-Memory State ---
media_buys: dict[str, tuple[CreateMediaBuyRequest, str]] = {}
creative_assignments: dict[str, dict[str, list[str]]] = {}
creative_statuses: dict[str, CreativeStatus] = {}
product_catalog: list[Product] = []
creative_library: dict[str, Creative] = {}  # creative_id -> Creative
creative_groups: dict[str, CreativeGroup] = {}  # group_id -> CreativeGroup
creative_assignments_v2: dict[str, CreativeAssignment] = {}  # assignment_id -> CreativeAssignment
# REMOVED: human_tasks dictionary - now using direct database queries only

# Note: load_tasks_from_db() is no longer needed - tasks are queried directly from database

# Authentication cache removed - FastMCP v2.11.0+ properly forwards headers

# Import audit logger for later use

# Import context manager for workflow steps
from src.core.context_manager import ContextManager

context_mgr = ContextManager()

# --- Adapter Configuration ---
# Get adapter from config, fallback to mock
SELECTED_ADAPTER = ((config.get("ad_server", {}).get("adapter") or "mock") if config else "mock").lower()
AVAILABLE_ADAPTERS = ["mock", "gam", "kevel", "triton", "triton_digital"]

# --- In-Memory State (already initialized above, just adding context_map) ---
context_map: dict[str, str] = {}  # Maps context_id to media_buy_id

# --- Dry Run Mode ---
DRY_RUN_MODE = config.get("dry_run", False)
if DRY_RUN_MODE:
    console.print("[bold yellow]🏃 DRY RUN MODE ENABLED - Adapter calls will be logged[/bold yellow]")

# Display selected adapter
if SELECTED_ADAPTER not in AVAILABLE_ADAPTERS:
    console.print(f"[bold red]❌ Invalid adapter '{SELECTED_ADAPTER}'. Using 'mock' instead.[/bold red]")
    SELECTED_ADAPTER = "mock"
console.print(f"[bold cyan]🔌 Using adapter: {SELECTED_ADAPTER.upper()}[/bold cyan]")


# --- Creative Conversion Helper ---
def _convert_creative_to_adapter_asset(creative: Creative, package_assignments: list[str]) -> dict[str, Any]:
    """Convert AdCP v1.3+ Creative object to format expected by ad server adapters."""

    # Base asset object with common fields
    asset = {
        "creative_id": creative.creative_id,
        "name": creative.name,
        "format": creative.format,
        "package_assignments": package_assignments,
    }

    # Determine creative type using AdCP v1.3+ logic
    creative_type = creative.get_creative_type()

    if creative_type == "third_party_tag":
        # Third-party tag creative - use AdCP v1.3+ snippet fields
        snippet = creative.get_snippet_content()
        if not snippet:
            raise ValueError(f"No snippet found for third-party creative {creative.creative_id}")

        asset["snippet"] = snippet
        asset["snippet_type"] = creative.snippet_type or _detect_snippet_type(snippet)
        asset["url"] = creative.url  # Keep URL for fallback

    elif creative_type == "native":
        # Native creative - use AdCP v1.3+ template_variables field
        template_vars = creative.get_template_variables_dict()
        if not template_vars:
            raise ValueError(f"No template_variables found for native creative {creative.creative_id}")

        asset["template_variables"] = template_vars
        asset["url"] = creative.url  # Fallback URL

    elif creative_type == "vast":
        # VAST reference
        asset["snippet"] = creative.get_snippet_content() or creative.url
        asset["snippet_type"] = creative.snippet_type or ("vast_xml" if ".xml" in creative.url else "vast_url")

    else:  # hosted_asset
        # Traditional hosted asset (image/video)
        asset["media_url"] = creative.get_primary_content_url()
        asset["url"] = asset["media_url"]  # For backward compatibility

    # Add common optional fields
    if creative.click_url:
        asset["click_url"] = creative.click_url
    if creative.width:
        asset["width"] = creative.width
    if creative.height:
        asset["height"] = creative.height
    if creative.duration:
        asset["duration"] = creative.duration

    # Always preserve delivery_settings (including tracking_urls) for all creative types
    # This ensures impression trackers from buyers flow through to ad servers
    if creative.delivery_settings:
        asset["delivery_settings"] = creative.delivery_settings

    return asset


def _detect_snippet_type(snippet: str) -> str:
    """Auto-detect snippet type from content for legacy support."""
    if snippet.startswith("<?xml") or ".xml" in snippet:
        return "vast_xml"
    elif snippet.startswith("http") and "vast" in snippet.lower():
        return "vast_url"
    elif snippet.startswith("<script"):
        return "javascript"
    else:
        return "html"  # Default


# --- Security Helper ---
def _get_principal_id_from_context(context: Context) -> str:
    """Extracts the token from the header and returns a principal_id.

    Handles both FastMCP Context (with HTTP headers) and ToolContext (with principal_id already set).
    This allows the same implementation function to work from both MCP and A2A paths.
    """
    # Import here to avoid circular dependency
    from src.core.tool_context import ToolContext

    # If this is a ToolContext (from A2A), principal_id is already set
    if isinstance(context, ToolContext):
        console.print(f"[bold green]Authenticated principal '{context.principal_id}' (from ToolContext)[/bold green]")
        return context.principal_id

    # Otherwise, extract from FastMCP Context headers
    principal_id = get_principal_from_context(context)

    # Extract headers for debugging
    headers = {}
    if hasattr(context, "meta"):
        headers = context.meta.get("headers", {})
    auth_header = headers.get("x-adcp-auth", "NOT_PRESENT")
    apx_host = headers.get("apx-incoming-host", "NOT_PRESENT")

    if not principal_id:
        # Determine if header is missing or just invalid
        if auth_header == "NOT_PRESENT":
            raise ToolError(
                f"Missing x-adcp-auth header. "
                f"Apx-Incoming-Host: {apx_host}, "
                f"Tenant: {get_current_tenant().get('tenant_id') if get_current_tenant() else 'NONE'}"
            )
        else:
            # Header present but invalid (token not found in DB)
            raise ToolError(
                f"Invalid x-adcp-auth token (not found in database). "
                f"Token: {auth_header[:20]}..., "
                f"Apx-Incoming-Host: {apx_host}, "
                f"Tenant: {get_current_tenant().get('tenant_id') if get_current_tenant() else 'NONE'}"
            )

    console.print(f"[bold green]Authenticated principal '{principal_id}' (from FastMCP Context)[/bold green]")
    return principal_id


def _verify_principal(media_buy_id: str, context: Context):
    principal_id = _get_principal_id_from_context(context)
    if media_buy_id not in media_buys:
        raise ValueError(f"Media buy '{media_buy_id}' not found.")
    if media_buys[media_buy_id][1] != principal_id:
        # Log security violation
        from src.core.audit_logger import get_audit_logger

        tenant = get_current_tenant()
        security_logger = get_audit_logger("AdCP", tenant["tenant_id"])
        security_logger.log_security_violation(
            operation="access_media_buy",
            principal_id=principal_id,
            resource_id=media_buy_id,
            reason=f"Principal does not own media buy (owner: {media_buys[media_buy_id][1]})",
        )
        raise PermissionError(f"Principal '{principal_id}' does not own media buy '{media_buy_id}'.")


# --- Activity Feed Helper ---


def log_tool_activity(context: Context, tool_name: str, start_time: float = None):
    """Log tool activity to the activity feed."""
    try:
        tenant = get_current_tenant()
        if not tenant:
            return

        # Get principal name
        principal_id = get_principal_from_context(context)
        principal_name = "Unknown"

        if principal_id:
            with get_db_session() as session:
                stmt = select(ModelPrincipal).filter_by(principal_id=principal_id, tenant_id=tenant["tenant_id"])
                principal = session.scalars(stmt).first()
                if principal:
                    principal_name = principal.name

        # Calculate response time if start_time provided
        response_time_ms = None
        if start_time:
            response_time_ms = int((time.time() - start_time) * 1000)

        # Log to activity feed (for WebSocket real-time updates)
        activity_feed.log_api_call(
            tenant_id=tenant["tenant_id"],
            principal_name=principal_name,
            method=tool_name,
            status_code=200,
            response_time_ms=response_time_ms,
        )

        # Also log to audit logs (for persistent dashboard activity feed)
        audit_logger = get_audit_logger("MCP", tenant["tenant_id"])
        details = {"tool": tool_name, "status": "success"}
        if response_time_ms:
            details["response_time_ms"] = response_time_ms

        audit_logger.log_operation(
            operation=tool_name,
            principal_name=principal_name,
            success=True,
            details=details,
        )
    except Exception as e:
        # Don't let activity logging break the main flow
        console.print(f"[yellow]Activity logging error: {e}[/yellow]")


# --- MCP Tools (Full Implementation) ---


async def _get_products_impl(req: GetProductsRequest, context: Context) -> GetProductsResponse:
    """Shared implementation for get_products.

    Contains all business logic for product discovery including policy checks,
    product catalog providers, dynamic pricing, and filtering.

    Args:
        req: GetProductsRequest with all query parameters
        context: FastMCP Context for tenant/principal resolution

    Returns:
        GetProductsResponse containing matching products
    """
    from src.core.tool_context import ToolContext

    start_time = time.time()

    # Handle both old Context and new ToolContext
    if isinstance(context, ToolContext):
        # New context management - everything is already extracted
        testing_ctx_raw = context.testing_context
        # Convert dict testing context back to TestingContext object if needed
        if isinstance(testing_ctx_raw, dict):
            from src.core.testing_hooks import TestingContext

            testing_ctx = TestingContext(**testing_ctx_raw)
        else:
            testing_ctx = testing_ctx_raw
        principal_id = context.principal_id
        tenant = {"tenant_id": context.tenant_id}  # Simplified tenant info
    else:
        # Legacy path - extract from FastMCP Context
        testing_ctx = get_testing_context(context)
        # For discovery endpoints, authentication is optional
        principal_id = get_principal_from_context(context)  # Returns None if no auth
        tenant = get_current_tenant()
        if not tenant:
            raise ToolError("No tenant context available")

    # Get the Principal object with ad server mappings
    principal = get_principal_object(principal_id) if principal_id else None
    principal_data = principal.model_dump() if principal else None

    # Extract offering text from brand_manifest or promoted_offering
    # The validator ensures at least one is present
    offering = None
    if req.brand_manifest:
        if isinstance(req.brand_manifest, str):
            # brand_manifest is a URL - use it as-is for now
            # TODO: In future, fetch and parse the URL
            offering = f"Brand at {req.brand_manifest}"
        else:
            # brand_manifest is a BrandManifest object or dict
            # Try to access as object first, then as dict
            if hasattr(req.brand_manifest, "name"):
                offering = req.brand_manifest.name
            elif isinstance(req.brand_manifest, dict):
                offering = req.brand_manifest.get("name", "")
    elif req.promoted_offering:
        offering = req.promoted_offering.strip()

    if not offering:
        raise ToolError("Either brand_manifest or promoted_offering must provide brand information")

    # Skip strict validation in test environments (allow simple test values)
    import os

    is_test_mode = (testing_ctx and testing_ctx.test_session_id is not None) or os.getenv("ADCP_TESTING") == "true"

    # Only validate promoted_offering format (brand_manifest has its own structure)
    if req.promoted_offering and not is_test_mode:
        generic_terms = {
            "footwear",
            "shoes",
            "clothing",
            "apparel",
            "electronics",
            "food",
            "beverages",
            "automotive",
            "athletic",
        }
        words = req.promoted_offering.split()

        # Must have at least 2 words (brand + product)
        if len(words) < 2:
            raise ToolError(
                f"Invalid promoted_offering: '{req.promoted_offering}'. Must include both brand and specific product "
                f"(e.g., 'Nike Air Jordan 2025 basketball shoes', not just 'shoes')"
            )

        # Check if it's just generic category terms without a brand
        if all(word.lower() in generic_terms or word.lower() in ["and", "or", "the", "a", "an"] for word in words):
            raise ToolError(
                f"Invalid promoted_offering: '{req.promoted_offering}'. Must include brand name and specific product, "
                f"not just generic category (e.g., 'Nike Air Jordan 2025' not 'athletic footwear')"
            )

    # Check policy compliance first
    policy_service = PolicyCheckService()
    # Safely parse policy_settings that might be JSON string (SQLite) or dict (PostgreSQL JSONB)
    tenant_policies = safe_parse_json_field(tenant.get("policy_settings"), field_name="policy_settings", default={})

    # Convert brand_manifest to dict if it's a BrandManifest object
    brand_manifest_dict = None
    if req.brand_manifest:
        if hasattr(req.brand_manifest, "model_dump"):
            brand_manifest_dict = req.brand_manifest.model_dump()
        elif isinstance(req.brand_manifest, dict):
            brand_manifest_dict = req.brand_manifest
        else:
            brand_manifest_dict = req.brand_manifest  # URL string

    policy_result = await policy_service.check_brief_compliance(
        brief=req.brief,
        promoted_offering=req.promoted_offering,
        brand_manifest=brand_manifest_dict,
        tenant_policies=tenant_policies if tenant_policies else None,
    )

    # Log the policy check
    audit_logger = get_audit_logger("AdCP", tenant["tenant_id"])
    audit_logger.log_operation(
        operation="policy_check",
        principal_name=principal_id or "anonymous",
        principal_id=principal_id or "anonymous",
        adapter_id="policy_service",
        success=policy_result.status != PolicyStatus.BLOCKED,
        details={
            "brief": req.brief[:100] + "..." if len(req.brief) > 100 else req.brief,
            "promoted_offering": (
                req.promoted_offering[:100] + "..."
                if req.promoted_offering and len(req.promoted_offering) > 100
                else req.promoted_offering
            ),
            "policy_status": policy_result.status,
            "reason": policy_result.reason,
            "restrictions": policy_result.restrictions,
        },
    )

    # Handle policy result based on settings
    # Use the already parsed policy_settings from above
    policy_settings = tenant_policies

    if policy_result.status == PolicyStatus.BLOCKED:
        # Always block if policy says blocked
        logger.warning(f"Brief blocked by policy: {policy_result.reason}")
        # Return empty products list per AdCP spec (errors handled at transport layer)
        return GetProductsResponse(products=[])

    # If restricted and manual review is required, create a task
    if policy_result.status == PolicyStatus.RESTRICTED and policy_settings.get("require_manual_review", False):
        # Create a manual review task
        from src.core.database.database_session import get_db_session

        with get_db_session() as session:
            task_id = f"policy_review_{tenant['tenant_id']}_{int(datetime.now(UTC).timestamp())}"

            task_details = {
                "brief": req.brief,
                "promoted_offering": req.promoted_offering,
                "principal_id": principal_id,
                "policy_status": policy_result.status,
                "restrictions": policy_result.restrictions,
                "reason": policy_result.reason,
            }

            new_task = Task(
                tenant_id=tenant["tenant_id"],
                task_id=task_id,
                media_buy_id=None,  # No media buy associated
                task_type="policy_review",
                status="pending",
                details=task_details,
                created_at=datetime.now(UTC),
            )
            session.add(new_task)
            session.commit()

        logger.info(f"Created policy review task {task_id} for restricted brief")

        # Return empty list with message about pending review
        return GetProductsResponse(
            products=[],
            message="Request pending manual review due to policy restrictions",
            context_id=context.meta.get("headers", {}).get("x-context-id") if hasattr(context, "meta") else None,
        )

    # Determine product catalog configuration based on tenant's signals discovery settings
    catalog_config = {"provider": "database", "config": {}}  # Default to database provider

    # Check if signals discovery is configured for this tenant
    if hasattr(tenant, "signals_agent_config") and tenant.get("signals_agent_config"):
        signals_config = tenant["signals_agent_config"]

        # Parse signals config if it's a string (SQLite) vs dict (PostgreSQL JSONB)
        if isinstance(signals_config, str):
            import json

            try:
                signals_config = json.loads(signals_config)
            except json.JSONDecodeError:
                logger.error(f"Invalid signals_agent_config JSON for tenant {tenant['tenant_id']}")
                signals_config = {}

        # If signals discovery is enabled, use hybrid provider
        if isinstance(signals_config, dict) and signals_config.get("enabled", False):
            logger.info(f"Using hybrid provider with signals discovery for tenant {tenant['tenant_id']}")
            catalog_config = {
                "provider": "hybrid",
                "config": {
                    "database": {},  # Use database provider defaults
                    "signals_discovery": signals_config,
                    "ranking_strategy": "signals_first",  # Prioritize signals-enhanced products
                    "max_products": 20,
                    "deduplicate": True,
                },
            }

    # Get the product catalog provider for this tenant
    provider = await get_product_catalog_provider(
        tenant["tenant_id"],
        catalog_config,
    )

    # Query products using the brief, including context for signals forwarding
    context_data = {
        "promoted_offering": req.promoted_offering,
        "tenant_id": tenant["tenant_id"],
        "principal_id": principal_id,
    }

    products = await provider.get_products(
        brief=req.brief,
        tenant_id=tenant["tenant_id"],
        principal_id=principal_id,
        principal_data=principal_data,
        context=context_data,
    )

    # Enrich products with dynamic pricing (AdCP PR #79)
    # Calculate floor_cpm, recommended_cpm, estimated_exposures from cached metrics
    try:
        from src.core.database.database_session import get_db_session
        from src.services.dynamic_pricing_service import DynamicPricingService

        # Extract country from request if available (future enhancement: parse from targeting)
        country_code = None  # TODO: Extract from targeting if provided

        with get_db_session() as pricing_session:
            pricing_service = DynamicPricingService(pricing_session)
            products = pricing_service.enrich_products_with_pricing(
                products,
                tenant_id=tenant["tenant_id"],
                country_code=country_code,
                min_exposures=req.min_exposures,
            )
    except Exception as e:
        logger.warning(f"Failed to enrich products with dynamic pricing: {e}. Using defaults.")

    # Apply AdCP filters if provided
    if req.filters:
        filtered_products = []
        for product in products:
            # Filter by delivery_type
            if req.filters.delivery_type and product.delivery_type != req.filters.delivery_type:
                continue

            # Filter by is_fixed_price
            if req.filters.is_fixed_price is not None and product.is_fixed_price != req.filters.is_fixed_price:
                continue

            # Filter by format_types
            if req.filters.format_types:
                # Product.formats is list[str] (format IDs), need to look up types from FORMAT_REGISTRY
                from src.core.schemas import get_format_by_id

                product_format_types = set()
                for format_id in product.formats:
                    if isinstance(format_id, str):
                        format_obj = get_format_by_id(format_id)
                        if format_obj:
                            product_format_types.add(format_obj.type)
                    elif hasattr(format_id, "type"):
                        # Already a Format object
                        product_format_types.add(format_id.type)

                if not any(fmt_type in product_format_types for fmt_type in req.filters.format_types):
                    continue

            # Filter by format_ids
            if req.filters.format_ids:
                # Product.formats is list[str] (format IDs)
                product_format_ids = set()
                for format_id in product.formats:
                    if isinstance(format_id, str):
                        product_format_ids.add(format_id)
                    elif hasattr(format_id, "format_id"):
                        # Already a Format object
                        product_format_ids.add(format_id.format_id)

                if not any(fmt_id in product_format_ids for fmt_id in req.filters.format_ids):
                    continue

            # Filter by standard_formats_only
            if req.filters.standard_formats_only:
                # Check if all formats are IAB standard formats
                # IAB standard formats typically follow patterns like "display_", "video_", "audio_", "native_"
                has_only_standard = True
                for format_id in product.formats:
                    if isinstance(format_id, str):
                        if not format_id.startswith(("display_", "video_", "audio_", "native_")):
                            has_only_standard = False
                            break
                    elif hasattr(format_id, "format_id"):
                        if not format_id.format_id.startswith(("display_", "video_", "audio_", "native_")):
                            has_only_standard = False
                            break

                if not has_only_standard:
                    continue

            # Product passed all filters
            filtered_products.append(product)

        products = filtered_products
        logger.info(f"Applied filters: {req.filters.model_dump(exclude_none=True)}. {len(products)} products remain.")

    # Filter products based on policy compliance
    eligible_products = []
    for product in products:
        is_eligible, reason = policy_service.check_product_eligibility(policy_result, product.model_dump())

        if is_eligible:
            # Product passed policy checks - add to eligible products
            # Note: policy_compliance field removed in AdCP v2.4
            eligible_products.append(product)
        else:
            logger.info(f"Product {product.product_id} excluded: {reason}")

    # Apply min_exposures filtering (AdCP PR #79)
    if req.min_exposures is not None:
        filtered_products = []
        for product in eligible_products:
            # For guaranteed products, check estimated_exposures
            if product.delivery_type == "guaranteed":
                if product.estimated_exposures is not None and product.estimated_exposures >= req.min_exposures:
                    filtered_products.append(product)
                else:
                    logger.info(
                        f"Product {product.product_id} excluded: estimated_exposures "
                        f"({product.estimated_exposures}) < min_exposures ({req.min_exposures})"
                    )
            else:
                # For non-guaranteed, include if recommended_cpm is set (indicates it can meet min_exposures)
                # or if no recommended_cpm is set (product doesn't provide exposure estimates)
                if product.recommended_cpm is not None:
                    filtered_products.append(product)
                else:
                    # Include non-guaranteed products without recommended_cpm (can't filter by exposure estimates)
                    filtered_products.append(product)
        eligible_products = filtered_products

    # Apply testing hooks to response
    response_data = {"products": [p.model_dump_internal() for p in eligible_products]}
    response_data = apply_testing_hooks(response_data, testing_ctx, "get_products")

    # Reconstruct products from modified data
    modified_products = [Product(**p) for p in response_data["products"]]

    # Annotate pricing options with adapter support (AdCP PR #88)
    if principal and modified_products:
        try:
            from src.adapters import get_adapter

            adapter = get_adapter(principal, dry_run=True)
            supported_models = adapter.get_supported_pricing_models()

            for product in modified_products:
                if product.pricing_options:
                    # Annotate each pricing option with "supported" flag
                    for option in product.pricing_options:
                        pricing_model = (
                            option.pricing_model.value
                            if hasattr(option.pricing_model, "value")
                            else option.pricing_model
                        )
                        # Add supported annotation (will be included in response)
                        option.supported = pricing_model in supported_models
                        if not option.supported:
                            option.unsupported_reason = (
                                f"Current adapter does not support {pricing_model.upper()} pricing"
                            )
        except Exception as e:
            logger.warning(f"Failed to annotate pricing options with adapter support: {e}")

    # Filter pricing data for anonymous users
    pricing_message = None
    if principal_id is None:  # Anonymous user
        # Remove pricing data from products for anonymous users
        for product in modified_products:
            product.cpm = None
            product.min_spend = None
        pricing_message = "Please connect through an authorized buying agent for pricing data"

    # Log activity
    log_tool_activity(context, "get_products", start_time)

    # Create response with pricing message if anonymous
    base_message = f"Found {len(modified_products)} matching products"
    final_message = f"{base_message}. {pricing_message}" if pricing_message else base_message

    # Set status based on operation result
    status = TaskStatus.from_operation_state(
        operation_type="discovery", has_errors=False, requires_approval=False, requires_auth=principal_id is None
    )

    return GetProductsResponse(products=modified_products, message=final_message, status=status)


@mcp.tool
async def get_products(
    promoted_offering: str | None = None,
<<<<<<< HEAD
=======
    brand_manifest: Any | None = None,  # BrandManifest | str | None - validated by Pydantic
>>>>>>> bfc2597b
    brief: str = "",
    brand_manifest: dict | str | None = None,
    adcp_version: str = "1.0.0",
    min_exposures: int | None = None,
    filters: dict | None = None,
    strategy_id: str | None = None,
    webhook_url: str | None = None,
    context: Context = None,
) -> GetProductsResponse:
    """Get available products matching the brief.

    MCP tool wrapper that delegates to the shared implementation.

    Args:
<<<<<<< HEAD
        promoted_offering: DEPRECATED - Use brand_manifest instead. What is being promoted/advertised
=======
        promoted_offering: DEPRECATED: Use brand_manifest instead (still supported for backward compatibility)
        brand_manifest: Brand information manifest (inline object or URL string)
>>>>>>> bfc2597b
        brief: Brief description of the advertising campaign or requirements (optional)
        brand_manifest: Brand information manifest (inline object or URL string) - Alternative to promoted_offering
        adcp_version: AdCP schema version for this request (default: 1.0.0)
        min_exposures: Minimum impressions needed for measurement validity (AdCP PR #79, optional)
        filters: Structured filters for product discovery (optional)
        strategy_id: Optional strategy ID for linking operations (optional)
        webhook_url: URL for async task completion notifications (AdCP spec, optional)
        context: FastMCP context (automatically provided)

    Returns:
        GetProductsResponse containing matching products
    """
    # Build request object for shared implementation
    req = GetProductsRequest(
        promoted_offering=promoted_offering,
        brand_manifest=brand_manifest,
        brief=brief,
        brand_manifest=brand_manifest,
        adcp_version=adcp_version,
        min_exposures=min_exposures,
        filters=filters,
        strategy_id=strategy_id,
        webhook_url=webhook_url,
    )
    # Call shared implementation
    return await _get_products_impl(req, context)


def _list_creative_formats_impl(
    req: ListCreativeFormatsRequest | None, context: Context
) -> ListCreativeFormatsResponse:
    """List all available creative formats (AdCP spec endpoint).

    Returns comprehensive standard formats from AdCP registry plus any custom tenant formats.
    Prioritizes database formats over registry formats when format_id conflicts exist.
    Supports optional filtering by type, standard_only, category, and format_ids.
    """
    start_time = time.time()

    # Use default request if none provided
    if req is None:
        req = ListCreativeFormatsRequest()

    # For discovery endpoints, authentication is optional
    principal_id = get_principal_from_context(context)  # Returns None if no auth

    # Get tenant information
    tenant = get_current_tenant()
    if not tenant:
        raise ToolError("No tenant context available")

    formats = []
    format_ids_seen = set()

    # First, query database for tenant-specific and custom formats
    with get_db_session() as session:
        from src.core.database.models import CreativeFormat
        from src.core.schemas import AssetRequirement, Format

        # Get formats for this tenant (or global formats)
        stmt = select(CreativeFormat).where(
            (CreativeFormat.tenant_id == tenant["tenant_id"]) | (CreativeFormat.tenant_id.is_(None))  # Global formats
        )
        db_formats = session.scalars(stmt).all()

        for db_format in db_formats:
            # Convert database model to schema format
            assets_required = []
            if db_format.specs and isinstance(db_format.specs, dict):
                # Convert old specs format to new assets_required format
                if "assets" in db_format.specs:
                    for asset in db_format.specs["assets"]:
                        assets_required.append(
                            AssetRequirement(
                                asset_type=asset.get("asset_type", "unknown"), quantity=1, requirements=asset
                            )
                        )

            format_obj = Format(
                format_id=db_format.format_id,
                name=db_format.name,
                type=db_format.type,
                is_standard=db_format.is_standard or False,
                iab_specification=getattr(db_format, "iab_specification", None),
                requirements=db_format.specs or {},
                assets_required=assets_required if assets_required else None,
            )
            formats.append(format_obj)
            format_ids_seen.add(db_format.format_id)

    # Add standard formats from FORMAT_REGISTRY that aren't already in database
    from src.core.schemas import FORMAT_REGISTRY

    for format_id, standard_format in FORMAT_REGISTRY.items():
        if format_id not in format_ids_seen:
            formats.append(standard_format)
            format_ids_seen.add(format_id)

    # Apply filters from request
    if req.type:
        formats = [f for f in formats if f.type == req.type]

    if req.standard_only:
        formats = [f for f in formats if f.is_standard]

    if req.category:
        # Category maps to is_standard: "standard" -> True, "custom" -> False
        if req.category == "standard":
            formats = [f for f in formats if f.is_standard]
        elif req.category == "custom":
            formats = [f for f in formats if not f.is_standard]

    if req.format_ids:
        # Filter to only the specified format IDs
        format_ids_set = set(req.format_ids)
        formats = [f for f in formats if f.format_id in format_ids_set]

    # Sort formats by type and name for consistent ordering
    formats.sort(key=lambda f: (f.type, f.name))

    # Log the operation
    audit_logger = get_audit_logger("AdCP", tenant["tenant_id"])
    audit_logger.log_operation(
        operation="list_creative_formats",
        principal_name=principal_id or "anonymous",
        principal_id=principal_id or "anonymous",
        adapter_id="N/A",
        success=True,
        details={
            "format_count": len(formats),
            "standard_formats": len([f for f in formats if f.is_standard]),
            "custom_formats": len([f for f in formats if not f.is_standard]),
            "format_types": list({f.type for f in formats}),
        },
    )

    # Log activity
    log_tool_activity(context, "list_creative_formats", start_time)

    message = f"Found {len(formats)} creative formats across {len({f.type for f in formats})} format types"

    # Set status based on operation result
    status = TaskStatus.from_operation_state(
        operation_type="discovery", has_errors=False, requires_approval=False, requires_auth=principal_id is None
    )

    # Create response with schema validation metadata
    response = ListCreativeFormatsResponse(
        formats=formats, message=message, specification_version="AdCP v2.4", status=status
    )

    # Add schema validation metadata for client validation
    from src.core.schema_validation import INCLUDE_SCHEMAS_IN_RESPONSES, enhance_mcp_response_with_schema

    if INCLUDE_SCHEMAS_IN_RESPONSES:
        # Convert to dict, enhance with schema, return enhanced dict
        response_dict = response.model_dump()
        enhanced_response = enhance_mcp_response_with_schema(
            response_data=response_dict,
            model_class=ListCreativeFormatsResponse,
            include_full_schema=False,  # Set to True for development debugging
        )
        # Return the enhanced response (FastMCP handles dict returns)
        return enhanced_response

    return response


@mcp.tool()
def list_creative_formats(
    adcp_version: str = "1.0.0",
    type: str | None = None,
    standard_only: bool | None = None,
    category: str | None = None,
    format_ids: list[str] | None = None,
    webhook_url: str | None = None,
    context: Context = None,
) -> ListCreativeFormatsResponse:
    """List all available creative formats (AdCP spec endpoint).

    MCP tool wrapper that delegates to the shared implementation.

    Args:
        adcp_version: AdCP schema version for this request (default: "1.0.0")
        type: Filter by format type (audio, video, display)
        standard_only: Only return IAB standard formats
        category: Filter by format category (standard, custom)
        format_ids: Filter by specific format IDs
        webhook_url: URL for async task completion notifications (AdCP spec, optional)
        context: FastMCP context (automatically provided)

    Returns:
        ListCreativeFormatsResponse with all available formats
    """
    req = ListCreativeFormatsRequest(
        adcp_version=adcp_version,
        type=type,
        standard_only=standard_only,
        category=category,
        format_ids=format_ids,
    )
    return _list_creative_formats_impl(req, context)


def _sync_creatives_impl(
    creatives: list[dict],
    patch: bool = False,
    assignments: dict = None,
    delete_missing: bool = False,
    dry_run: bool = False,
    validation_mode: str = "strict",
    push_notification_config: dict | None = None,
    context: Context = None,
) -> SyncCreativesResponse:
    """Sync creative assets to centralized library (AdCP v2.4 spec compliant endpoint).

    Primary creative management endpoint that handles:
    - Bulk creative upload/update with upsert semantics
    - Creative assignment to media buy packages via assignments dict
    - Support for both hosted assets (media_url) and third-party tags (snippet)
    - Patch updates, dry-run mode, and validation options

    Args:
        creatives: Array of creative assets to sync
        patch: When true, only update provided fields (partial update). When false, full upsert.
        assignments: Bulk assignment map of creative_id to package_ids (spec-compliant)
        delete_missing: Delete creatives not in sync payload (use with caution)
        dry_run: Preview changes without applying them
        validation_mode: Validation strictness (strict or lenient)
        push_notification_config: Push notification config for status updates (AdCP spec, optional)
        context: FastMCP context (automatically provided)

    Returns:
        SyncCreativesResponse with synced creatives and assignments
    """
    from pydantic import ValidationError

    from src.core.schemas import Creative

    # Process raw creative dictionaries without schema validation initially
    # Schema objects will be created later with populated internal fields
    raw_creatives = [creative if isinstance(creative, dict) else creative.model_dump() for creative in creatives]

    start_time = time.time()

    # Authentication
    principal_id = _get_principal_id_from_context(context)

    # Get tenant information
    # If context is ToolContext (A2A), tenant is already set, but verify it matches
    from src.core.tool_context import ToolContext

    if isinstance(context, ToolContext):
        # Tenant context should already be set by A2A handler, but verify
        tenant = get_current_tenant()
        if not tenant or tenant.get("tenant_id") != context.tenant_id:
            # Tenant context wasn't set properly - this shouldn't happen but handle it
            console.print(
                f"[yellow]Warning: Tenant context mismatch, setting from ToolContext: {context.tenant_id}[/yellow]"
            )
            # We need to load the tenant properly - for now use the ID from context
            tenant = {"tenant_id": context.tenant_id}
    else:
        # FastMCP path - tenant should be set by get_principal_from_context
        tenant = get_current_tenant()

    if not tenant:
        raise ToolError("No tenant context available")

    # Track actions per creative for AdCP-compliant response
    from src.core.schemas import SyncCreativeResult

    results: list[SyncCreativeResult] = []
    created_count = 0
    updated_count = 0
    unchanged_count = 0
    failed_count = 0

    # Legacy tracking (still used internally)
    synced_creatives = []
    failed_creatives = []

    # Track creatives requiring approval for workflow creation
    creatives_needing_approval = []

    # Get tenant creative approval settings
    # approval_mode: "auto-approve", "require-human", "ai-powered"
    logger.info(f"[sync_creatives] Tenant dict keys: {list(tenant.keys())}")
    logger.info(f"[sync_creatives] Tenant approval_mode field: {tenant.get('approval_mode', 'NOT FOUND')}")
    approval_mode = tenant.get("approval_mode", "require-human")
    logger.info(f"[sync_creatives] Final approval mode: {approval_mode} (from tenant: {tenant.get('tenant_id')})")

    with get_db_session() as session:
        # Process each creative with proper transaction isolation
        for creative in raw_creatives:
            try:
                # First, validate the creative against the schema before database operations
                try:
                    # Create temporary schema object for validation
                    # Map input fields to schema field names
                    schema_data = {
                        "creative_id": creative.get("creative_id") or str(uuid.uuid4()),
                        "name": creative.get("name", ""),  # Ensure name is never None
                        "format_id": creative.get("format_id") or creative.get("format"),  # Support both field names
                        "click_through_url": creative.get("click_url") or creative.get("click_through_url"),
                        "width": creative.get("width"),
                        "height": creative.get("height"),
                        "duration": creative.get("duration"),
                        "principal_id": principal_id,
                        "created_at": datetime.now(UTC),
                        "updated_at": datetime.now(UTC),
                        "status": "pending",
                    }

                    # Handle snippet vs media content properly (mutually exclusive)
                    if creative.get("snippet"):
                        # Snippet-based creative
                        schema_data.update(
                            {
                                "snippet": creative.get("snippet"),
                                "snippet_type": creative.get("snippet_type"),
                                "content_uri": "<script>/* Snippet-based creative */</script>",  # HTML-looking placeholder
                            }
                        )
                    else:
                        # Media-based creative
                        schema_data["content_uri"] = (
                            creative.get("url") or "https://placeholder.example.com/missing.jpg"
                        )

                    if creative.get("template_variables"):
                        schema_data["template_variables"] = creative.get("template_variables")

                    # Validate by creating a Creative schema object
                    # This will fail if required fields are missing or invalid (like empty name)
                    Creative(**schema_data)

                    # Additional business logic validation
                    if not creative.get("name") or str(creative.get("name")).strip() == "":
                        raise ValueError("Creative name cannot be empty")

                    if not creative.get("format_id") and not creative.get("format"):
                        raise ValueError("Creative format is required")

                except (ValidationError, ValueError) as validation_error:
                    # Creative failed validation - add to failed list
                    creative_id = creative.get("creative_id", "unknown")
                    error_msg = str(validation_error)
                    failed_creatives.append({"creative_id": creative_id, "error": error_msg})
                    failed_count += 1
                    results.append(
                        SyncCreativeResult(
                            creative_id=creative_id,
                            action="failed",
                            errors=[error_msg],
                        )
                    )
                    continue  # Skip to next creative

                # Use savepoint for individual creative transaction isolation
                with session.begin_nested():
                    # Check if creative already exists (always check for upsert/patch behavior)
                    existing_creative = None
                    if creative.get("creative_id"):
                        from src.core.database.models import Creative as DBCreative

                        stmt = select(DBCreative).filter_by(
                            tenant_id=tenant["tenant_id"], creative_id=creative.get("creative_id")
                        )
                        existing_creative = session.scalars(stmt).first()

                    if existing_creative:
                        # Update existing creative (respects patch vs full upsert)
                        existing_creative.updated_at = datetime.now(UTC)

                        # Track changes for result
                        changes = []

                        # Update fields based on patch mode
                        if patch:
                            # Patch mode: only update provided fields
                            if creative.get("name") is not None and creative.get("name") != existing_creative.name:
                                existing_creative.name = creative.get("name")
                                changes.append("name")
                            if creative.get("format_id") or creative.get("format"):
                                new_format = creative.get("format_id") or creative.get("format")
                                if new_format != existing_creative.format:
                                    existing_creative.format = new_format
                                    changes.append("format")
                        else:
                            # Full upsert mode: replace all fields
                            if creative.get("name") != existing_creative.name:
                                existing_creative.name = creative.get("name")
                                changes.append("name")
                            new_format = creative.get("format_id") or creative.get("format")
                            if new_format != existing_creative.format:
                                existing_creative.format = new_format
                                changes.append("format")

                        # Determine creative status based on approval mode
                        creative_format = creative.get("format_id") or creative.get("format")
                        if creative_format:  # Only update approval status if format is provided
                            if approval_mode == "auto-approve":
                                existing_creative.status = "approved"
                                needs_approval = False
                            elif approval_mode == "ai-powered":
                                # Submit to background AI review (async)

                                from src.admin.blueprints.creatives import (
                                    _ai_review_executor,
                                    _ai_review_lock,
                                    _ai_review_tasks,
                                )

                                # Set status to pending immediately
                                existing_creative.status = "pending"
                                needs_approval = True

                                # Submit background task
                                task_id = f"ai_review_{existing_creative.creative_id}_{uuid.uuid4().hex[:8]}"

                                # Need to flush to ensure creative_id is available
                                session.flush()

                                # Import the async function
                                from src.admin.blueprints.creatives import _ai_review_creative_async

                                future = _ai_review_executor.submit(
                                    _ai_review_creative_async,
                                    creative_id=existing_creative.creative_id,
                                    tenant_id=tenant["tenant_id"],
                                    webhook_url=webhook_url,
                                    slack_webhook_url=tenant.get("slack_webhook_url"),
                                    principal_name=principal_id,
                                )

                                # Track the task
                                with _ai_review_lock:
                                    _ai_review_tasks[task_id] = {
                                        "future": future,
                                        "creative_id": existing_creative.creative_id,
                                        "created_at": time.time(),
                                    }

                                logger.info(
                                    f"[sync_creatives] Submitted AI review for {existing_creative.creative_id} (task: {task_id})"
                                )
                            else:  # require-human
                                existing_creative.status = "pending"
                                needs_approval = True
                        else:
                            needs_approval = False

                        # Store creative properties in data field
                        if patch:
                            # Patch mode: merge with existing data
                            data = existing_creative.data or {}
                            if creative.get("url") is not None and data.get("url") != creative.get("url"):
                                data["url"] = creative.get("url")
                                changes.append("url")
                            if creative.get("click_url") is not None and data.get("click_url") != creative.get(
                                "click_url"
                            ):
                                data["click_url"] = creative.get("click_url")
                                changes.append("click_url")
                            if creative.get("width") is not None and data.get("width") != creative.get("width"):
                                data["width"] = creative.get("width")
                                changes.append("width")
                            if creative.get("height") is not None and data.get("height") != creative.get("height"):
                                data["height"] = creative.get("height")
                                changes.append("height")
                            if creative.get("duration") is not None and data.get("duration") != creative.get(
                                "duration"
                            ):
                                data["duration"] = creative.get("duration")
                                changes.append("duration")
                            if creative.get("snippet") is not None:
                                data["snippet"] = creative.get("snippet")
                                data["snippet_type"] = creative.get("snippet_type")
                                changes.append("snippet")
                            if creative.get("template_variables") is not None:
                                data["template_variables"] = creative.get("template_variables")
                                changes.append("template_variables")
                        else:
                            # Full upsert mode: replace all data
                            data = {
                                "url": creative.get("url"),
                                "click_url": creative.get("click_url"),
                                "width": creative.get("width"),
                                "height": creative.get("height"),
                                "duration": creative.get("duration"),
                            }
                            if creative.get("snippet"):
                                data["snippet"] = creative.get("snippet")
                                data["snippet_type"] = creative.get("snippet_type")
                            if creative.get("template_variables"):
                                data["template_variables"] = creative.get("template_variables")
                            # In full upsert, consider all fields as changed
                            changes.extend(["url", "click_url", "width", "height", "duration"])

                        existing_creative.data = data

                        # Mark JSONB field as modified for SQLAlchemy
                        from sqlalchemy.orm import attributes

                        attributes.flag_modified(existing_creative, "data")

                        # Track creatives needing approval for workflow creation
                        if needs_approval:
                            creative_info = {
                                "creative_id": existing_creative.creative_id,
                                "format": creative_format,
                                "name": creative.get("name"),
                                "status": existing_creative.status,
                            }
                            # Include AI review reason if available
                            if (
                                approval_mode == "ai-powered"
                                and existing_creative.data
                                and existing_creative.data.get("ai_review")
                            ):
                                creative_info["ai_review_reason"] = existing_creative.data["ai_review"].get("reason")
                            creatives_needing_approval.append(creative_info)

                        # Record result for updated creative
                        action = "updated" if changes else "unchanged"
                        if action == "updated":
                            updated_count += 1
                        else:
                            unchanged_count += 1

                        results.append(
                            SyncCreativeResult(
                                creative_id=existing_creative.creative_id,
                                action=action,
                                status=existing_creative.status,
                                changes=changes,
                            )
                        )

                    else:
                        # Create new creative
                        from src.core.database.models import Creative as DBCreative

                        # Prepare data field with all creative properties
                        data = {
                            "url": creative.get("url"),
                            "click_url": creative.get("click_url"),
                            "width": creative.get("width"),
                            "height": creative.get("height"),
                            "duration": creative.get("duration"),
                        }

                        # Add AdCP v1.3+ fields to data
                        if creative.get("snippet"):
                            data["snippet"] = creative.get("snippet")
                            data["snippet_type"] = creative.get("snippet_type")

                        if creative.get("template_variables"):
                            data["template_variables"] = creative.get("template_variables")

                        # Determine creative status based on approval mode
                        creative_format = creative.get("format_id") or creative.get("format")

                        # Create initial creative with pending status for AI review
                        creative_status = "pending"
                        needs_approval = False

                        db_creative = DBCreative(
                            tenant_id=tenant["tenant_id"],
                            creative_id=creative.get("creative_id") or str(uuid.uuid4()),
                            name=creative.get("name"),
                            format=creative.get("format_id") or creative.get("format"),
                            principal_id=principal_id,
                            status=creative_status,
                            created_at=datetime.now(UTC),
                            data=data,
                        )

                        session.add(db_creative)
                        session.flush()  # Get the ID

                        # Update creative_id if it was generated
                        if not creative.get("creative_id"):
                            creative["creative_id"] = db_creative.creative_id

                        # Now apply approval mode logic
                        if approval_mode == "auto-approve":
                            db_creative.status = "approved"
                            needs_approval = False
                        elif approval_mode == "ai-powered":
                            # Submit to background AI review (async)

                            from src.admin.blueprints.creatives import (
                                _ai_review_executor,
                                _ai_review_lock,
                                _ai_review_tasks,
                            )

                            # Set status to pending immediately
                            db_creative.status = "pending"
                            needs_approval = True

                            # Submit background task
                            task_id = f"ai_review_{db_creative.creative_id}_{uuid.uuid4().hex[:8]}"

                            # Import the async function
                            from src.admin.blueprints.creatives import _ai_review_creative_async

                            future = _ai_review_executor.submit(
                                _ai_review_creative_async,
                                creative_id=db_creative.creative_id,
                                tenant_id=tenant["tenant_id"],
                                webhook_url=webhook_url,
                                slack_webhook_url=tenant.get("slack_webhook_url"),
                                principal_name=principal_id,
                            )

                            # Track the task
                            with _ai_review_lock:
                                _ai_review_tasks[task_id] = {
                                    "future": future,
                                    "creative_id": db_creative.creative_id,
                                    "created_at": time.time(),
                                }

                            logger.info(
                                f"[sync_creatives] Submitted AI review for new creative {db_creative.creative_id} (task: {task_id})"
                            )
                        else:  # require-human
                            db_creative.status = "pending"
                            needs_approval = True

                        # Track creatives needing approval for workflow creation
                        if needs_approval:
                            creative_info = {
                                "creative_id": db_creative.creative_id,
                                "format": creative_format,
                                "name": creative.get("name"),
                                "status": db_creative.status,  # Include status for Slack notification
                            }
                            # AI review reason will be added asynchronously when review completes
                            # No ai_result available yet in async mode
                            creatives_needing_approval.append(creative_info)

                        # Record result for created creative
                        created_count += 1
                        results.append(
                            SyncCreativeResult(
                                creative_id=db_creative.creative_id,
                                action="created",
                                status=db_creative.status,
                            )
                        )

                    # If we reach here, creative processing succeeded
                    synced_creatives.append(creative)

            except Exception as e:
                # Savepoint automatically rolls back this creative only
                creative_id = creative.get("creative_id", "unknown")
                error_msg = str(e)
                failed_creatives.append({"creative_id": creative_id, "name": creative.get("name"), "error": error_msg})
                failed_count += 1
                results.append(
                    SyncCreativeResult(
                        creative_id=creative_id,
                        action="failed",
                        errors=[error_msg],
                    )
                )

        # Commit all successful creative operations
        session.commit()

    # Process assignments (spec-compliant: creative_id → package_ids mapping)
    assignment_list = []
    # Note: assignments should be a dict, but handle both dict and None
    if assignments and isinstance(assignments, dict):
        with get_db_session() as session:
            from src.core.database.models import CreativeAssignment as DBAssignment
            from src.core.database.models import MediaBuy
            from src.core.schemas import CreativeAssignment

            for creative_id, package_ids in assignments.items():
                for package_id in package_ids:
                    # Find which media buy this package belongs to
                    # Packages are stored in media_buy.raw_request["packages"]
                    stmt = select(MediaBuy).filter_by(tenant_id=tenant["tenant_id"])
                    media_buys = session.scalars(stmt).all()

                    media_buy_id = None
                    for mb in media_buys:
                        packages = mb.raw_request.get("packages", [])
                        if any(pkg.get("package_id") == package_id for pkg in packages):
                            media_buy_id = mb.media_buy_id
                            break

                    if not media_buy_id:
                        # Package not found - skip if in lenient mode, error if strict
                        if validation_mode == "strict":
                            raise ToolError(f"Package not found: {package_id}")
                        else:
                            logger.warning(f"Package not found during assignment: {package_id}, skipping")
                            continue

                    # Create assignment
                    assignment = DBAssignment(
                        tenant_id=tenant["tenant_id"],
                        assignment_id=str(uuid.uuid4()),
                        media_buy_id=media_buy_id,
                        package_id=package_id,
                        creative_id=creative_id,
                        weight=100,
                        created_at=datetime.now(UTC),
                    )

                    session.add(assignment)
                    assignment_list.append(
                        CreativeAssignment(
                            assignment_id=assignment.assignment_id,
                            media_buy_id=assignment.media_buy_id,
                            package_id=assignment.package_id,
                            creative_id=assignment.creative_id,
                            weight=assignment.weight,
                        )
                    )

            session.commit()

    # Create workflow steps for creatives requiring approval
    if creatives_needing_approval:
        from src.core.context_manager import get_context_manager
        from src.core.database.models import ObjectWorkflowMapping

        ctx_manager = get_context_manager()

        # Get or create persistent context for this operation
        # is_async=True because we're creating workflow steps that need tracking
        persistent_ctx = ctx_manager.get_or_create_context(
            principal_id=principal_id, tenant_id=tenant["tenant_id"], is_async=True
        )

        with get_db_session() as session:
            for creative_info in creatives_needing_approval:
                # Build appropriate comment based on status
                status = creative_info.get("status", "pending")
                if status == "rejected":
                    comment = f"Creative '{creative_info['name']}' (format: {creative_info['format']}) was rejected by AI review"
                elif status == "pending":
                    if approval_mode == "ai-powered":
                        comment = f"Creative '{creative_info['name']}' (format: {creative_info['format']}) requires human review per AI recommendation"
                    else:
                        comment = f"Creative '{creative_info['name']}' (format: {creative_info['format']}) requires manual approval"
                else:
                    comment = f"Creative '{creative_info['name']}' (format: {creative_info['format']}) requires review"

                # Create workflow step for creative approval
                request_data_for_workflow = {
                    "creative_id": creative_info["creative_id"],
                    "format": creative_info["format"],
                    "name": creative_info["name"],
                    "status": status,
                    "approval_mode": approval_mode,
                }
                # Store push_notification_config if provided for async notification
                if push_notification_config:
                    request_data_for_workflow["push_notification_config"] = push_notification_config

                step = ctx_manager.create_workflow_step(
                    context_id=persistent_ctx.context_id,
                    step_type="creative_approval",
                    owner="publisher",
                    status="requires_approval",
                    tool_name="sync_creatives",
                    request_data=request_data_for_workflow,
                    initial_comment=comment,
                )

                # Create ObjectWorkflowMapping to link creative to workflow step
                # This is CRITICAL for webhook delivery when creative is approved
                mapping = ObjectWorkflowMapping(
                    step_id=step.step_id,
                    object_type="creative",
                    object_id=creative_info["creative_id"],
                    action="approval_required",
                )
                session.add(mapping)

            session.commit()
            console.print(
                f"[blue]📋 Created {len(creatives_needing_approval)} workflow steps for creative approval[/blue]"
            )

        # Send Slack notification for pending/rejected creative reviews
        # Note: For ai-powered mode, notifications are sent AFTER AI review completes (with AI reasoning)
        # Only send immediate notifications for require-human mode or existing creatives with AI review results
        logger.info(
            f"Checking Slack notification: creatives={len(creatives_needing_approval)}, webhook={tenant.get('slack_webhook_url')}, approval_mode={approval_mode}"
        )
        if creatives_needing_approval and tenant.get("slack_webhook_url") and approval_mode == "require-human":
            from src.services.slack_notifier import get_slack_notifier

            logger.info(
                f"Sending Slack notifications for {len(creatives_needing_approval)} creatives (require-human mode)"
            )
            tenant_config = {"features": {"slack_webhook_url": tenant["slack_webhook_url"]}}
            notifier = get_slack_notifier(tenant_config)

            for creative_info in creatives_needing_approval:
                status = creative_info.get("status", "pending")
                ai_review_reason = creative_info.get("ai_review_reason")

                if status == "rejected":
                    # For rejected creatives, send a different notification
                    # TODO: Add notify_creative_rejected method to SlackNotifier
                    notifier.notify_creative_pending(
                        creative_id=creative_info["creative_id"],
                        principal_name=principal_id,
                        format_type=creative_info["format"],
                        media_buy_id=None,
                        tenant_id=tenant["tenant_id"],
                        ai_review_reason=ai_review_reason,
                    )
                else:
                    # For pending creatives (human review required)
                    notifier.notify_creative_pending(
                        creative_id=creative_info["creative_id"],
                        principal_name=principal_id,
                        format_type=creative_info["format"],
                        media_buy_id=None,
                        tenant_id=tenant["tenant_id"],
                        ai_review_reason=ai_review_reason,
                    )

    # Audit logging
    audit_logger = get_audit_logger("AdCP", tenant["tenant_id"])
    audit_logger.log_operation(
        operation="sync_creatives",
        principal_name=principal_id,
        principal_id=principal_id,
        adapter_id="N/A",
        success=len(failed_creatives) == 0,
        details={
            "synced_count": len(synced_creatives),
            "failed_count": len(failed_creatives),
            "assignment_count": len(assignment_list),
            "patch_mode": patch,
            "dry_run": dry_run,
        },
    )

    # Log activity
    log_tool_activity(context, "sync_creatives", start_time)

    # Build message
    message = f"Synced {created_count + updated_count} creatives"
    if created_count:
        message += f" ({created_count} created"
        if updated_count:
            message += f", {updated_count} updated"
        message += ")"
    elif updated_count:
        message += f" ({updated_count} updated)"
    if unchanged_count:
        message += f", {unchanged_count} unchanged"
    if failed_count:
        message += f", {failed_count} failed"
    if assignment_list:
        message += f", {len(assignment_list)} assignments created"
    if creatives_needing_approval:
        message += f", {len(creatives_needing_approval)} require approval"

    # Build AdCP-compliant response
    from src.core.schemas import SyncSummary

    total_processed = created_count + updated_count + unchanged_count + failed_count

    return SyncCreativesResponse(
        adcp_version="2.3.0",
        message=message,
        status="completed",
        summary=SyncSummary(
            total_processed=total_processed,
            created=created_count,
            updated=updated_count,
            unchanged=unchanged_count,
            failed=failed_count,
        ),
        results=results,
        dry_run=dry_run,
    )


@mcp.tool()
def sync_creatives(
    creatives: list[dict],
    patch: bool = False,
    assignments: dict = None,
    delete_missing: bool = False,
    dry_run: bool = False,
    validation_mode: str = "strict",
    push_notification_config: dict | None = None,
    context: Context = None,
) -> SyncCreativesResponse:
    """Sync creative assets to centralized library (AdCP v2.4 spec compliant endpoint).

    MCP tool wrapper that delegates to the shared implementation.

    Args:
        creatives: List of creative objects to sync
        patch: When true, only update provided fields (partial update). When false, full upsert.
        assignments: Bulk assignment map of creative_id to package_ids (spec-compliant)
        delete_missing: Delete creatives not in sync payload (use with caution)
        dry_run: Preview changes without applying them
        validation_mode: Validation strictness (strict or lenient)
        push_notification_config: Push notification config for async notifications (AdCP spec, optional)
        context: FastMCP context (automatically provided)

    Returns:
        SyncCreativesResponse with sync results
    """
    return _sync_creatives_impl(
        creatives=creatives,
        patch=patch,
        assignments=assignments,
        delete_missing=delete_missing,
        dry_run=dry_run,
        validation_mode=validation_mode,
        push_notification_config=push_notification_config,
        context=context,
    )


def _list_creatives_impl(
    media_buy_id: str = None,
    buyer_ref: str = None,
    status: str = None,
    format: str = None,
    tags: list[str] = None,
    created_after: str = None,
    created_before: str = None,
    search: str = None,
    filters: dict = None,
    sort: dict = None,
    pagination: dict = None,
    fields: list[str] = None,
    include_performance: bool = False,
    include_assignments: bool = False,
    include_sub_assets: bool = False,
    page: int = 1,
    limit: int = 50,
    sort_by: str = "created_date",
    sort_order: str = "desc",
    context: Context = None,
) -> ListCreativesResponse:
    """List and search creative library (AdCP spec endpoint).

    Advanced filtering and search endpoint for the centralized creative library.
    Supports pagination, sorting, and multiple filter criteria.

    Args:
        media_buy_id: Filter by media buy ID (optional)
        buyer_ref: Filter by buyer reference (optional)
        status: Filter by creative status (pending, approved, rejected) (optional)
        format: Filter by creative format (optional)
        tags: Filter by tags (optional)
        created_after: Filter by creation date (ISO string) (optional)
        created_before: Filter by creation date (ISO string) (optional)
        search: Search in creative names and descriptions (optional)
        filters: Advanced filtering options (nested object, optional)
        sort: Sort configuration (nested object, optional)
        pagination: Pagination parameters (nested object, optional)
        fields: Specific fields to return (optional)
        include_performance: Include performance metrics (optional)
        include_assignments: Include package assignments (optional)
        include_sub_assets: Include sub-assets (optional)
        page: Page number for pagination (default: 1)
        limit: Number of results per page (default: 50, max: 1000)
        sort_by: Sort field (created_date, name, status) (default: created_date)
        sort_order: Sort order (asc, desc) (default: desc)
        context: FastMCP context (automatically provided)

    Returns:
        ListCreativesResponse with filtered creative assets and pagination info
    """
    from src.core.schemas import Creative, ListCreativesRequest

    # Parse datetime strings if provided
    created_after_dt = None
    created_before_dt = None
    if created_after:
        try:
            created_after_dt = datetime.fromisoformat(created_after.replace("Z", "+00:00"))
        except ValueError:
            raise ToolError(f"Invalid created_after date format: {created_after}")
    if created_before:
        try:
            created_before_dt = datetime.fromisoformat(created_before.replace("Z", "+00:00"))
        except ValueError:
            raise ToolError(f"Invalid created_before date format: {created_before}")

    # Create request object from individual parameters (MCP-compliant)
    req = ListCreativesRequest(
        media_buy_id=media_buy_id,
        buyer_ref=buyer_ref,
        status=status,
        format=format,
        tags=tags or [],
        created_after=created_after_dt,
        created_before=created_before_dt,
        search=search,
        filters=filters,
        sort=sort,
        pagination=pagination,
        fields=fields,
        include_performance=include_performance,
        include_assignments=include_assignments,
        include_sub_assets=include_sub_assets,
        page=page,
        limit=min(limit, 1000),  # Enforce max limit
        sort_by=sort_by,
        sort_order=sort_order,
    )

    start_time = time.time()

    # Authentication (optional for discovery, like list_creative_formats)
    principal_id = get_principal_from_context(context)  # Returns None if no auth

    # Get tenant information
    tenant = get_current_tenant()
    if not tenant:
        raise ToolError("No tenant context available")

    creatives = []
    total_count = 0

    with get_db_session() as session:
        from src.core.database.models import Creative as DBCreative
        from src.core.database.models import CreativeAssignment as DBAssignment
        from src.core.database.models import MediaBuy

        # Build query
        stmt = select(DBCreative).filter_by(tenant_id=tenant["tenant_id"])

        # Apply filters
        if req.media_buy_id:
            # Filter by media buy assignments
            stmt = stmt.join(DBAssignment, DBCreative.creative_id == DBAssignment.creative_id).where(
                DBAssignment.media_buy_id == req.media_buy_id
            )

        if req.buyer_ref:
            # Filter by buyer_ref through media buy
            stmt = (
                stmt.join(DBAssignment, DBCreative.creative_id == DBAssignment.creative_id)
                .join(MediaBuy, DBAssignment.media_buy_id == MediaBuy.media_buy_id)
                .where(MediaBuy.buyer_ref == req.buyer_ref)
            )

        if req.status:
            stmt = stmt.where(DBCreative.status == req.status)

        if req.format:
            stmt = stmt.where(DBCreative.format == req.format)

        if req.tags:
            # Simple tag filtering - in production, might use JSON operators
            for tag in req.tags:
                stmt = stmt.where(DBCreative.name.contains(tag))  # Simplified

        if req.created_after:
            stmt = stmt.where(DBCreative.created_at >= req.created_after)

        if req.created_before:
            stmt = stmt.where(DBCreative.created_at <= req.created_before)

        if req.search:
            # Search in name and description
            search_term = f"%{req.search}%"
            stmt = stmt.where(DBCreative.name.ilike(search_term))

        # Get total count before pagination
        from sqlalchemy import func

        total_count = session.scalar(select(func.count()).select_from(stmt.subquery()))

        # Apply sorting
        if req.sort_by == "name":
            sort_column = DBCreative.name
        elif req.sort_by == "status":
            sort_column = DBCreative.status
        else:  # Default to created_date
            sort_column = DBCreative.created_at

        if req.sort_order == "asc":
            stmt = stmt.order_by(sort_column.asc())
        else:
            stmt = stmt.order_by(sort_column.desc())

        # Apply pagination
        offset = (req.page - 1) * req.limit
        db_creatives = session.scalars(stmt.offset(offset).limit(req.limit)).all()

        # Convert to schema objects
        for db_creative in db_creatives:
            # Create schema object with correct field names and data field access
            schema_data = {
                "creative_id": db_creative.creative_id,
                "name": db_creative.name,
                "format_id": db_creative.format,  # Use correct field name
                "click_through_url": db_creative.data.get("click_url") if db_creative.data else None,  # From data field
                "width": db_creative.data.get("width") if db_creative.data else None,
                "height": db_creative.data.get("height") if db_creative.data else None,
                "duration": db_creative.data.get("duration") if db_creative.data else None,
                "status": db_creative.status,
                "template_variables": db_creative.data.get("template_variables", {}) if db_creative.data else {},
                "principal_id": db_creative.principal_id,
                "created_at": db_creative.created_at or datetime.now(UTC),
                "updated_at": db_creative.updated_at or datetime.now(UTC),
            }

            # Handle content_uri - required field even for snippet creatives
            # For snippet creatives, provide an HTML-looking URL to pass validation
            snippet = db_creative.data.get("snippet") if db_creative.data else None
            if snippet:
                schema_data.update(
                    {
                        "snippet": snippet,
                        "snippet_type": db_creative.data.get("snippet_type") if db_creative.data else None,
                        # Use HTML snippet-looking URL to pass _is_html_snippet() validation
                        "content_uri": (
                            db_creative.data.get("url") or "<script>/* Snippet-based creative */</script>"
                            if db_creative.data
                            else "<script>/* Snippet-based creative */</script>"
                        ),
                    }
                )
            else:
                schema_data["content_uri"] = (
                    db_creative.data.get("url") or "https://placeholder.example.com/missing.jpg"
                    if db_creative.data
                    else "https://placeholder.example.com/missing.jpg"
                )

            creative = Creative(**schema_data)
            creatives.append(creative)

    # Calculate pagination info
    has_more = (req.page * req.limit) < total_count

    # Audit logging
    audit_logger = get_audit_logger("AdCP", tenant["tenant_id"])
    audit_logger.log_operation(
        operation="list_creatives",
        principal_name=principal_id,
        principal_id=principal_id,
        adapter_id="N/A",
        success=True,
        details={
            "result_count": len(creatives),
            "total_count": total_count,
            "page": req.page,
            "filters_applied": {
                "media_buy_id": req.media_buy_id,
                "status": req.status,
                "format": req.format,
                "search": req.search,
            },
        },
    )

    # Log activity
    log_tool_activity(context, "list_creatives", start_time)

    message = f"Found {len(creatives)} creatives"
    if total_count > len(creatives):
        message += f" (page {req.page} of {total_count} total)"

    # Build filters_applied list
    filters_applied = []
    if req.media_buy_id:
        filters_applied.append(f"media_buy_id={req.media_buy_id}")
    if req.buyer_ref:
        filters_applied.append(f"buyer_ref={req.buyer_ref}")
    if req.status:
        filters_applied.append(f"status={req.status}")
    if req.format:
        filters_applied.append(f"format={req.format}")
    if req.tags:
        filters_applied.append(f"tags={','.join(req.tags)}")
    if req.created_after:
        filters_applied.append(f"created_after={req.created_after.isoformat()}")
    if req.created_before:
        filters_applied.append(f"created_before={req.created_before.isoformat()}")
    if req.search:
        filters_applied.append(f"search={req.search}")

    # Build sort_applied dict
    sort_applied = {"field": req.sort_by, "direction": req.sort_order} if req.sort_by else None

    # Calculate offset and total_pages
    offset = (req.page - 1) * req.limit
    total_pages = (total_count + req.limit - 1) // req.limit if req.limit > 0 else 0

    # Import required schema classes
    from src.core.schemas import Pagination, QuerySummary

    return ListCreativesResponse(
        message=message,
        query_summary=QuerySummary(
            total_matching=total_count,
            returned=len(creatives),
            filters_applied=filters_applied,
            sort_applied=sort_applied,
        ),
        pagination=Pagination(
            limit=req.limit, offset=offset, has_more=has_more, total_pages=total_pages, current_page=req.page
        ),
        creatives=creatives,
    )


@mcp.tool()
def list_creatives(
    media_buy_id: str = None,
    buyer_ref: str = None,
    status: str = None,
    format: str = None,
    tags: list[str] = None,
    created_after: str = None,
    created_before: str = None,
    search: str = None,
    filters: dict = None,
    sort: dict = None,
    pagination: dict = None,
    fields: list[str] = None,
    include_performance: bool = False,
    include_assignments: bool = False,
    include_sub_assets: bool = False,
    page: int = 1,
    limit: int = 50,
    sort_by: str = "created_date",
    sort_order: str = "desc",
    webhook_url: str | None = None,
    context: Context = None,
) -> ListCreativesResponse:
    """List and filter creative assets from the centralized library.

    MCP tool wrapper that delegates to the shared implementation.
    Supports both flat parameters (status, format, etc.) and nested objects (filters, sort, pagination)
    for maximum flexibility.
    """
    return _list_creatives_impl(
        media_buy_id,
        buyer_ref,
        status,
        format,
        tags,
        created_after,
        created_before,
        search,
        filters,
        sort,
        pagination,
        fields,
        include_performance,
        include_assignments,
        include_sub_assets,
        page,
        limit,
        sort_by,
        sort_order,
        context,
    )


@mcp.tool()
async def get_signals(req: GetSignalsRequest, context: Context = None) -> GetSignalsResponse:
    """Optional endpoint for discovering available signals (audiences, contextual, etc.)

    Args:
        req: Request containing query parameters for signal discovery
        context: FastMCP context (automatically provided)

    Returns:
        GetSignalsResponse containing matching signals
    """

    _get_principal_id_from_context(context)

    # Get tenant information
    tenant = get_current_tenant()
    if not tenant:
        raise ToolError("No tenant context available")

    # Mock implementation - in production, this would query from a signal provider
    # or the ad server's available audience segments
    signals = []

    # Sample signals for demonstration using AdCP-compliant structure
    sample_signals = [
        Signal(
            signal_agent_segment_id="auto_intenders_q1_2025",
            name="Auto Intenders Q1 2025",
            description="Users actively researching new vehicles in Q1 2025",
            signal_type="marketplace",
            data_provider="Acme Data Solutions",
            coverage_percentage=85.0,
            deployments=[
                SignalDeployment(
                    platform="google_ad_manager",
                    account="123456",
                    is_live=True,
                    scope="account-specific",
                    decisioning_platform_segment_id="gam_auto_intenders",
                    estimated_activation_duration_minutes=0,
                )
            ],
            pricing=SignalPricing(cpm=3.0, currency="USD"),
        ),
        Signal(
            signal_agent_segment_id="luxury_travel_enthusiasts",
            name="Luxury Travel Enthusiasts",
            description="High-income individuals interested in premium travel experiences",
            signal_type="marketplace",
            data_provider="Premium Audience Co",
            coverage_percentage=75.0,
            deployments=[
                SignalDeployment(
                    platform="google_ad_manager",
                    is_live=True,
                    scope="platform-wide",
                    estimated_activation_duration_minutes=15,
                )
            ],
            pricing=SignalPricing(cpm=5.0, currency="USD"),
        ),
        Signal(
            signal_agent_segment_id="sports_content",
            name="Sports Content Pages",
            description="Target ads on sports-related content",
            signal_type="owned",
            data_provider="Publisher Sports Network",
            coverage_percentage=95.0,
            deployments=[
                SignalDeployment(
                    platform="google_ad_manager",
                    is_live=True,
                    scope="account-specific",
                    decisioning_platform_segment_id="sports_contextual",
                )
            ],
            pricing=SignalPricing(cpm=1.5, currency="USD"),
        ),
        Signal(
            signal_agent_segment_id="finance_content",
            name="Finance & Business Content",
            description="Target ads on finance and business content",
            signal_type="owned",
            data_provider="Financial News Corp",
            coverage_percentage=88.0,
            deployments=[SignalDeployment(platform="google_ad_manager", is_live=True, scope="platform-wide")],
            pricing=SignalPricing(cpm=2.0, currency="USD"),
        ),
        Signal(
            signal_agent_segment_id="urban_millennials",
            name="Urban Millennials",
            description="Millennials living in major metropolitan areas",
            signal_type="marketplace",
            data_provider="Demographics Plus",
            coverage_percentage=78.0,
            deployments=[
                SignalDeployment(
                    platform="google_ad_manager",
                    is_live=True,
                    scope="account-specific",
                    estimated_activation_duration_minutes=30,
                )
            ],
            pricing=SignalPricing(cpm=1.8, currency="USD"),
        ),
        Signal(
            signal_agent_segment_id="pet_owners",
            name="Pet Owners",
            description="Households with dogs or cats",
            signal_type="marketplace",
            data_provider="Lifestyle Data Inc",
            coverage_percentage=92.0,
            deployments=[SignalDeployment(platform="google_ad_manager", is_live=True, scope="platform-wide")],
            pricing=SignalPricing(cpm=1.2, currency="USD"),
        ),
    ]

    # Filter based on request parameters using new AdCP-compliant fields
    for signal in sample_signals:
        # Apply signal_spec filter (natural language description matching)
        if req.signal_spec:
            spec_lower = req.signal_spec.lower()
            if (
                spec_lower not in signal.name.lower()
                and spec_lower not in signal.description.lower()
                and spec_lower not in signal.signal_type.lower()
            ):
                continue

        # Apply filters if provided
        if req.filters:
            # Filter by catalog_types (equivalent to old 'type' field)
            if req.filters.catalog_types and signal.signal_type not in req.filters.catalog_types:
                continue

            # Filter by data_providers
            if req.filters.data_providers and signal.data_provider not in req.filters.data_providers:
                continue

            # Filter by max_cpm (using signal's pricing.cpm)
            if req.filters.max_cpm is not None and signal.pricing and signal.pricing.cpm > req.filters.max_cpm:
                continue

            # Filter by min_coverage_percentage
            if (
                req.filters.min_coverage_percentage is not None
                and signal.coverage_percentage < req.filters.min_coverage_percentage
            ):
                continue

        signals.append(signal)

    # Apply max_results limit (AdCP-compliant field name)
    if req.max_results:
        signals = signals[: req.max_results]

    # Set status based on operation result
    status = TaskStatus.from_operation_state(
        operation_type="discovery", has_errors=False, requires_approval=False, requires_auth=False
    )

    return GetSignalsResponse(signals=signals, status=status)


@mcp.tool()
async def activate_signal(
    signal_id: str,
    campaign_id: str = None,
    media_buy_id: str = None,
    context: Context = None,
) -> ActivateSignalResponse:
    """Activate a signal for use in campaigns.

    Args:
        signal_id: Signal ID to activate
        campaign_id: Optional campaign ID to activate signal for
        media_buy_id: Optional media buy ID to activate signal for
        context: FastMCP context (automatically provided)

    Returns:
        ActivateSignalResponse with activation status
    """
    start_time = time.time()

    # Authentication required for signal activation
    principal_id = _get_principal_id_from_context(context)

    # Get tenant information
    tenant = get_current_tenant()
    if not tenant:
        raise ToolError("No tenant context available")

    # Get the Principal object with ad server mappings
    principal = get_principal_object(principal_id)

    # Apply testing hooks
    testing_ctx = get_testing_context(context)
    campaign_info = {"endpoint": "activate_signal", "signal_id": signal_id}
    apply_testing_hooks(testing_ctx, campaign_info)

    try:
        # In a real implementation, this would:
        # 1. Validate the signal exists and is available
        # 2. Check if the principal has permission to activate the signal
        # 3. Communicate with the signal provider's API to activate the signal
        # 4. Update the campaign or media buy configuration to include the signal

        # Mock implementation for demonstration
        activation_success = True
        requires_approval = signal_id.startswith("premium_")  # Mock rule: premium signals need approval

        if requires_approval:
            # Create a human task for approval
            status = TaskStatus.INPUT_REQUIRED
            message = f"Signal {signal_id} requires manual approval before activation"
            activation_details = {
                "approval_required": True,
                "estimated_approval_time_hours": 24,
                "contact": "signals-approval@example.com",
            }
        elif activation_success:
            status = TaskStatus.WORKING  # Activation in progress
            message = f"Signal {signal_id} activation initiated successfully"
            activation_details = {
                "activation_started": datetime.now(UTC).isoformat(),
                "estimated_completion_minutes": 15,
                "platform_segment_id": f"seg_{signal_id}_{uuid.uuid4().hex[:8]}",
            }
        else:
            status = TaskStatus.FAILED
            message = f"Failed to activate signal {signal_id}"
            activation_details = {"error": "Signal provider unavailable"}

        # Log activity
        log_tool_activity(context, "activate_signal", start_time)

        return ActivateSignalResponse(
            signal_id=signal_id, status=status, message=message, activation_details=activation_details
        )

    except Exception as e:
        logger.error(f"Error activating signal {signal_id}: {e}")
        return ActivateSignalResponse(
            signal_id=signal_id,
            status=TaskStatus.FAILED,
            message=f"Failed to activate signal: {str(e)}",
            errors=[{"code": "ACTIVATION_ERROR", "message": str(e)}],
        )


def _list_authorized_properties_impl(
    req: ListAuthorizedPropertiesRequest = None, context: Context = None
) -> ListAuthorizedPropertiesResponse:
    """List all properties this agent is authorized to represent (AdCP spec endpoint).

    Discovers advertising properties (websites, apps, podcasts, etc.) that this
    sales agent is authorized to sell advertising on behalf of publishers.

    Args:
        req: Request parameters including optional tag filters
        context: FastMCP context for authentication

    Returns:
        ListAuthorizedPropertiesResponse with properties and tag metadata
    """
    start_time = time.time()

    # Handle missing request object (allows empty calls)
    if req is None:
        req = ListAuthorizedPropertiesRequest()

    # Get tenant and principal from context
    tenant = get_current_tenant()
    if not tenant:
        raise ToolError("AUTHENTICATION_ERROR", "Could not resolve tenant from context")

    tenant_id = tenant["tenant_id"]
    principal_id = _get_principal_id_from_context(context)

    # Apply testing hooks
    from src.core.testing_hooks import TestingContext
    from src.core.tool_context import ToolContext

    if isinstance(context, ToolContext):
        # ToolContext has testing_context field directly
        testing_context = TestingContext(**context.testing_context) if context.testing_context else TestingContext()
        headers = {}
    else:
        # FastMCP Context has meta.headers
        headers = context.meta.get("headers", {}) if context and context.meta else {}
        testing_context = get_testing_context(headers)

    # Note: apply_testing_hooks signature is (data, testing_ctx, operation, campaign_info)
    # For list_authorized_properties, we don't modify data, so we can skip this call
    # The testing_context is used later if needed

    log_tool_activity(context, "list_authorized_properties", start_time)

    try:
        with get_db_session() as session:
            # Query authorized properties for this tenant
            stmt = select(AuthorizedProperty).where(AuthorizedProperty.tenant_id == tenant_id)

            # Apply tag filtering if requested
            if req.tags:
                # Filter properties that have any of the requested tags
                tag_filters = []
                for tag in req.tags:
                    tag_filters.append(AuthorizedProperty.tags.contains([tag]))
                stmt = stmt.where(sa.or_(*tag_filters))

            # Only include verified properties
            stmt = stmt.where(AuthorizedProperty.verification_status == "verified")

            authorized_properties = session.scalars(stmt).all()

            # Convert database models to Pydantic models
            properties = []
            all_tags = set()

            for prop in authorized_properties:
                # Extract identifiers from JSON
                identifiers = [
                    PropertyIdentifier(type=ident["type"], value=ident["value"]) for ident in (prop.identifiers or [])
                ]

                # Extract tags
                prop_tags = prop.tags or []
                all_tags.update(prop_tags)

                property_obj = Property(
                    property_type=prop.property_type,
                    name=prop.name,
                    identifiers=identifiers,
                    tags=prop_tags,
                    publisher_domain=prop.publisher_domain,
                )
                properties.append(property_obj)

            # Get tag metadata for all referenced tags
            tag_metadata = {}
            if all_tags:
                stmt = select(PropertyTag).where(PropertyTag.tenant_id == tenant_id, PropertyTag.tag_id.in_(all_tags))
                property_tags = session.scalars(stmt).all()

                for tag in property_tags:
                    tag_metadata[tag.tag_id] = PropertyTagMetadata(name=tag.name, description=tag.description)

            # Create response
            response = ListAuthorizedPropertiesResponse(
                adcp_version=req.adcp_version, properties=properties, tags=tag_metadata, errors=[]
            )

            # Log audit
            audit_logger = get_audit_logger("AdCP", tenant_id)
            audit_logger.log_operation(
                operation="list_authorized_properties",
                principal_name=principal_id,
                principal_id=principal_id,
                adapter_id="mcp_server",
                success=True,
                details={
                    "properties_count": len(properties),
                    "requested_tags": req.tags,
                    "response_tags_count": len(tag_metadata),
                },
            )

            return response

    except Exception as e:
        logger.error(f"Error listing authorized properties: {str(e)}")

        # Log audit for failure
        audit_logger = get_audit_logger("AdCP", tenant_id)
        audit_logger.log_operation(
            operation="list_authorized_properties",
            principal_name=principal_id,
            principal_id=principal_id,
            adapter_id="mcp_server",
            success=False,
            error_message=str(e),
        )

        raise ToolError("PROPERTIES_ERROR", f"Failed to list authorized properties: {str(e)}")


@mcp.tool()
def list_authorized_properties(
    req: ListAuthorizedPropertiesRequest = None, webhook_url: str | None = None, context: Context = None
) -> ListAuthorizedPropertiesResponse:
    """List all properties this agent is authorized to represent (AdCP spec endpoint).

    MCP tool wrapper that delegates to the shared implementation.

    Args:
        req: Request parameters including optional tag filters
        webhook_url: URL for async task completion notifications (AdCP spec, optional)
        context: FastMCP context for authentication

    Returns:
        ListAuthorizedPropertiesResponse with properties and tag metadata
    """
    return _list_authorized_properties_impl(req, context)


def _validate_pricing_model_selection(
    package: Package,
    product: Any,  # ProductModel from database
    campaign_currency: str | None,
) -> dict[str, Any]:
    """Validate pricing model selection for a package against product's pricing options.

    Args:
        package: Package with optional pricing_model and bid_price
        product: Product database model with pricing_options relationship
        campaign_currency: Optional campaign-level currency

    Returns:
        Dict with validated pricing information:
        {
            "pricing_model": str,
            "rate": float | None,
            "currency": str,
            "is_fixed": bool,
            "bid_price": float | None,
        }

    Raises:
        ToolError: If pricing_model validation fails
    """
    from decimal import Decimal

    # If package doesn't specify pricing_model, use legacy product pricing
    if not package.pricing_model:
        # Use legacy pricing from product
        if product.is_fixed_price is not None:
            return {
                "pricing_model": "cpm",  # Legacy products are CPM
                "rate": float(product.cpm) if product.cpm else None,
                "currency": product.currency or campaign_currency or "USD",
                "is_fixed": product.is_fixed_price,
                "bid_price": None,
            }
        # No pricing information available
        raise ToolError(
            "PRICING_ERROR",
            f"Product {product.product_id} has no pricing information (neither pricing_options nor legacy fields)",
        )

    # Package specifies pricing_model - validate against product's pricing_options
    if not product.pricing_options or len(product.pricing_options) == 0:
        raise ToolError(
            "PRICING_ERROR",
            f"Product {product.product_id} does not offer new pricing models. "
            f"It uses legacy pricing (CPM: {product.cpm}, fixed: {product.is_fixed_price}). "
            f"Remove pricing_model from package to use legacy pricing.",
        )

    # Find matching pricing option
    selected_option = None
    for option in product.pricing_options:
        if option.pricing_model == package.pricing_model.value:
            # If campaign currency specified, must match
            if campaign_currency and option.currency != campaign_currency:
                continue
            selected_option = option
            break

    if not selected_option:
        available_options = [f"{opt.pricing_model} ({opt.currency})" for opt in product.pricing_options]
        error_msg = f"Product {product.product_id} does not offer pricing model '{package.pricing_model}'"
        if campaign_currency:
            error_msg += f" in currency {campaign_currency}"
        error_msg += f". Available options: {', '.join(available_options)}"
        raise ToolError("PRICING_ERROR", error_msg)

    # Validate auction pricing
    if not selected_option.is_fixed:
        if not package.bid_price:
            raise ToolError(
                "PRICING_ERROR",
                f"Package requires bid_price for auction-based {package.pricing_model} pricing. "
                f"Floor price: {selected_option.price_guidance.get('floor') if selected_option.price_guidance else 'N/A'}",
            )

        floor_price = (
            Decimal(str(selected_option.price_guidance.get("floor", 0)))
            if selected_option.price_guidance
            else Decimal("0")
        )
        bid_decimal = Decimal(str(package.bid_price))

        if bid_decimal < floor_price:
            raise ToolError(
                "PRICING_ERROR",
                f"Bid price {package.bid_price} is below floor price {floor_price} "
                f"for {package.pricing_model} pricing",
            )

    # Validate fixed pricing has rate
    if selected_option.is_fixed and not selected_option.rate:
        raise ToolError(
            "PRICING_ERROR",
            f"Product {product.product_id} pricing option has is_fixed=true but no rate specified",
        )

    # Validate minimum spend per package
    if selected_option.min_spend_per_package:
        package_budget = None
        if isinstance(package.budget, dict):
            package_budget = Decimal(str(package.budget.get("total", 0)))
        elif isinstance(package.budget, int | float):
            package_budget = Decimal(str(package.budget))

        if package_budget and package_budget < Decimal(str(selected_option.min_spend_per_package)):
            raise ToolError(
                "PRICING_ERROR",
                f"Package budget {package_budget} {selected_option.currency} is below minimum spend "
                f"{selected_option.min_spend_per_package} {selected_option.currency} for {package.pricing_model}",
            )

    # Return validated pricing information
    return {
        "pricing_model": selected_option.pricing_model,
        "rate": float(selected_option.rate) if selected_option.rate else None,
        "currency": selected_option.currency,
        "is_fixed": selected_option.is_fixed,
        "bid_price": float(package.bid_price) if package.bid_price else None,
    }


def _create_media_buy_impl(
    buyer_ref: str,
<<<<<<< HEAD
    brand_manifest: Any,  # BrandManifest | str - validated by Pydantic
=======
    brand_manifest: Any | None = None,  # BrandManifest | str | None - validated by Pydantic
>>>>>>> bfc2597b
    po_number: str | None = None,
    packages: list[Any] | None = None,
    start_time: Any | None = None,  # datetime | Literal["asap"] | str - validated by Pydantic
    end_time: Any | None = None,  # datetime | str - validated by Pydantic
    budget: Any | None = None,  # Budget | float | dict - validated by Pydantic
    promoted_offering: str | None = None,
    product_ids: list[str] | None = None,
    start_date: Any | None = None,  # date | str - validated by Pydantic
    end_date: Any | None = None,  # date | str - validated by Pydantic
    total_budget: float | None = None,
    targeting_overlay: dict[str, Any] | None = None,
    pacing: str = "even",
    daily_budget: float | None = None,
    creatives: list[Any] | None = None,
    reporting_webhook: dict[str, Any] | None = None,
    required_axe_signals: list[str] | None = None,
    enable_creative_macro: bool = False,
    strategy_id: str | None = None,
    push_notification_config: dict[str, Any] | None = None,
    context: Context | None = None,
) -> CreateMediaBuyResponse:
    """Create a media buy with the specified parameters.

    Args:
        buyer_ref: Buyer reference for tracking (required per AdCP spec)
<<<<<<< HEAD
        brand_manifest: Brand information manifest - inline object or URL string (required per AdCP v1.8.0)
        po_number: Purchase order number (optional)
        promoted_offering: DEPRECATED - use brand_manifest instead
=======
        brand_manifest: Brand information manifest - inline object or URL string (optional, auto-generated from promoted_offering if not provided)
        po_number: Purchase order number (optional)
        promoted_offering: DEPRECATED - use brand_manifest instead (still supported for backward compatibility)
>>>>>>> bfc2597b
        packages: Array of packages with products and budgets
        start_time: Campaign start time (ISO 8601)
        end_time: Campaign end time (ISO 8601)
        budget: Overall campaign budget
        product_ids: Legacy: Product IDs (converted to packages)
        start_date: Legacy: Start date (converted to start_time)
        end_date: Legacy: End date (converted to end_time)
        total_budget: Legacy: Total budget (converted to Budget object)
        targeting_overlay: Targeting overlay configuration
        pacing: Pacing strategy (even, asap, daily_budget)
        daily_budget: Daily budget limit
        creatives: Creative assets for the campaign
        reporting_webhook: Webhook configuration for automated reporting delivery
        required_axe_signals: Required targeting signals
        enable_creative_macro: Enable AXE to provide creative_macro signal
        strategy_id: Optional strategy ID for linking operations
        push_notification_config: Push notification config for status updates (MCP/A2A)
        context: FastMCP context (automatically provided)

    Returns:
        CreateMediaBuyResponse with media buy details
    """
    request_start_time = time.time()

    # DEBUG: Log incoming push_notification_config
    logger.info(f"🐛 create_media_buy called with push_notification_config={push_notification_config}")
    logger.info(f"🐛 push_notification_config type: {type(push_notification_config)}")
    if push_notification_config:
        logger.info(f"🐛 push_notification_config contents: {push_notification_config}")

    # Create request object from individual parameters (MCP-compliant)
    req = CreateMediaBuyRequest(
        buyer_ref=buyer_ref,
        brand_manifest=brand_manifest,
        campaign_name=None,  # Optional display name
        po_number=po_number,
        promoted_offering=promoted_offering,
        packages=packages,
        start_time=start_time,
        end_time=end_time,
        budget=budget,
        currency=None,  # Derived from product pricing_options
        product_ids=product_ids,
        start_date=start_date,
        end_date=end_date,
        total_budget=total_budget,
        targeting_overlay=targeting_overlay,
        pacing=pacing,
        daily_budget=daily_budget,
        creatives=creatives,
        reporting_webhook=reporting_webhook,
        required_axe_signals=required_axe_signals,
        enable_creative_macro=enable_creative_macro,
        strategy_id=strategy_id,
        webhook_url=None,  # Internal field, not in AdCP spec
        webhook_auth_token=None,  # Internal field, not in AdCP spec
        push_notification_config=push_notification_config,
    )

    # Extract testing context first
    testing_ctx = get_testing_context(context)

    # Authentication and tenant setup
    principal_id = _get_principal_id_from_context(context)
    tenant = get_current_tenant()

    # Validate setup completion (only in production, skip for testing)
    if not testing_ctx.dry_run and not testing_ctx.test_session_id:
        try:
            validate_setup_complete(tenant["tenant_id"])
        except SetupIncompleteError as e:
            # Return helpful error with missing tasks
            task_list = "\n".join(f"  - {task['name']}: {task['description']}" for task in e.missing_tasks)
            error_msg = (
                f"Setup incomplete. Please complete the following required tasks:\n\n{task_list}\n\n"
                f"Visit the setup checklist at /tenant/{tenant['tenant_id']}/setup-checklist for details."
            )
            raise ToolError(error_msg)

    # Context management and workflow step creation - create workflow step FIRST
    ctx_manager = get_context_manager()
    ctx_id = context.headers.get("x-context-id") if hasattr(context, "headers") else None
    persistent_ctx = None
    step = None

    # Create workflow step immediately for tracking all operations
    if not persistent_ctx:
        # Check if we have an existing context ID
        if ctx_id:
            persistent_ctx = ctx_manager.get_context(ctx_id)

        # Create new context if needed
        if not persistent_ctx:
            persistent_ctx = ctx_manager.create_context(tenant_id=tenant["tenant_id"], principal_id=principal_id)

    # Create workflow step for tracking this operation
    step = ctx_manager.create_workflow_step(
        context_id=persistent_ctx.context_id,
        step_type="media_buy_creation",
        owner="system",
        status="in_progress",
        tool_name="create_media_buy",
        request_data=req.model_dump(mode="json"),
    )

    # Register push notification config if provided (MCP/A2A protocol support)
    if push_notification_config:
        from src.core.database.database_session import get_db_session
        from src.core.database.models import PushNotificationConfig as DBPushNotificationConfig

        logger.info(f"[MCP/A2A] Registering push notification config from request: {push_notification_config}")

        # Extract config details
        url = push_notification_config.get("url")
        authentication = push_notification_config.get("authentication", {})

        if url:
            # Extract authentication details (A2A format: schemes + credentials)
            schemes = authentication.get("schemes", []) if authentication else []
            auth_type = schemes[0] if schemes else None
            credentials = authentication.get("credentials") if authentication else None

            # Generate config ID
            config_id = push_notification_config.get("id") or f"pnc_{uuid.uuid4().hex[:16]}"

            # Save to database
            with get_db_session() as db:
                # Check if config already exists
                from sqlalchemy import select

                stmt = select(DBPushNotificationConfig).filter_by(
                    id=config_id, tenant_id=tenant["tenant_id"], principal_id=principal_id
                )
                existing_config = db.scalars(stmt).first()

                if existing_config:
                    # Update existing
                    existing_config.url = url
                    existing_config.authentication_type = auth_type
                    existing_config.authentication_token = credentials
                    existing_config.updated_at = datetime.now(UTC)
                    existing_config.is_active = True
                else:
                    # Create new
                    new_config = DBPushNotificationConfig(
                        id=config_id,
                        tenant_id=tenant["tenant_id"],
                        principal_id=principal_id,
                        url=url,
                        authentication_type=auth_type,
                        authentication_token=credentials,
                        is_active=True,
                    )
                    db.add(new_config)

                db.commit()
                logger.info(
                    f"[MCP/A2A] Push notification config {'updated' if existing_config else 'created'}: {config_id}"
                )

    try:
        # Validate input parameters
        # 1. Budget validation
        total_budget = req.get_total_budget()
        if total_budget <= 0:
            error_msg = f"Invalid budget: {total_budget}. Budget must be positive."
            raise ValueError(error_msg)

        # 2. DateTime validation
        now = datetime.now(UTC)

        # Validate start_time
        if req.start_time is None:
            error_msg = "start_time is required"
            raise ValueError(error_msg)

        # Handle 'asap' start_time (AdCP v1.7.0)
        if req.start_time == "asap":
            start_time = now
        else:
            # Ensure start_time is timezone-aware for comparison
            start_time = req.start_time
            if start_time.tzinfo is None:
                start_time = start_time.replace(tzinfo=UTC)

            if start_time < now:
                error_msg = f"Invalid start time: {req.start_time}. Start time cannot be in the past."
                raise ValueError(error_msg)

        # Validate end_time
        if req.end_time is None:
            error_msg = "end_time is required"
            raise ValueError(error_msg)

        # Ensure end_time is timezone-aware for comparison
        end_time = req.end_time
        if end_time.tzinfo is None:
            end_time = end_time.replace(tzinfo=UTC)

        if end_time <= start_time:
            error_msg = f"Invalid time range: end time ({req.end_time}) must be after start time ({req.start_time})."
            raise ValueError(error_msg)

        # 3. Package/Product validation
        product_ids = req.get_product_ids()
        logger.info(f"DEBUG: Extracted product_ids: {product_ids}")
        logger.info(
            f"DEBUG: Request packages: {[{'package_id': p.package_id, 'product_id': p.product_id, 'products': p.products, 'buyer_ref': p.buyer_ref} for p in (req.packages or [])]}"
        )
        if not product_ids:
            error_msg = "At least one product is required."
            raise ValueError(error_msg)

        if req.packages:
            for package in req.packages:
                # Check both products (array) and product_id (single) fields per AdCP spec
                if not package.products and not package.product_id:
                    error_msg = f"Package {package.buyer_ref} must contain at least one product."
                    raise ValueError(error_msg)

        # 4. Currency-specific budget validation
        from decimal import Decimal

        from sqlalchemy import select

        from src.core.database.database_session import get_db_session
        from src.core.database.models import CurrencyLimit
        from src.core.database.models import Product as ProductModel

        # Get currency from campaign level (AdCP PR #88), budget, or default to USD
        request_currency = None
        if req.currency:
            # NEW: Campaign-level currency (AdCP PR #88)
            request_currency = req.currency
        elif req.budget:
            request_currency = req.budget.currency
        elif req.packages and req.packages[0].budget:
            request_currency = req.packages[0].budget.currency
        else:
            request_currency = "USD"  # Default

        # Get currency limits for this tenant and currency
        with get_db_session() as session:
            stmt = select(CurrencyLimit).where(
                CurrencyLimit.tenant_id == tenant["tenant_id"], CurrencyLimit.currency_code == request_currency
            )
            currency_limit = session.scalars(stmt).first()

            # Check if tenant supports this currency
            if not currency_limit:
                error_msg = (
                    f"Currency {request_currency} is not supported by this publisher. "
                    f"Contact the publisher to add support for this currency."
                )
                raise ValueError(error_msg)

            # Get products from database to check pricing and minimums
            stmt = select(ProductModel).where(
                ProductModel.tenant_id == tenant["tenant_id"], ProductModel.product_id.in_(product_ids)
            )
            products = session.scalars(stmt).all()

            # Build product lookup map for pricing validation
            product_map = {p.product_id: p for p in products}

            # NEW: Validate pricing_model selections (AdCP PR #88)
            # Store validated pricing info for later use in adapter
            package_pricing_info = {}
            if req.packages:
                for package in req.packages:
                    # Get product IDs for this package
                    package_product_ids = []
                    if package.products:
                        package_product_ids = package.products
                    elif package.product_id:
                        package_product_ids = [package.product_id]

                    # Validate pricing for first product (packages typically have one product)
                    if package_product_ids:
                        product_id = package_product_ids[0]
                        if product_id in product_map:
                            try:
                                pricing_info = _validate_pricing_model_selection(
                                    package=package,
                                    product=product_map[product_id],
                                    campaign_currency=request_currency,
                                )
                                # Store for adapter use
                                if package.package_id:
                                    package_pricing_info[package.package_id] = pricing_info
                            except ToolError as e:
                                # Re-raise pricing validation errors
                                raise ValueError(str(e))

            # Validate minimum product spend (legacy + new pricing_options)
            if currency_limit.min_package_budget:
                # Build map of product_id -> minimum spend
                product_min_spends = {}
                for product in products:
                    # Use product-specific override if set, otherwise use currency limit minimum
                    min_spend = (
                        product.min_spend if product.min_spend is not None else currency_limit.min_package_budget
                    )
                    if min_spend is not None:
                        product_min_spends[product.product_id] = Decimal(str(min_spend))

                # Validate budget against minimum spend requirements
                if product_min_spends:
                    # Check if we're in legacy mode (packages without budgets)
                    is_legacy_mode = req.packages and all(not pkg.budget for pkg in req.packages)

                    # For packages with budgets, validate each package's budget
                    if req.packages and not is_legacy_mode:
                        for package in req.packages:
                            # Skip packages without budgets (shouldn't happen in v2.4 format)
                            if not package.budget:
                                continue

                            # Get the minimum spend requirement for products in this package
                            # Support both products (array) and product_id (single) per AdCP spec
                            if package.products:
                                package_product_ids = package.products
                            elif package.product_id:
                                package_product_ids = [package.product_id]
                            else:
                                package_product_ids = []

                            applicable_min_spends = [
                                product_min_spends[pid] for pid in package_product_ids if pid in product_min_spends
                            ]

                            if applicable_min_spends:
                                # Use the highest minimum spend among all products in package
                                required_min_spend = max(applicable_min_spends)
                                package_budget = Decimal(str(package.budget.total))

                                if package_budget < required_min_spend:
                                    error_msg = (
                                        f"Package budget ({package_budget} {request_currency}) does not meet minimum spend requirement "
                                        f"({required_min_spend} {request_currency}) for products in this package"
                                    )
                                    raise ValueError(error_msg)
                    else:
                        # Legacy mode: single total_budget for all products
                        applicable_min_spends = list(product_min_spends.values())
                        if applicable_min_spends:
                            required_min_spend = max(applicable_min_spends)
                            budget_decimal = Decimal(str(total_budget))

                            if budget_decimal < required_min_spend:
                                error_msg = (
                                    f"Total budget ({total_budget} {request_currency}) does not meet minimum spend requirement "
                                    f"({required_min_spend} {request_currency}) for the selected products"
                                )
                                raise ValueError(error_msg)

            # Validate maximum daily spend per package (if set)
            # This is per-package to prevent buyers from splitting large budgets across many packages
            if currency_limit.max_daily_package_spend:
                flight_days = (end_time - start_time).days
                if flight_days <= 0:
                    flight_days = 1

                # Check if we're in legacy mode (packages without budgets)
                is_legacy_mode = req.packages and all(not pkg.budget for pkg in req.packages)

                # For packages with budgets, validate each package's daily budget
                if req.packages and not is_legacy_mode:
                    for package in req.packages:
                        if not package.budget:
                            continue
                        package_budget = Decimal(str(package.budget.total))
                        package_daily_budget = package_budget / Decimal(str(flight_days))

                        if package_daily_budget > currency_limit.max_daily_package_spend:
                            error_msg = (
                                f"Package daily budget ({package_daily_budget} {request_currency}) exceeds "
                                f"maximum daily spend per package ({currency_limit.max_daily_package_spend} {request_currency}). "
                                f"This protects against accidental large budgets and prevents GAM line item proliferation."
                            )
                            raise ValueError(error_msg)
                else:
                    # Legacy mode: validate total budget
                    daily_budget = Decimal(str(total_budget)) / Decimal(str(flight_days))

                    if daily_budget > currency_limit.max_daily_package_spend:
                        error_msg = (
                            f"Daily budget ({daily_budget} {request_currency}) exceeds maximum daily spend "
                            f"({currency_limit.max_daily_package_spend} {request_currency}). "
                            f"This protects against accidental large budgets."
                        )
                        raise ValueError(error_msg)

        # Validate targeting doesn't use managed-only dimensions
        if req.targeting_overlay:
            from src.services.targeting_capabilities import validate_overlay_targeting

            violations = validate_overlay_targeting(req.targeting_overlay.model_dump(exclude_none=True))
            if violations:
                error_msg = f"Targeting validation failed: {'; '.join(violations)}"
                raise ValueError(error_msg)

    except (ValueError, PermissionError) as e:
        # Update workflow step as failed
        ctx_manager.update_workflow_step(step.step_id, status="failed", error_message=str(e))

        # Return proper error response per AdCP spec (status=failed for validation errors)
        return CreateMediaBuyResponse(
            adcp_version="2.3.0",
            status="failed",  # AdCP spec: failed status for execution errors
            buyer_ref=buyer_ref or "unknown",
            errors=[Error(code="validation_error", message=str(e))],
        )

    # Get the Principal object (needed for adapter)
    principal = get_principal_object(principal_id)
    if not principal:
        error_msg = f"Principal {principal_id} not found"
        ctx_manager.update_workflow_step(step.step_id, status="failed", error_message=error_msg)
        return CreateMediaBuyResponse(
            adcp_version="2.3.0",
            status="rejected",  # AdCP spec: rejected status for auth failures before execution
            buyer_ref=buyer_ref or "unknown",
            errors=[Error(code="authentication_error", message=error_msg)],
        )

    try:
        # Get the appropriate adapter with testing context
        adapter = get_adapter(principal, dry_run=DRY_RUN_MODE or testing_ctx.dry_run, testing_context=testing_ctx)

        # Check if manual approval is required
        manual_approval_required = (
            adapter.manual_approval_required if hasattr(adapter, "manual_approval_required") else False
        )
        manual_approval_operations = (
            adapter.manual_approval_operations if hasattr(adapter, "manual_approval_operations") else []
        )

        # Check if auto-creation is disabled in tenant config
        auto_create_enabled = tenant.get("auto_create_media_buys", True)
        product_auto_create = True  # Will be set correctly when we get products later

        if manual_approval_required and "create_media_buy" in manual_approval_operations:
            # Update existing workflow step to require approval
            ctx_manager.update_workflow_step(
                step.step_id, status="requires_approval", step_type="approval", owner="publisher"
            )

            # Workflow step already created above - no need for separate task
            pending_media_buy_id = f"pending_{uuid.uuid4().hex[:8]}"

            response_msg = (
                f"Manual approval required. Workflow Step ID: {step.step_id}. Context ID: {persistent_ctx.context_id}"
            )
            ctx_manager.add_message(persistent_ctx.context_id, "assistant", response_msg)

            # Send Slack notification for manual approval requirement
            try:
                # Get principal name for notification
                principal_name = principal.name if principal else principal_id

                # Build notifier config from tenant fields
                notifier_config = {
                    "features": {
                        "slack_webhook_url": tenant.get("slack_webhook_url"),
                        "slack_audit_webhook_url": tenant.get("slack_audit_webhook_url"),
                    }
                }
                slack_notifier = get_slack_notifier(notifier_config)

                # Create notification details
                notification_details = {
                    "total_budget": total_budget,
                    "po_number": req.po_number,
                    "start_time": start_time.isoformat(),  # Resolved from 'asap' if needed
                    "end_time": end_time.isoformat(),
                    "product_ids": req.get_product_ids(),
                    "workflow_step_id": step.step_id,
                    "context_id": persistent_ctx.context_id,
                }

                slack_notifier.notify_media_buy_event(
                    event_type="approval_required",
                    media_buy_id=pending_media_buy_id,
                    principal_name=principal_name,
                    details=notification_details,
                    tenant_name=tenant.get("name", "Unknown"),
                    tenant_id=tenant.get("tenant_id"),
                    success=True,
                )
                console.print("[green]📧 Sent manual approval notification to Slack[/green]")
            except Exception as e:
                console.print(f"[yellow]⚠️ Failed to send manual approval Slack notification: {e}[/yellow]")

            return CreateMediaBuyResponse(
                buyer_ref=req.buyer_ref,
                media_buy_id=pending_media_buy_id,
                status=TaskStatus.INPUT_REQUIRED,
                detail=response_msg,
                creative_deadline=None,
                message="Your media buy request requires manual approval from the publisher. The request has been queued and will be reviewed shortly.",
            )

        # Get products for the media buy to check product-level auto-creation settings
        catalog = get_product_catalog()
        product_ids = req.get_product_ids()
        products_in_buy = [p for p in catalog if p.product_id in product_ids]

        # Validate and auto-generate GAM implementation_config for each product if needed
        if adapter.__class__.__name__ == "GoogleAdManager":
            from src.services.gam_product_config_service import GAMProductConfigService

            gam_validator = GAMProductConfigService()
            config_errors = []

            for product in products_in_buy:
                # Auto-generate default config if missing
                if not product.implementation_config:
                    logger.info(
                        f"Product '{product.name}' ({product.product_id}) is missing GAM configuration. "
                        f"Auto-generating defaults based on product type."
                    )
                    # Generate defaults based on product delivery type and formats
                    delivery_type = product.delivery_type if hasattr(product, "delivery_type") else "non_guaranteed"
                    formats = product.formats if hasattr(product, "formats") else None
                    product.implementation_config = gam_validator.generate_default_config(
                        delivery_type=delivery_type, formats=formats
                    )

                    # Persist the auto-generated config to database
                    with get_db_session() as db_session:
                        stmt = select(ModelProduct).filter_by(product_id=product.product_id)
                        db_product = db_session.scalars(stmt).first()
                        if db_product:
                            db_product.implementation_config = product.implementation_config
                            db_session.commit()
                            logger.info(f"Saved auto-generated GAM config for product {product.product_id}")

                # Validate the config (whether existing or auto-generated)
                is_valid, error_msg = gam_validator.validate_config(product.implementation_config)
                if not is_valid:
                    config_errors.append(
                        f"Product '{product.name}' ({product.product_id}) has invalid GAM configuration: {error_msg}"
                    )

            if config_errors:
                error_detail = "GAM configuration validation failed:\n" + "\n".join(
                    f"  • {err}" for err in config_errors
                )
                ctx_manager.update_workflow_step(step.step_id, status="failed", error_message=error_detail)
                return CreateMediaBuyResponse(
                    buyer_ref=req.buyer_ref,
                    media_buy_id="",
                    status=TaskStatus.FAILED,
                    detail=error_detail,
                    creative_deadline=None,
                    message="Media buy creation failed due to invalid product configuration. Please fix the configuration in Admin UI and try again.",
                    errors=[{"code": "invalid_configuration", "message": err} for err in config_errors],
                )

        product_auto_create = all(
            p.implementation_config.get("auto_create_enabled", True) if p.implementation_config else True
            for p in products_in_buy
        )

        # Check if either tenant or product disables auto-creation
        if not auto_create_enabled or not product_auto_create:
            reason = "Tenant configuration" if not auto_create_enabled else "Product configuration"

            # Update existing workflow step to require approval
            ctx_manager.update_workflow_step(
                step.step_id, status="requires_approval", step_type="approval", owner="publisher"
            )

            # Workflow step already created above - no need for separate task
            pending_media_buy_id = f"pending_{uuid.uuid4().hex[:8]}"

            response_msg = f"Media buy requires approval due to {reason.lower()}. Workflow Step ID: {step.step_id}. Context ID: {persistent_ctx.context_id}"
            ctx_manager.add_message(persistent_ctx.context_id, "assistant", response_msg)

            # Send Slack notification for configuration-based approval requirement
            try:
                # Get principal name for notification
                principal_name = principal.name if principal else principal_id

                # Build notifier config from tenant fields
                notifier_config = {
                    "features": {
                        "slack_webhook_url": tenant.get("slack_webhook_url"),
                        "slack_audit_webhook_url": tenant.get("slack_audit_webhook_url"),
                    }
                }
                slack_notifier = get_slack_notifier(notifier_config)

                # Create notification details including configuration reason
                notification_details = {
                    "total_budget": total_budget,
                    "po_number": req.po_number,
                    "start_time": start_time.isoformat(),  # Resolved from 'asap' if needed
                    "end_time": end_time.isoformat(),
                    "product_ids": req.get_product_ids(),
                    "approval_reason": reason,
                    "workflow_step_id": step.step_id,
                    "context_id": persistent_ctx.context_id,
                    "auto_create_enabled": auto_create_enabled,
                    "product_auto_create": product_auto_create,
                }

                slack_notifier.notify_media_buy_event(
                    event_type="config_approval_required",
                    media_buy_id=pending_media_buy_id,
                    principal_name=principal_name,
                    details=notification_details,
                    tenant_name=tenant.get("name", "Unknown"),
                    tenant_id=tenant.get("tenant_id"),
                    success=True,
                )
                console.print(f"[green]📧 Sent {reason.lower()} approval notification to Slack[/green]")
            except Exception as e:
                console.print(f"[yellow]⚠️ Failed to send configuration approval Slack notification: {e}[/yellow]")

            return CreateMediaBuyResponse(
                adcp_version="2.3.0",
                status="input-required",
                buyer_ref=req.buyer_ref,
                task_id=step.step_id,
                workflow_step_id=step.step_id,
            )

        # Continue with synchronized media buy creation

        # Note: products_in_buy was already calculated above for product_auto_create check
        # No need to recalculate

        # Note: Key-value pairs are NOT aggregated here anymore.
        # Each product maintains its own custom_targeting_keys in implementation_config
        # which will be applied separately to its corresponding line item in GAM.
        # The adapter (google_ad_manager.py) handles this per-product targeting at line 491-494

        # Convert products to MediaPackages (simplified for now)
        packages = []
        for product in products_in_buy:
            # Use the first format for now
            first_format_id = product.formats[0] if product.formats else None
            packages.append(
                MediaPackage(
                    package_id=product.product_id,
                    name=product.name,
                    delivery_type=product.delivery_type,
                    cpm=product.cpm if product.cpm else 10.0,  # Default CPM
                    impressions=int(total_budget / (product.cpm if product.cpm else 10.0) * 1000),
                    format_ids=[first_format_id] if first_format_id else [],
                )
            )

        # Create the media buy using the adapter (SYNCHRONOUS operation)
        # Defensive null check: ensure start_time and end_time are set
        if not req.start_time or not req.end_time:
            error_msg = "start_time and end_time are required but were not properly set"
            ctx_manager.update_workflow_step(step.step_id, status="failed", error_message=error_msg)
            return CreateMediaBuyResponse(
                adcp_version="2.3.0",
                status="failed",  # AdCP spec: failed status for validation errors
                buyer_ref=req.buyer_ref,
                errors=[Error(code="invalid_datetime", message=error_msg)],
            )

        # Call adapter with detailed error logging
        # Note: start_time variable already resolved from 'asap' to actual datetime if needed
        # Pass package_pricing_info for pricing model support (AdCP PR #88)
        try:
            response = adapter.create_media_buy(req, packages, start_time, end_time, package_pricing_info)
        except Exception as adapter_error:
            import traceback

            error_traceback = traceback.format_exc()
            logger.error(f"Adapter create_media_buy failed with traceback:\n{error_traceback}")
            raise

        # Store the media buy in memory (for backward compatibility)
        media_buys[response.media_buy_id] = (req, principal_id)

        # Determine initial status based on flight dates
        now = datetime.now(UTC)
        if now < start_time:
            media_buy_status = "pending"
        elif now > end_time:
            media_buy_status = "completed"
        else:
            media_buy_status = "active"

        # Store the media buy in database (context_id is NULL for synchronous operations)
        tenant = get_current_tenant()
        with get_db_session() as session:
            new_media_buy = MediaBuy(
                media_buy_id=response.media_buy_id,
                tenant_id=tenant["tenant_id"],
                principal_id=principal_id,
                buyer_ref=req.buyer_ref,  # AdCP v2.4 buyer reference
                order_name=req.po_number or f"Order-{response.media_buy_id}",
                advertiser_name=principal.name,
                campaign_objective=getattr(req, "campaign_objective", ""),  # Optional field
                kpi_goal=getattr(req, "kpi_goal", ""),  # Optional field
                budget=total_budget,  # Extract total budget
                currency=req.budget.currency if req.budget else "USD",  # AdCP v2.4 currency field
                start_date=start_time.date(),  # Legacy field for compatibility
                end_date=end_time.date(),  # Legacy field for compatibility
                start_time=start_time,  # AdCP v2.4 datetime scheduling (resolved from 'asap' if needed)
                end_time=end_time,  # AdCP v2.4 datetime scheduling
                status=media_buy_status,
                raw_request=req.model_dump(mode="json"),
            )
            session.add(new_media_buy)
            session.commit()

        # Handle creative_ids in packages if provided (immediate association)
        if req.packages:
            with get_db_session() as session:
                from src.core.database.models import Creative as DBCreative
                from src.core.database.models import CreativeAssignment as DBAssignment

                # Batch load all creatives upfront to avoid N+1 queries
                all_creative_ids = []
                for package in req.packages:
                    if package.creative_ids:
                        all_creative_ids.extend(package.creative_ids)

                creatives_map: dict[str, Any] = {}
                if all_creative_ids:
                    creative_stmt = select(DBCreative).where(
                        DBCreative.tenant_id == tenant["tenant_id"],
                        DBCreative.creative_id.in_(all_creative_ids),
                    )
                    creatives_list = session.scalars(creative_stmt).all()
                    creatives_map = {str(c.creative_id): c for c in creatives_list}

                for i, package in enumerate(req.packages):
                    if package.creative_ids:
                        package_id = f"{response.media_buy_id}_pkg_{i+1}"

                        # Get platform_line_item_id from response if available
                        platform_line_item_id = None
                        if response.packages and i < len(response.packages):
                            platform_line_item_id = response.packages[i].get("platform_line_item_id")

                        # Collect platform creative IDs for association
                        platform_creative_ids = []

                        for creative_id in package.creative_ids:
                            # Get creative from batch-loaded map
                            creative = creatives_map.get(creative_id)

                            if not creative:
                                logger.warning(
                                    f"Creative {creative_id} not found for package {package_id}, skipping assignment"
                                )
                                continue

                            # Create database assignment (always create, even if not yet uploaded to GAM)
                            # Get platform_creative_id from creative.data JSON
                            platform_creative_id = creative.data.get("platform_creative_id") if creative.data else None
                            if platform_creative_id:
                                # Add to association list for immediate GAM association
                                platform_creative_ids.append(platform_creative_id)
                            else:
                                logger.warning(
                                    f"Creative {creative_id} has not been uploaded to ad server yet (no platform_creative_id). "
                                    f"Database assignment will be created, but GAM association will be skipped until creative is uploaded."
                                )

                            # Create database assignment
                            assignment_id = f"assign_{uuid.uuid4().hex[:12]}"
                            assignment = DBAssignment(
                                assignment_id=assignment_id,
                                tenant_id=tenant["tenant_id"],
                                media_buy_id=response.media_buy_id,
                                package_id=package_id,
                                creative_id=creative_id,
                            )
                            session.add(assignment)

                        session.commit()

                        # Associate creatives with line items in ad server immediately
                        if platform_line_item_id and platform_creative_ids:
                            try:
                                console.print(
                                    f"[cyan]Associating {len(platform_creative_ids)} pre-synced creatives with line item {platform_line_item_id}[/cyan]"
                                )
                                association_results = adapter.associate_creatives(
                                    [platform_line_item_id], platform_creative_ids
                                )

                                # Log results
                                for result in association_results:
                                    if result.get("status") == "success":
                                        console.print(
                                            f"  ✓ Associated creative {result['creative_id']} with line item {result['line_item_id']}"
                                        )
                                    else:
                                        console.print(
                                            f"  ✗ Failed to associate creative {result['creative_id']}: {result.get('error', 'Unknown error')}"
                                        )
                            except Exception as e:
                                logger.error(
                                    f"Failed to associate creatives with line item {platform_line_item_id}: {e}"
                                )
                        elif platform_creative_ids:
                            logger.warning(
                                f"Package {package_id} has {len(platform_creative_ids)} creatives but no platform_line_item_id from adapter. "
                                f"Creatives will need to be associated via sync_creatives."
                            )

        # Handle creatives if provided
        if req.creatives:
            # Convert Creative objects to format expected by adapter
            assets = []
            for creative in req.creatives:
                try:
                    asset = _convert_creative_to_adapter_asset(creative, req.product_ids)
                    assets.append(asset)
                except Exception as e:
                    console.print(f"[red]Error converting creative {creative.creative_id}: {e}[/red]")
                    # Add a failed status for this creative
                    creative_statuses[creative.creative_id] = CreativeStatus(
                        creative_id=creative.creative_id, status="rejected", detail=f"Conversion error: {str(e)}"
                    )
                    continue
            statuses = adapter.add_creative_assets(response.media_buy_id, assets, datetime.now())
            for status in statuses:
                creative_statuses[status.creative_id] = CreativeStatus(
                    creative_id=status.creative_id,
                    status="approved" if status.status == "approved" else "pending_review",
                    detail="Creative submitted to ad server",
                )

        # Build packages list for response (AdCP v2.4 format)
        response_packages = []
        for i, package in enumerate(req.packages):
            # Serialize the package to dict to handle any nested Pydantic objects
            # Use model_dump_internal to avoid validation that requires package_id (not set yet on request packages)
            if hasattr(package, "model_dump_internal"):
                package_dict = package.model_dump_internal()
            elif hasattr(package, "model_dump"):
                # Fallback: use model_dump with exclude_none to avoid validation errors
                package_dict = package.model_dump(exclude_none=True, mode="python")
            else:
                package_dict = package

            # Override/add response-specific fields (package_id and status are set by server)
            response_package = {
                **package_dict,
                "package_id": f"{response.media_buy_id}_pkg_{i+1}",
                "status": TaskStatus.WORKING,
            }
            response_packages.append(response_package)

        # Create AdCP v2.4 compliant response
        # Use adapter's status if provided, otherwise calculate based on flight dates
        api_status = response.status if response.status else media_buy_status

        # Ensure buyer_ref is set (defensive check)
        buyer_ref_value = req.buyer_ref if req.buyer_ref else buyer_ref
        if not buyer_ref_value:
            logger.error(f"🚨 buyer_ref is missing! req.buyer_ref={req.buyer_ref}, buyer_ref={buyer_ref}")
            buyer_ref_value = f"missing-{response.media_buy_id}"

        adcp_response = CreateMediaBuyResponse(
            adcp_version="2.3.0",
            status=api_status,  # Use adapter status or time-based status (not hardcoded "working")
            buyer_ref=buyer_ref_value,
            media_buy_id=response.media_buy_id,
            packages=response_packages,
            creative_deadline=response.creative_deadline,
        )

        # Log activity
        log_tool_activity(context, "create_media_buy", request_start_time)

        # Also log specific media buy activity
        try:
            principal_name = "Unknown"
            with get_db_session() as session:
                stmt = select(ModelPrincipal).filter_by(principal_id=principal_id, tenant_id=tenant["tenant_id"])
                principal_db = session.scalars(stmt).first()
                if principal_db:
                    principal_name = principal_db.name

            # Calculate duration using new datetime fields (resolved from 'asap' if needed)
            duration_days = (end_time - start_time).days + 1

            activity_feed.log_media_buy(
                tenant_id=tenant["tenant_id"],
                principal_name=principal_name,
                media_buy_id=response.media_buy_id,
                budget=total_budget,  # Extract total budget
                duration_days=duration_days,
                action="created",
            )
        except:
            pass

        # Apply testing hooks to response with campaign information (resolved from 'asap' if needed)
        campaign_info = {"start_date": start_time, "end_date": end_time, "total_budget": total_budget}

        response_data = (
            adcp_response.model_dump_internal()
            if hasattr(adcp_response, "model_dump_internal")
            else adcp_response.model_dump()
        )

        # Debug: Check if buyer_ref is in response_data before testing hooks
        if "buyer_ref" not in response_data:
            logger.error(f"🚨 buyer_ref MISSING after model_dump_internal! Keys: {list(response_data.keys())}")
        else:
            logger.info(f"✅ buyer_ref present after model_dump_internal: {response_data['buyer_ref']}")

        response_data = apply_testing_hooks(response_data, testing_ctx, "create_media_buy", campaign_info)

        # Debug: Check if buyer_ref is in response_data after testing hooks
        if "buyer_ref" not in response_data:
            logger.error(f"🚨 buyer_ref MISSING after apply_testing_hooks! Keys: {list(response_data.keys())}")
        else:
            logger.info(f"✅ buyer_ref present after apply_testing_hooks: {response_data['buyer_ref']}")

        # Reconstruct response from modified data
        # Filter out testing hook fields that aren't part of CreateMediaBuyResponse schema
        valid_fields = {
            "adcp_version",
            "status",
            "buyer_ref",
            "task_id",
            "media_buy_id",
            "creative_deadline",
            "packages",
            "errors",
            "workflow_step_id",
        }
        filtered_data = {k: v for k, v in response_data.items() if k in valid_fields}

        # Debug: Check if buyer_ref is in filtered_data
        if "buyer_ref" not in filtered_data:
            logger.error(f"🚨 buyer_ref MISSING after filtering! filtered_data keys: {list(filtered_data.keys())}")
            logger.error(f"🚨 response_data keys: {list(response_data.keys())}")
            # Add buyer_ref back if it's somehow missing
            filtered_data["buyer_ref"] = buyer_ref_value
        else:
            logger.info(f"✅ buyer_ref present in filtered_data: {filtered_data['buyer_ref']}")

        modified_response = CreateMediaBuyResponse(**filtered_data)

        # Mark workflow step as completed on success
        ctx_manager.update_workflow_step(step.step_id, status="completed")

        # Send Slack notification for successful media buy creation
        try:
            # Get principal name for notification (reuse from activity logging above)
            principal_name = "Unknown"
            with get_db_session() as session:
                stmt = select(ModelPrincipal).filter_by(principal_id=principal_id, tenant_id=tenant["tenant_id"])
                principal_db = session.scalars(stmt).first()
                if principal_db:
                    principal_name = principal_db.name

            # Build notifier config from tenant fields
            notifier_config = {
                "features": {
                    "slack_webhook_url": tenant.get("slack_webhook_url"),
                    "slack_audit_webhook_url": tenant.get("slack_audit_webhook_url"),
                }
            }
            slack_notifier = get_slack_notifier(notifier_config)

            # Create success notification details
            success_details = {
                "total_budget": total_budget,
                "po_number": req.po_number,
                "start_time": start_time.isoformat(),  # Resolved from 'asap' if needed
                "end_time": end_time.isoformat(),
                "product_ids": req.get_product_ids(),
                "duration_days": (end_time - start_time).days + 1,
                "packages_count": len(response_packages) if response_packages else 0,
                "creatives_count": len(req.creatives) if req.creatives else 0,
                "workflow_step_id": step.step_id,
            }

            slack_notifier.notify_media_buy_event(
                event_type="created",
                media_buy_id=response.media_buy_id,
                principal_name=principal_name,
                details=success_details,
                tenant_name=tenant.get("name", "Unknown"),
                tenant_id=tenant.get("tenant_id"),
                success=True,
            )

            console.print(f"[green]🎉 Sent success notification to Slack for media buy {response.media_buy_id}[/green]")
        except Exception as e:
            console.print(f"[yellow]⚠️ Failed to send success Slack notification: {e}[/yellow]")

        # Log to audit logs for business activity feed
        audit_logger = get_audit_logger("AdCP", tenant["tenant_id"])
        audit_logger.log_operation(
            operation="create_media_buy",
            principal_name=principal_name,
            principal_id=principal_id or "anonymous",
            adapter_id="mcp_server",
            success=True,
            details={
                "media_buy_id": response.media_buy_id,
                "total_budget": total_budget,
                "po_number": req.po_number,
                "duration_days": (end_time - start_time).days + 1,  # Resolved from 'asap' if needed
                "product_count": len(req.get_product_ids()),
                "packages_count": len(response_packages) if response_packages else 0,
            },
        )

        return modified_response

    except Exception as e:
        # Update workflow step as failed on any error during execution
        if step:
            ctx_manager.update_workflow_step(step.step_id, status="failed", error_message=str(e))

        # Send Slack notification for failed media buy creation
        try:
            # Get principal name for notification
            principal_name = "Unknown"
            if principal:
                principal_name = principal.name

            # Build notifier config from tenant fields
            notifier_config = {
                "features": {
                    "slack_webhook_url": tenant.get("slack_webhook_url"),
                    "slack_audit_webhook_url": tenant.get("slack_audit_webhook_url"),
                }
            }
            slack_notifier = get_slack_notifier(notifier_config)

            # Create failure notification details
            failure_details = {
                "total_budget": total_budget if "total_budget" in locals() else 0,
                "po_number": req.po_number,
                "start_time": (
                    start_time.isoformat() if "start_time" in locals() else None
                ),  # Resolved from 'asap' if needed
                "end_time": end_time.isoformat() if "end_time" in locals() else None,
                "product_ids": req.get_product_ids(),
                "error_message": str(e),
                "workflow_step_id": step.step_id if step else "unknown",
            }

            slack_notifier.notify_media_buy_event(
                event_type="failed",
                media_buy_id=None,
                principal_name=principal_name,
                details=failure_details,
                tenant_name=tenant.get("name", "Unknown"),
                tenant_id=tenant.get("tenant_id"),
                success=False,
                error_message=str(e),
            )

            console.print(f"[red]❌ Sent failure notification to Slack: {str(e)}[/red]")
        except Exception as notify_error:
            console.print(f"[yellow]⚠️ Failed to send failure Slack notification: {notify_error}[/yellow]")

        # Log to audit logs for failed operation
        try:
            audit_logger = get_audit_logger("AdCP", tenant["tenant_id"])
            audit_logger.log_operation(
                operation="create_media_buy",
                principal_name=principal.name if principal else "unknown",
                principal_id=principal_id or "anonymous",
                adapter_id="mcp_server",
                success=False,
                error_message=str(e),
                details={
                    "error_type": type(e).__name__,
                    "error_message": str(e),
                    "po_number": req.po_number if req else None,
                    "total_budget": total_budget if "total_budget" in locals() else 0,
                },
            )
        except:
            pass

        raise ToolError("MEDIA_BUY_CREATION_ERROR", f"Failed to create media buy: {str(e)}")


@mcp.tool()
def create_media_buy(
    buyer_ref: str,
<<<<<<< HEAD
    brand_manifest: Any,  # BrandManifest | str - validated by Pydantic
=======
    brand_manifest: Any | None = None,  # BrandManifest | str | None - validated by Pydantic
>>>>>>> bfc2597b
    po_number: str | None = None,
    packages: list[Any] | None = None,
    start_time: Any | None = None,  # datetime | Literal["asap"] | str - validated by Pydantic
    end_time: Any | None = None,  # datetime | str - validated by Pydantic
    budget: Any | None = None,  # Budget | float | dict - validated by Pydantic
    promoted_offering: str | None = None,
    product_ids: list[str] | None = None,
    start_date: Any | None = None,  # date | str - validated by Pydantic
    end_date: Any | None = None,  # date | str - validated by Pydantic
    total_budget: float | None = None,
    targeting_overlay: dict[str, Any] | None = None,
    pacing: str = "even",
    daily_budget: float | None = None,
    creatives: list[Any] | None = None,
    reporting_webhook: dict[str, Any] | None = None,
    required_axe_signals: list[str] | None = None,
    enable_creative_macro: bool = False,
    strategy_id: str | None = None,
    push_notification_config: dict[str, Any] | None = None,
    webhook_url: str | None = None,
<<<<<<< HEAD
    context: Context | None = None
=======
    context: Context | None = None,
>>>>>>> bfc2597b
) -> CreateMediaBuyResponse:
    """Create a media buy with the specified parameters.

    MCP tool wrapper that delegates to the shared implementation.

    Args:
        buyer_ref: Buyer reference for tracking (required per AdCP spec)
<<<<<<< HEAD
        brand_manifest: Brand information manifest - inline object or URL string (required per AdCP v1.8.0)
        po_number: Purchase order number (optional)
        promoted_offering: DEPRECATED - use brand_manifest instead
=======
        brand_manifest: Brand information manifest - inline object or URL string (optional, auto-generated from promoted_offering if not provided)
        po_number: Purchase order number (optional)
        promoted_offering: DEPRECATED - use brand_manifest instead (still supported for backward compatibility)
>>>>>>> bfc2597b
        packages: Array of packages with products and budgets
        start_time: Campaign start time (ISO 8601)
        end_time: Campaign end time (ISO 8601)
        budget: Overall campaign budget
        product_ids: Legacy: Product IDs (converted to packages)
        start_date: Legacy: Start date (converted to start_time)
        end_date: Legacy: End date (converted to end_time)
        total_budget: Legacy: Total budget (converted to Budget object)
        targeting_overlay: Targeting overlay configuration
        pacing: Pacing strategy (even, asap, daily_budget)
        daily_budget: Daily_budget limit
        creatives: Creative assets for the campaign
        reporting_webhook: Webhook configuration for automated reporting delivery
        required_axe_signals: Required targeting signals
        enable_creative_macro: Enable AXE to provide creative_macro signal
        strategy_id: Optional strategy ID for linking operations
        push_notification_config: Push notification config dict with url, authentication (AdCP spec)
        context: FastMCP context (automatically provided)

    Returns:
        CreateMediaBuyResponse with media buy details
    """
    return _create_media_buy_impl(
        buyer_ref=buyer_ref,
        brand_manifest=brand_manifest,
        po_number=po_number,
        promoted_offering=promoted_offering,
        packages=packages,
        start_time=start_time,
        end_time=end_time,
        budget=budget,
        product_ids=product_ids,
        start_date=start_date,
        end_date=end_date,
        total_budget=total_budget,
        targeting_overlay=targeting_overlay,
        pacing=pacing,
        daily_budget=daily_budget,
        creatives=creatives,
        reporting_webhook=reporting_webhook,
        required_axe_signals=required_axe_signals,
        enable_creative_macro=enable_creative_macro,
        strategy_id=strategy_id,
        push_notification_config=push_notification_config,
        context=context,
    )


# Unified update tools
def _update_media_buy_impl(
    media_buy_id: str,
    buyer_ref: str = None,
    active: bool = None,
    flight_start_date: str = None,
    flight_end_date: str = None,
    budget: float = None,
    currency: str = None,
    targeting_overlay: dict = None,
    start_time: str = None,
    end_time: str = None,
    pacing: str = None,
    daily_budget: float = None,
    packages: list = None,
    creatives: list = None,
    push_notification_config: dict | None = None,
    context: Context = None,
) -> UpdateMediaBuyResponse:
    """Shared implementation for update_media_buy (used by both MCP and A2A).

    Update a media buy with campaign-level and/or package-level changes.

    Args:
        media_buy_id: Media buy ID to update (required)
        buyer_ref: Update buyer reference
        active: True to activate, False to pause entire campaign
        flight_start_date: Change start date (if not started)
        flight_end_date: Extend or shorten campaign
        budget: Update total budget
        currency: Update currency (ISO 4217)
        targeting_overlay: Update global targeting
        start_time: Update start datetime
        end_time: Update end datetime
        pacing: Pacing strategy (even, asap, daily_budget)
        daily_budget: Daily spend cap across all packages
        packages: Package-specific updates
        creatives: Add new creatives
        push_notification_config: Push notification config for status updates (AdCP spec, optional)
        context: FastMCP context (automatically provided)

    Returns:
        UpdateMediaBuyResponse with updated media buy details
    """
    # Create request object from individual parameters (MCP-compliant)
    # Convert flat budget/currency/pacing to Budget object if budget provided
    budget_obj = None
    if budget is not None:
        from src.core.schemas import Budget

        budget_obj = Budget(
            total=budget,
            currency=currency or "USD",  # Default to USD if not specified
            pacing=pacing or "even",  # Default pacing
            daily_cap=daily_budget,  # Map daily_budget to daily_cap
        )

    req = UpdateMediaBuyRequest(
        media_buy_id=media_buy_id,
        buyer_ref=buyer_ref,
        active=active,
        flight_start_date=flight_start_date,
        flight_end_date=flight_end_date,
        budget=budget_obj,
        targeting_overlay=targeting_overlay,
        start_time=start_time,
        end_time=end_time,
        packages=packages,
        creatives=creatives,
    )

    _verify_principal(req.media_buy_id, context)
    _, principal_id = media_buys[req.media_buy_id]
    tenant = get_current_tenant()

    # Create or get persistent context
    ctx_manager = get_context_manager()
    ctx_id = context.headers.get("x-context-id") if hasattr(context, "headers") else None
    persistent_ctx = ctx_manager.get_or_create_context(
        tenant_id=tenant["tenant_id"],
        principal_id=principal_id,
        context_id=ctx_id,
        is_async=True,
    )

    # Create workflow step for this tool call
    step = ctx_manager.create_workflow_step(
        context_id=persistent_ctx.context_id,
        step_type="tool_call",
        owner="principal",
        status="in_progress",
        tool_name="update_media_buy",
        request_data=req.model_dump(mode="json"),  # Convert dates to strings
    )

    principal = get_principal_object(principal_id)
    if not principal:
        error_msg = f"Principal {principal_id} not found"
        ctx_manager.update_workflow_step(step.step_id, status="failed", error_message=error_msg)
        return UpdateMediaBuyResponse(
            status="completed",
            media_buy_id=req.media_buy_id or "",
            buyer_ref=req.buyer_ref or "",
            errors=[{"code": "principal_not_found", "message": error_msg}],
        )

    adapter = get_adapter(principal, dry_run=DRY_RUN_MODE)
    today = req.today or date.today()

    # Check if manual approval is required
    manual_approval_required = (
        adapter.manual_approval_required if hasattr(adapter, "manual_approval_required") else False
    )
    manual_approval_operations = (
        adapter.manual_approval_operations if hasattr(adapter, "manual_approval_operations") else []
    )

    if manual_approval_required and "update_media_buy" in manual_approval_operations:
        # Workflow step already created above - update its status
        ctx_manager.update_workflow_step(
            step.step_id,
            status="requires_approval",
            add_comment={"user": "system", "comment": "Publisher requires manual approval for all media buy updates"},
        )

        return UpdateMediaBuyResponse(
            status="submitted",
            media_buy_id=req.media_buy_id or "",
            buyer_ref=req.buyer_ref or "",
            task_id=step.step_id,
        )

    # Validate currency limits if flight dates or budget changes
    # This prevents workarounds where buyers extend flight to bypass daily max
    if req.start_time or req.end_time or req.budget or (req.packages and any(pkg.budget for pkg in req.packages)):
        from decimal import Decimal

        from sqlalchemy import select

        from src.core.database.database_session import get_db_session
        from src.core.database.models import CurrencyLimit
        from src.core.database.models import MediaBuy as MediaBuyModel

        # Get media buy from database to check currency and current dates
        with get_db_session() as session:
            stmt = select(MediaBuyModel).where(MediaBuyModel.media_buy_id == req.media_buy_id)
            media_buy = session.scalars(stmt).first()

            if media_buy:
                # Determine currency (use updated or existing)
                # Extract currency from Budget object if present, otherwise from media buy
                request_currency = (req.budget.currency if req.budget else None) or media_buy.currency or "USD"

                # Get currency limit
                stmt = select(CurrencyLimit).where(
                    CurrencyLimit.tenant_id == tenant["tenant_id"], CurrencyLimit.currency_code == request_currency
                )
                currency_limit = session.scalars(stmt).first()

                if not currency_limit:
                    error_msg = f"Currency {request_currency} is not supported by this publisher."
                    ctx_manager.update_workflow_step(step.step_id, status="failed", error_message=error_msg)
                    return UpdateMediaBuyResponse(
                        status="completed",
                        media_buy_id=req.media_buy_id or "",
                        buyer_ref=req.buyer_ref or "",
                        errors=[{"code": "currency_not_supported", "message": error_msg}],
                    )

                # Calculate new flight duration
                start = req.start_time if req.start_time else media_buy.start_time
                end = req.end_time if req.end_time else media_buy.end_time

                # Parse datetime strings if needed, handle 'asap' (AdCP v1.7.0)
                from datetime import datetime as dt

                if isinstance(start, str):
                    if start == "asap":
                        start = dt.now(UTC)
                    else:
                        start = dt.fromisoformat(start.replace("Z", "+00:00"))
                if isinstance(end, str):
                    end = dt.fromisoformat(end.replace("Z", "+00:00"))

                flight_days = (end - start).days
                if flight_days <= 0:
                    flight_days = 1

                # Validate max daily spend for packages
                if currency_limit.max_daily_package_spend and req.packages:
                    for pkg_update in req.packages:
                        if pkg_update.budget:
                            package_budget = Decimal(str(pkg_update.budget))
                            package_daily = package_budget / Decimal(str(flight_days))

                            if package_daily > currency_limit.max_daily_package_spend:
                                error_msg = (
                                    f"Updated package daily budget ({package_daily} {request_currency}) "
                                    f"exceeds maximum ({currency_limit.max_daily_package_spend} {request_currency}). "
                                    f"Flight date changes that reduce daily budget are not allowed to bypass limits."
                                )
                                ctx_manager.update_workflow_step(step.step_id, status="failed", error_message=error_msg)
                                return UpdateMediaBuyResponse(
                                    status="completed",
                                    media_buy_id=req.media_buy_id or "",
                                    buyer_ref=req.buyer_ref or "",
                                    errors=[{"code": "budget_limit_exceeded", "message": error_msg}],
                                )

    # Handle campaign-level updates
    if req.active is not None:
        action = "resume_media_buy" if req.active else "pause_media_buy"
        result = adapter.update_media_buy(
            media_buy_id=req.media_buy_id,
            action=action,
            package_id=None,
            budget=None,
            today=datetime.combine(today, datetime.min.time()),
        )
        if result.status == "failed":
            return result

    # Handle package-level updates
    if req.packages:
        for pkg_update in req.packages:
            # Handle active/pause state
            if pkg_update.active is not None:
                action = "resume_package" if pkg_update.active else "pause_package"
                result = adapter.update_media_buy(
                    media_buy_id=req.media_buy_id,
                    action=action,
                    package_id=pkg_update.package_id,
                    budget=None,
                    today=datetime.combine(today, datetime.min.time()),
                )
                if result.status == "failed":
                    ctx_manager.update_workflow_step(
                        step.step_id,
                        status="failed",
                        error_message=result.detail or "Update failed",
                    )
                    return result

            # Handle budget updates
            if pkg_update.impressions is not None:
                result = adapter.update_media_buy(
                    media_buy_id=req.media_buy_id,
                    action="update_package_impressions",
                    package_id=pkg_update.package_id,
                    budget=pkg_update.impressions,
                    today=datetime.combine(today, datetime.min.time()),
                )
                if result.status == "failed":
                    ctx_manager.update_workflow_step(
                        step.step_id,
                        status="failed",
                        error_message=result.detail or "Update failed",
                    )
                    return result
            elif pkg_update.budget is not None:
                result = adapter.update_media_buy(
                    media_buy_id=req.media_buy_id,
                    action="update_package_budget",
                    package_id=pkg_update.package_id,
                    budget=int(pkg_update.budget),
                    today=datetime.combine(today, datetime.min.time()),
                )
                if result.status == "failed":
                    ctx_manager.update_workflow_step(
                        step.step_id,
                        status="failed",
                        error_message=result.detail or "Update failed",
                    )
                    return result

    # Handle budget updates (Budget object from AdCP spec)
    if req.budget is not None:
        if isinstance(req.budget, dict):
            # Handle Budget dict
            total_budget = req.budget.get("total", 0)
            currency = req.budget.get("currency", "USD")
        elif hasattr(req.budget, "total"):
            # Handle Budget model instance (standard case)
            total_budget = req.budget.total
            currency = req.budget.currency
        else:
            # Fallback: treat as float (shouldn't happen with Budget object)
            total_budget = float(req.budget)
            currency = "USD"  # Default when budget is just a number

        if total_budget <= 0:
            error_msg = f"Invalid budget: {total_budget}. Budget must be positive."
            ctx_manager.update_workflow_step(step.step_id, status="failed", error_message=error_msg)
            return UpdateMediaBuyResponse(
                status="completed",
                media_buy_id=req.media_buy_id or "",
                buyer_ref=req.buyer_ref or "",
                errors=[{"code": "invalid_budget", "message": error_msg}],
            )

        # Store budget update in media buy (update CreateMediaBuyRequest in place)
        if req.media_buy_id in media_buys:
            buy_data = media_buys[req.media_buy_id]
            if isinstance(buy_data, tuple) and len(buy_data) >= 2:
                # buy_data[0] is CreateMediaBuyRequest object - update it in place
                existing_req = buy_data[0]

                # Update total_budget field (legacy field on CreateMediaBuyRequest)
                if hasattr(existing_req, "total_budget"):
                    existing_req.total_budget = total_budget

                # Update buyer_ref if provided
                if req.buyer_ref and hasattr(existing_req, "buyer_ref"):
                    existing_req.buyer_ref = req.buyer_ref

                # Note: media_buys tuple stays as (CreateMediaBuyRequest, principal_id)

    # Note: Budget validation already done above (lines 4318-4336)
    # Package-level updates already handled above (lines 4266-4316)
    # Targeting updates are handled via packages (AdCP spec v2.4)

    # Create ObjectWorkflowMapping to link media buy update to workflow step
    # This enables webhook delivery when the update completes
    from src.core.database.database_session import get_db_session
    from src.core.database.models import ObjectWorkflowMapping

    with get_db_session() as session:
        mapping = ObjectWorkflowMapping(
            step_id=step.step_id,
            object_type="media_buy",
            object_id=req.media_buy_id,
            action="update",
        )
        session.add(mapping)
        session.commit()

    # Update workflow step with success
    ctx_manager.update_workflow_step(
        step.step_id,
        status="completed",
        response_data={
            "status": "accepted",
            "updates_applied": {
                "campaign_level": req.active is not None,
                "package_count": len(req.packages) if req.packages else 0,
                "budget": req.budget is not None,
                "flight_dates": req.start_time is not None or req.end_time is not None,
            },
        },
    )

    return UpdateMediaBuyResponse(
        status="completed",
        media_buy_id=req.media_buy_id or "",
        buyer_ref=req.buyer_ref or "",
        implementation_date=datetime.combine(today, datetime.min.time()),
    )


@mcp.tool()
def update_media_buy(
    media_buy_id: str,
    buyer_ref: str = None,
    active: bool = None,
    flight_start_date: str = None,
    flight_end_date: str = None,
    budget: float = None,
    currency: str = None,
    targeting_overlay: dict = None,
    start_time: str = None,
    end_time: str = None,
    pacing: str = None,
    daily_budget: float = None,
    packages: list = None,
    creatives: list = None,
    push_notification_config: dict | None = None,
    context: Context = None,
) -> UpdateMediaBuyResponse:
    """Update a media buy with campaign-level and/or package-level changes.

    MCP tool wrapper that delegates to the shared implementation.

    Args:
        media_buy_id: Media buy ID to update (required)
        buyer_ref: Update buyer reference
        active: True to activate, False to pause entire campaign
        flight_start_date: Change start date (if not started)
        flight_end_date: Extend or shorten campaign
        budget: Update total budget
        currency: Update currency (ISO 4217)
        targeting_overlay: Update global targeting
        start_time: Update start datetime
        end_time: Update end datetime
        pacing: Pacing strategy (even, asap, daily_budget)
        daily_budget: Daily spend cap across all packages
        packages: Package-specific updates
        creatives: Add new creatives
        push_notification_config: Push notification config for async notifications (AdCP spec, optional)
        context: FastMCP context (automatically provided)

    Returns:
        UpdateMediaBuyResponse with updated media buy details
    """
    return _update_media_buy_impl(
        media_buy_id=media_buy_id,
        buyer_ref=buyer_ref,
        active=active,
        flight_start_date=flight_start_date,
        flight_end_date=flight_end_date,
        budget=budget,
        currency=currency,
        targeting_overlay=targeting_overlay,
        start_time=start_time,
        end_time=end_time,
        pacing=pacing,
        daily_budget=daily_budget,
        packages=packages,
        creatives=creatives,
        push_notification_config=push_notification_config,
        context=context,
    )


def _get_media_buy_delivery_impl(req: GetMediaBuyDeliveryRequest, context: Context) -> GetMediaBuyDeliveryResponse:
    """Get delivery data for one or more media buys.

    AdCP-compliant implementation that handles start_date/end_date parameters
    and returns spec-compliant response format.
    """
    from datetime import date, datetime, timedelta

    # Extract testing context for time simulation and event jumping
    testing_ctx = get_testing_context(context)

    principal_id = _get_principal_id_from_context(context)

    # Get the Principal object
    principal = get_principal_object(principal_id)
    if not principal:
        # Return AdCP-compliant error response
        return GetMediaBuyDeliveryResponse(
            adcp_version="1.5.0",
            reporting_period=ReportingPeriod(start=datetime.now().isoformat(), end=datetime.now().isoformat()),
            currency="USD",
            aggregated_totals=AggregatedTotals(impressions=0, spend=0, media_buy_count=0),
            deliveries=[],
            errors=[{"code": "principal_not_found", "message": f"Principal {principal_id} not found"}],
        )

    # Get the appropriate adapter
    adapter = get_adapter(principal, dry_run=DRY_RUN_MODE)

    # Determine reporting period
    if req.start_date and req.end_date:
        # Use provided date range
        start_dt = datetime.strptime(req.start_date, "%Y-%m-%d")
        end_dt = datetime.strptime(req.end_date, "%Y-%m-%d")
    else:
        # Default to last 30 days
        end_dt = datetime.now()
        start_dt = end_dt - timedelta(days=30)

    reporting_period = ReportingPeriod(start=start_dt.isoformat(), end=end_dt.isoformat())

    # Determine reference date for status calculations (use end_date or current date)
    reference_date = end_dt.date() if req.end_date else date.today()

    # Determine which media buys to fetch
    target_media_buys = []

    if req.media_buy_ids:
        # Specific media buy IDs requested
        for media_buy_id in req.media_buy_ids:
            if media_buy_id in media_buys:
                buy_request, buy_principal_id = media_buys[media_buy_id]
                if buy_principal_id == principal_id:
                    target_media_buys.append((media_buy_id, buy_request))
                else:
                    console.print(f"[yellow]Skipping {media_buy_id} - not owned by principal[/yellow]")
            else:
                console.print(f"[yellow]Media buy {media_buy_id} not found[/yellow]")
    elif req.buyer_refs:
        # Buyer references requested
        for media_buy_id, (buy_request, buy_principal_id) in media_buys.items():
            if (
                buy_principal_id == principal_id
                and hasattr(buy_request, "buyer_ref")
                and buy_request.buyer_ref in req.buyer_refs
            ):
                target_media_buys.append((media_buy_id, buy_request))
    else:
        # Use status_filter to determine which buys to fetch
        valid_statuses = ["active", "pending", "paused", "completed", "failed"]
        filter_statuses = []

        if req.status_filter:
            if isinstance(req.status_filter, str):
                if req.status_filter == "all":
                    filter_statuses = valid_statuses
                else:
                    filter_statuses = [req.status_filter]
            elif isinstance(req.status_filter, list):
                filter_statuses = req.status_filter
        else:
            # Default to active
            filter_statuses = ["active"]

        for media_buy_id, (buy_request, buy_principal_id) in media_buys.items():
            if buy_principal_id == principal_id:
                # Determine current status
                if reference_date < buy_request.flight_start_date:
                    current_status = "pending"
                elif reference_date > buy_request.flight_end_date:
                    current_status = "completed"
                else:
                    current_status = "active"

                if current_status in filter_statuses:
                    target_media_buys.append((media_buy_id, buy_request))

    # Collect delivery data for each media buy
    deliveries = []
    total_spend = 0.0
    total_impressions = 0
    media_buy_count = 0

    for media_buy_id, buy_request in target_media_buys:
        try:
            # Apply time simulation from testing context
            simulation_datetime = end_dt
            if testing_ctx.mock_time:
                simulation_datetime = testing_ctx.mock_time
            elif testing_ctx.jump_to_event:
                # Calculate time based on event
                simulation_datetime = TimeSimulator.jump_to_event_time(
                    testing_ctx.jump_to_event,
                    datetime.combine(buy_request.flight_start_date, datetime.min.time()),
                    datetime.combine(buy_request.flight_end_date, datetime.min.time()),
                )

            # Determine status
            if simulation_datetime.date() < buy_request.flight_start_date:
                status = "pending"
            elif simulation_datetime.date() > buy_request.flight_end_date:
                status = "completed"
            else:
                status = "active"

            # Create delivery metrics
            if any(
                [testing_ctx.dry_run, testing_ctx.mock_time, testing_ctx.jump_to_event, testing_ctx.test_session_id]
            ):
                # Use simulation for testing
                start_dt = datetime.combine(buy_request.flight_start_date, datetime.min.time())
                end_dt_campaign = datetime.combine(buy_request.flight_end_date, datetime.min.time())
                progress = TimeSimulator.calculate_campaign_progress(start_dt, end_dt_campaign, simulation_datetime)

                simulated_metrics = DeliverySimulator.calculate_simulated_metrics(
                    buy_request.total_budget, progress, testing_ctx
                )

                spend = simulated_metrics["spend"]
                impressions = simulated_metrics["impressions"]
            else:
                # Generate realistic delivery metrics
                campaign_days = (buy_request.flight_end_date - buy_request.flight_start_date).days
                days_elapsed = max(0, (simulation_datetime.date() - buy_request.flight_start_date).days)

                if campaign_days > 0:
                    progress = min(1.0, days_elapsed / campaign_days) if status != "pending" else 0.0
                else:
                    progress = 1.0 if status == "completed" else 0.0

                spend = float(buy_request.total_budget * progress)
                impressions = int(spend * 1000)  # Assume $1 CPM for simplicity

            # Create package delivery data
            package_deliveries = []
            if hasattr(buy_request, "product_ids"):
                for i, product_id in enumerate(buy_request.product_ids):
                    package_spend = spend / len(buy_request.product_ids)
                    package_impressions = impressions / len(buy_request.product_ids)

                    package_deliveries.append(
                        PackageDelivery(
                            package_id=f"pkg_{product_id}_{i}",
                            buyer_ref=getattr(buy_request, "buyer_ref", None),
                            impressions=package_impressions,
                            spend=package_spend,
                            pacing_index=1.0 if status == "active" else 0.0,
                        )
                    )

            # Create delivery data
            delivery_data = MediaBuyDeliveryData(
                media_buy_id=media_buy_id,
                buyer_ref=getattr(buy_request, "buyer_ref", None),
                status=status,
                totals=DeliveryTotals(impressions=impressions, spend=spend),
                by_package=package_deliveries,
            )

            deliveries.append(delivery_data)
            total_spend += spend
            total_impressions += impressions
            media_buy_count += 1

        except Exception as e:
            console.print(f"[red]Error getting delivery for {media_buy_id}: {e}[/red]")
            # Continue with other media buys

    # Create AdCP-compliant response
    response = GetMediaBuyDeliveryResponse(
        adcp_version="1.5.0",
        reporting_period=reporting_period,
        currency="USD",
        aggregated_totals=AggregatedTotals(
            impressions=total_impressions, spend=total_spend, media_buy_count=media_buy_count
        ),
        deliveries=deliveries,
    )

    # Apply testing hooks if needed
    if any([testing_ctx.dry_run, testing_ctx.mock_time, testing_ctx.jump_to_event, testing_ctx.test_session_id]):
        # Create campaign info for testing hooks
        campaign_info = None
        if target_media_buys:
            first_buy = target_media_buys[0][1]
            campaign_info = {
                "start_date": datetime.combine(first_buy.flight_start_date, datetime.min.time()),
                "end_date": datetime.combine(first_buy.flight_end_date, datetime.min.time()),
                "total_budget": first_buy.total_budget,
            }

        # Convert to dict for testing hooks
        response_data = response.model_dump()
        response_data = apply_testing_hooks(response_data, testing_ctx, "get_media_buy_delivery", campaign_info)

        # Reconstruct response from modified data
        response = GetMediaBuyDeliveryResponse(**response_data)

    return response


@mcp.tool()
def get_media_buy_delivery(
    media_buy_ids: list[str] = None,
    buyer_refs: list[str] = None,
    status_filter: str = None,
    start_date: str = None,
    end_date: str = None,
    webhook_url: str | None = None,
    context: Context = None,
) -> GetMediaBuyDeliveryResponse:
    """Get delivery data for media buys.

    AdCP-compliant implementation of get_media_buy_delivery tool.

    Args:
        media_buy_ids: Array of publisher media buy IDs to get delivery data for (optional)
        buyer_refs: Array of buyer reference IDs to get delivery data for (optional)
        status_filter: Filter by status - single status or array: 'active', 'pending', 'paused', 'completed', 'failed', 'all' (optional)
        start_date: Start date for reporting period in YYYY-MM-DD format (optional)
        end_date: End date for reporting period in YYYY-MM-DD format (optional)
        webhook_url: URL for async task completion notifications (AdCP spec, optional)
        context: FastMCP context (automatically provided)

    Returns:
        GetMediaBuyDeliveryResponse with AdCP-compliant delivery data for the requested media buys
    """
    # Create AdCP-compliant request object
    req = GetMediaBuyDeliveryRequest(
        media_buy_ids=media_buy_ids,
        buyer_refs=buyer_refs,
        status_filter=status_filter,
        start_date=start_date,
        end_date=end_date,
    )

    return _get_media_buy_delivery_impl(req, context)


# --- Admin Tools ---


def _require_admin(context: Context) -> None:
    """Verify the request is from an admin user."""
    principal_id = get_principal_from_context(context)
    if principal_id != "admin":
        raise PermissionError("This operation requires admin privileges")


@mcp.tool()
def update_performance_index(
    media_buy_id: str, performance_data: list[dict[str, Any]], webhook_url: str | None = None, context: Context = None
) -> UpdatePerformanceIndexResponse:
    """Update performance index data for a media buy.

    Args:
        media_buy_id: ID of the media buy to update
        performance_data: List of performance data objects
        webhook_url: URL for async task completion notifications (AdCP spec, optional)
        context: FastMCP context (automatically provided)

    Returns:
        UpdatePerformanceIndexResponse with operation status
    """
    # Create request object from individual parameters (MCP-compliant)
    # Convert dict performance_data to ProductPerformance objects
    from src.core.schemas import ProductPerformance

    performance_objects = [ProductPerformance(**perf) for perf in performance_data]
    req = UpdatePerformanceIndexRequest(media_buy_id=media_buy_id, performance_data=performance_objects)

    _verify_principal(req.media_buy_id, context)
    buy_request, principal_id = media_buys[req.media_buy_id]

    # Get the Principal object
    principal = get_principal_object(principal_id)
    if not principal:
        return UpdatePerformanceIndexResponse(
            status="failed",
            message=f"Principal {principal_id} not found",
            errors=[{"code": "principal_not_found", "message": f"Principal {principal_id} not found"}],
        )

    # Get the appropriate adapter
    adapter = get_adapter(principal, dry_run=DRY_RUN_MODE)

    # Convert ProductPerformance to PackagePerformance for the adapter
    package_performance = [
        PackagePerformance(package_id=perf.product_id, performance_index=perf.performance_index)
        for perf in req.performance_data
    ]

    # Call the adapter's update method
    success = adapter.update_media_buy_performance_index(req.media_buy_id, package_performance)

    # Log the performance update
    console.print(f"[bold green]Performance Index Update for {req.media_buy_id}:[/bold green]")
    for perf in req.performance_data:
        status_emoji = "📈" if perf.performance_index > 1.0 else "📉" if perf.performance_index < 1.0 else "➡️"
        console.print(
            f"  {status_emoji} {perf.product_id}: {perf.performance_index:.2f} (confidence: {perf.confidence_score or 'N/A'})"
        )

    # Simulate optimization based on performance
    if any(p.performance_index < 0.8 for p in req.performance_data):
        console.print("  [yellow]⚠️  Low performance detected - optimization recommended[/yellow]")

    return UpdatePerformanceIndexResponse(
        status="success" if success else "failed",
        detail=f"Performance index updated for {len(req.performance_data)} products",
    )


# --- Human-in-the-Loop Task Queue Tools ---


# @mcp.tool  # DEPRECATED - removed from MCP interface
def create_workflow_step_for_task(req, context):
    """DEPRECATED - Use context_mgr.create_workflow_step() directly."""
    raise ToolError("DEPRECATED", "This function has been deprecated. Use workflow steps directly.")
    # Original implementation removed - see git history if needed
    principal_id = get_principal_from_context(context)
    if not principal_id:
        raise ToolError("AUTHENTICATION_REQUIRED", "You must provide a valid x-adcp-auth header")

    # Get or create context for this workflow
    tenant = get_current_tenant()
    ctx_id = context.headers.get("x-context-id") if hasattr(context, "headers") else None

    # For human tasks, we always need a context
    if ctx_id:
        persistent_ctx = context_mgr.get_context(ctx_id)
    else:
        persistent_ctx = context_mgr.create_context(tenant_id=tenant["tenant_id"], principal_id=principal_id)
        ctx_id = persistent_ctx.context_id

    # Calculate due date
    due_by = None
    if req.due_in_hours:
        due_by = datetime.now() + timedelta(hours=req.due_in_hours)
    elif req.priority == "urgent":
        due_by = datetime.now() + timedelta(hours=4)
    elif req.priority == "high":
        due_by = datetime.now() + timedelta(hours=24)
    elif req.priority == "medium":
        due_by = datetime.now() + timedelta(hours=48)

    # Determine owner based on task type
    owner = "publisher"  # Most human tasks need publisher action
    if req.task_type in ["compliance_review", "manual_approval"]:
        owner = "publisher"
    elif req.task_type == "creative_approval":
        owner = "principal" if req.context_data and req.context_data.get("principal_action_needed") else "publisher"

    # Build object mappings if we have related objects
    object_mappings = []
    if req.media_buy_id:
        object_mappings.append(
            {
                "object_type": "media_buy",
                "object_id": req.media_buy_id,
                "action": "approval_required",
            }
        )
    if req.creative_id:
        object_mappings.append(
            {
                "object_type": "creative",
                "object_id": req.creative_id,
                "action": "approval_required",
            }
        )

    # Create workflow step
    step = context_mgr.create_workflow_step(
        context_id=ctx_id,
        is_async=True,
        step_type="approval",
        owner=owner,
        status="requires_approval",
        tool_name=req.operation,
        request_data={
            "task_type": req.task_type,
            "principal_id": principal_id,
            "adapter_name": req.adapter_name,
            "priority": req.priority,
            "media_buy_id": req.media_buy_id,
            "creative_id": req.creative_id,
            "operation": req.operation,
            "error_detail": req.error_detail,
            "context_data": req.context_data,
            "due_by": due_by.isoformat() if due_by else None,
        },
        assigned_to=req.assigned_to,
        object_mappings=object_mappings,
        initial_comment=req.error_detail or "Manual approval required",
    )

    task_id = step.step_id

    # Log task creation
    audit_logger = get_audit_logger("AdCP", tenant["tenant_id"])
    audit_logger.log_operation(
        operation="create_human_task",
        principal_name=principal_id,
        principal_id=principal_id,
        adapter_id="task_queue",
        success=True,
        details={
            "task_id": task_id,
            "task_type": req.task_type,
            "priority": req.priority,
        },
    )

    # Log high priority tasks
    if req.priority in ["high", "urgent"]:
        console.print(f"[bold red]🚨 HIGH PRIORITY TASK CREATED: {task_id}[/bold red]")
        console.print(f"   Type: {req.task_type}")
        console.print(f"   Error: {req.error_detail}")

    # Send webhook notification for urgent tasks (if configured)
    tenant = get_current_tenant()
    webhook_url = tenant.get("hitl_webhook_url")
    if webhook_url and req.priority == "urgent":
        try:
            import requests

            requests.post(
                webhook_url,
                json={
                    "task_id": task_id,
                    "type": req.task_type,
                    "priority": req.priority,
                    "principal": principal_id,
                    "error": req.error_detail,
                    "tenant": tenant["tenant_id"],
                },
                timeout=5,
            )
        except:
            pass  # Don't fail task creation if webhook fails

    # Task is now handled entirely through WorkflowStep - no separate Task table needed
    console.print(f"[green]✅ Created workflow step {task_id}[/green]")

    # Send Slack notification for new tasks
    try:
        # Build notifier config from tenant fields
        notifier_config = {
            "features": {
                "slack_webhook_url": tenant.get("slack_webhook_url"),
                "slack_audit_webhook_url": tenant.get("slack_audit_webhook_url"),
            }
        }
        slack_notifier = get_slack_notifier(notifier_config)
        slack_notifier.notify_new_task(
            task_id=task_id,
            task_type=req.task_type,
            principal_name=principal_id,
            media_buy_id=req.media_buy_id,
            details={
                "priority": req.priority,
                "error": req.error_detail,
                "operation": req.operation,
                "adapter": req.adapter_name,
            },
            tenant_name=tenant["name"],
        )
    except Exception as e:
        console.print(f"[yellow]Failed to send Slack notification: {e}[/yellow]")

    return CreateHumanTaskResponse(task_id=task_id, status="pending", due_by=due_by)


# Removed get_pending_workflows - replaced by admin dashboard workflow views


# Removed assign_task - assignment handled through admin UI workflow management


# @mcp.tool  # DEPRECATED - removed from MCP interface
def complete_task(req, context):
    """Complete a human task with resolution details."""
    # DEPRECATED: This function has been deprecated in favor of workflow steps
    raise ToolError(
        "DEPRECATED", "Task system has been replaced with workflow steps. Use Admin UI workflow management."
    )

    with get_db_session() as db_session:
        stmt = select(Task).filter_by(task_id=req.task_id, tenant_id=tenant["tenant_id"])
        db_task = db_session.scalars(stmt).first()

        if not db_task:
            raise ToolError("NOT_FOUND", f"Task {req.task_id} not found")

        # Update database fields
        db_task.status = "completed" if req.resolution in ["approved", "completed"] else "failed"
        db_task.resolution = req.resolution
        db_task.resolution_notes = req.resolution_detail
        db_task.resolved_by = req.resolved_by
        db_task.completed_at = datetime.now(UTC)
        db_task.updated_at = datetime.now(UTC)

        # Preserve original metadata while adding resolution info
        original_metadata = db_task.task_metadata or {}
        db_task.task_metadata = {
            **original_metadata,  # Keep original fields
            "resolution": req.resolution,
            "resolution_detail": req.resolution_detail,
        }
        db_session.commit()

        # Create HumanTask object for backward compatibility (e.g., for Slack notifications)
        task = HumanTask(
            task_id=db_task.task_id,
            task_type=db_task.task_type,
            priority=original_metadata.get("priority", "medium"),
            media_buy_id=db_task.media_buy_id,
            creative_id=original_metadata.get("creative_id"),
            operation=original_metadata.get("operation"),
            principal_id=original_metadata.get("principal_id"),
            adapter_name=original_metadata.get("adapter_name"),
            error_detail=original_metadata.get("error_detail") or db_task.description,
            context_data=db_task.details or {},
            status=db_task.status,
            created_at=db_task.created_at,
            due_by=db_task.due_date,
            assigned_to=db_task.assigned_to,
            resolution=db_task.resolution,
            resolution_detail=db_task.resolution_notes,
            resolved_by=db_task.resolved_by,
            completed_at=db_task.completed_at,
        )

    audit_logger = get_audit_logger("AdCP", tenant["tenant_id"])
    audit_logger.log_operation(
        operation="complete_task",
        principal_name="admin",
        principal_id=principal_id,
        adapter_id="task_queue",
        success=True,
        details={
            "task_id": req.task_id,
            "resolution": req.resolution,
            "resolved_by": req.resolved_by,
        },
    )

    # Send Slack notification for task completion
    try:
        # Build notifier config from tenant fields
        notifier_config = {
            "features": {
                "slack_webhook_url": tenant.get("slack_webhook_url"),
                "slack_audit_webhook_url": tenant.get("slack_audit_webhook_url"),
            }
        }
        slack_notifier = get_slack_notifier(notifier_config)
        slack_notifier.notify_task_completed(
            task_id=req.task_id,
            task_type=task.task_type,
            completed_by=req.resolved_by,
            success=task.status == "completed",
            error_message=req.resolution_detail if task.status == "failed" else None,
        )
    except Exception as e:
        console.print(f"[yellow]Failed to send Slack notification: {e}[/yellow]")

    # Handle specific task types
    if task.task_type == "creative_approval" and task.creative_id:
        if req.resolution == "approved":
            # Update creative status
            if task.creative_id in creative_statuses:
                creative_statuses[task.creative_id].status = "approved"
                creative_statuses[task.creative_id].detail = "Manually approved by " + req.resolved_by
                console.print(f"[green]✅ Creative {task.creative_id} approved[/green]")

    elif task.task_type == "manual_approval" and task.operation:
        if req.resolution == "approved":
            # Execute the deferred operation
            console.print(f"[green]✅ Executing deferred operation: {task.operation}[/green]")

            # Get principal for the operation
            principal = get_principal_object(task.principal_id)
            if principal:
                adapter = get_adapter(principal, dry_run=DRY_RUN_MODE)

                if task.operation == "create_media_buy":
                    # Reconstruct and execute the create_media_buy request
                    original_req = CreateMediaBuyRequest(**task.context_data["request"])

                    # Get products for the media buy
                    catalog = get_product_catalog()
                    products_in_buy = [p for p in catalog if p.product_id in original_req.product_ids]

                    # Convert products to MediaPackages
                    packages = []
                    for product in products_in_buy:
                        first_format_id = product.formats[0] if product.formats else None
                        packages.append(
                            MediaPackage(
                                package_id=product.product_id,
                                name=product.name,
                                delivery_type=product.delivery_type,
                                cpm=product.cpm if product.cpm else 10.0,
                                impressions=int(
                                    original_req.total_budget / (product.cpm if product.cpm else 10.0) * 1000
                                ),
                                format_ids=[first_format_id] if first_format_id else [],
                            )
                        )

                    # Execute the actual creation
                    start_time = datetime.combine(original_req.start_date, datetime.min.time())
                    end_time = datetime.combine(original_req.end_date, datetime.max.time())
                    response = adapter.create_media_buy(original_req, packages, start_time, end_time)

                    # Store the media buy in memory (for backward compatibility)
                    media_buys[response.media_buy_id] = (
                        original_req,
                        task.principal_id,
                    )

                    # Store the media buy in database
                    tenant = get_current_tenant()
                    with get_db_session() as session:
                        principal = get_principal_object(task.principal_id)
                        new_media_buy = MediaBuy(
                            media_buy_id=response.media_buy_id,
                            tenant_id=tenant["tenant_id"],
                            principal_id=task.principal_id,
                            order_name=original_req.po_number or f"Order-{response.media_buy_id}",
                            advertiser_name=principal.name if principal else "Unknown",
                            campaign_objective=getattr(original_req, "campaign_objective", ""),  # Optional field
                            kpi_goal=getattr(original_req, "kpi_goal", ""),  # Optional field
                            budget=original_req.total_budget,
                            start_date=original_req.start_date.isoformat(),
                            end_date=original_req.end_date.isoformat(),
                            status=response.status or "active",
                            raw_request=original_req.model_dump(mode="json"),
                        )
                        session.add(new_media_buy)
                        session.commit()
                    console.print(f"[green]Media buy {response.media_buy_id} created after manual approval[/green]")

                elif task.operation == "update_media_buy":
                    # Reconstruct and execute the update_media_buy request
                    original_req = UpdateMediaBuyRequest(**task.context_data["request"])
                    today = original_req.today or date.today()

                    # Execute the updates
                    if original_req.active is not None:
                        action = "resume_media_buy" if original_req.active else "pause_media_buy"
                        adapter.update_media_buy(
                            media_buy_id=original_req.media_buy_id,
                            action=action,
                            package_id=None,
                            budget=None,
                            today=datetime.combine(today, datetime.min.time()),
                        )

                    # Handle package updates
                    if original_req.packages:
                        for pkg_update in original_req.packages:
                            if pkg_update.active is not None:
                                action = "resume_package" if pkg_update.active else "pause_package"
                                adapter.update_media_buy(
                                    media_buy_id=original_req.media_buy_id,
                                    action=action,
                                    package_id=pkg_update.package_id,
                                    budget=None,
                                    today=datetime.combine(today, datetime.min.time()),
                                )

                    console.print(f"[green]Media buy {original_req.media_buy_id} updated after manual approval[/green]")
        else:
            console.print(f"[red]❌ Manual approval rejected for {task.operation}[/red]")

    return {
        "status": "success",
        "detail": f"Task {req.task_id} completed with resolution: {req.resolution}",
    }


# @mcp.tool  # DEPRECATED - removed from MCP interface
def verify_task(req, context):
    """Verify if a task was completed correctly by checking actual state."""
    # Get task from database
    tenant = get_current_tenant()
    task = get_task_from_db(req.task_id, tenant["tenant_id"])
    if not task:
        raise ToolError("NOT_FOUND", f"Task {req.task_id} not found")
    actual_state = {}
    expected_state = req.expected_outcome or {}
    discrepancies = []
    verified = True

    # Verify based on task type and operation
    if task.task_type == "manual_approval" and task.operation == "update_media_buy":
        # Extract expected changes from task context
        if task.context_data and "request" in task.context_data:
            update_req = task.context_data["request"]
            media_buy_id = update_req.get("media_buy_id")

            if media_buy_id and media_buy_id in media_buys:
                # Get current state
                buy_request, principal_id = media_buys[media_buy_id]

                # Check daily budget if it was being updated
                if "daily_budget" in update_req:
                    expected_budget = update_req["daily_budget"]
                    actual_budget = getattr(buy_request, "daily_budget", None)

                    actual_state["daily_budget"] = actual_budget
                    expected_state["daily_budget"] = expected_budget

                    if actual_budget != expected_budget:
                        discrepancies.append(f"Daily budget is ${actual_budget}, expected ${expected_budget}")
                        verified = False

                # Check active status
                if "active" in update_req:
                    # Would need to check adapter status
                    # For now, assume task completion means it worked
                    actual_state["active"] = task.status == "completed"
                    expected_state["active"] = update_req["active"]

                # Check package updates
                if "packages" in update_req:
                    for pkg_update in update_req["packages"]:
                        if "budget" in pkg_update:
                            # Would need to query adapter for actual package budget
                            expected_state[f"package_{pkg_update['package_id']}_budget"] = pkg_update["budget"]
                            # For demo, assume it matches if task completed
                            actual_state[f"package_{pkg_update['package_id']}_budget"] = (
                                pkg_update["budget"] if task.status == "completed" else 0
                            )

    elif task.task_type == "creative_approval":
        # Check if creative was actually approved
        creative_id = task.creative_id
        if creative_id and creative_id in creative_statuses:
            actual_status = creative_statuses[creative_id].status
            actual_state["creative_status"] = actual_status
            expected_state["creative_status"] = "approved"

            if actual_status != "approved" and task.resolution == "approved":
                discrepancies.append(f"Creative {creative_id} status is {actual_status}, expected approved")
                verified = False

    return VerifyTaskResponse(
        task_id=req.task_id,
        verified=verified,
        actual_state=actual_state,
        expected_state=expected_state,
        discrepancies=discrepancies,
    )


# @mcp.tool  # DEPRECATED - removed from MCP interface
def mark_task_complete(req, context):
    """Mark a task as complete with automatic verification."""
    # Admin only
    principal_id = get_principal_from_context(context)
    tenant = get_current_tenant()
    if principal_id != f"{tenant['tenant_id']}_admin":
        raise ToolError("PERMISSION_DENIED", "Only administrators can mark tasks complete")

    # First verify the task
    verify_req = VerifyTaskRequest(task_id=req.task_id)
    verification = verify_task(verify_req, context)

    if not verification.verified and not req.override_verification:
        return {
            "status": "verification_failed",
            "verified": False,
            "discrepancies": verification.discrepancies,
            "message": "Task verification failed. Use override_verification=true to force completion.",
        }

    # Update task in database directly
    from src.core.database.database_session import get_db_session

    # DEPRECATED: Task model removed in favor of workflow system
    raise ToolError("DEPRECATED", "Task system has been replaced with workflow steps.")

    with get_db_session() as db_session:
        stmt = select(Task).filter_by(task_id=req.task_id, tenant_id=tenant["tenant_id"])
        db_task = db_session.scalars(stmt).first()

        if not db_task:
            raise ToolError("NOT_FOUND", f"Task {req.task_id} not found")

        # Mark as complete
        resolution_detail = f"Marked complete by {req.completed_by}"
        if not verification.verified:
            resolution_detail += " (verification overridden)"

        db_task.status = "completed"
        db_task.resolution = "completed"
        db_task.resolution_notes = resolution_detail
        db_task.resolved_by = req.completed_by
        db_task.completed_at = datetime.now(UTC)
        db_task.updated_at = datetime.now(UTC)

        # Update metadata with verification results
        original_metadata = db_task.task_metadata or {}
        db_task.task_metadata = {
            **original_metadata,
            "resolution": "completed",
            "resolution_detail": resolution_detail,
            "verification": verification.model_dump(),
        }
        db_session.commit()

    audit_logger = get_audit_logger("AdCP", tenant["tenant_id"])
    audit_logger.log_operation(
        operation="mark_task_complete",
        principal_name="admin",
        principal_id=principal_id,
        adapter_id="task_queue",
        success=True,
        details={
            "task_id": req.task_id,
            "verified": verification.verified,
            "override": req.override_verification,
            "completed_by": req.completed_by,
        },
    )

    return {
        "status": "success",
        "task_id": req.task_id,
        "verified": verification.verified,
        "verification_details": {
            "actual_state": verification.actual_state,
            "expected_state": verification.expected_state,
            "discrepancies": verification.discrepancies,
        },
        "message": f"Task marked complete by {req.completed_by}",
    }


# Dry run logs are now handled by the adapters themselves


def get_product_catalog() -> list[Product]:
    """Get products for the current tenant."""
    tenant = get_current_tenant()

    with get_db_session() as session:
        stmt = select(ModelProduct).filter_by(tenant_id=tenant["tenant_id"])
        products = session.scalars(stmt).all()

        loaded_products = []
        for product in products:
            # Convert ORM model to Pydantic schema
            # Parse JSON fields that might be strings (SQLite) or dicts (PostgreSQL)
            def safe_json_parse(value):
                if isinstance(value, str):
                    try:
                        return json.loads(value)
                    except (json.JSONDecodeError, TypeError):
                        return value
                return value

            # Parse formats - now stored as strings by the validator
            format_ids = safe_json_parse(product.formats) or []
            # Ensure it's a list of strings (validator guarantees this)
            if not isinstance(format_ids, list):
                format_ids = []

            product_data = {
                "product_id": product.product_id,
                "name": product.name,
                "description": product.description,
                "formats": format_ids,
                "delivery_type": product.delivery_type,
                "is_fixed_price": product.is_fixed_price,
                "cpm": float(product.cpm) if product.cpm else None,
                "min_spend": float(product.min_spend) if hasattr(product, "min_spend") and product.min_spend else None,
                "measurement": (
                    safe_json_parse(product.measurement)
                    if hasattr(product, "measurement") and product.measurement
                    else None
                ),
                "creative_policy": (
                    safe_json_parse(product.creative_policy)
                    if hasattr(product, "creative_policy") and product.creative_policy
                    else None
                ),
                "is_custom": product.is_custom,
                "expires_at": product.expires_at,
                # Note: brief_relevance is populated dynamically when brief is provided
                "implementation_config": safe_json_parse(product.implementation_config),
            }
            loaded_products.append(Product(**product_data))

    return loaded_products


# Creative macro support is now simplified to a single creative_macro string
# that AEE can provide as a third type of provided_signal.
# Ad servers like GAM can inject this string into creatives.

if __name__ == "__main__":
    init_db(exit_on_error=True)  # Exit on error when run as main
    # Server is now run via run_server.py script

# Always add health check endpoint
from fastapi import Request
from fastapi.responses import JSONResponse

# --- Strategy and Simulation Control ---
from src.core.strategy import StrategyManager


def get_strategy_manager(context: Context | None) -> StrategyManager:
    """Get strategy manager for current context."""
    principal_id = get_principal_from_context(context)
    tenant_config = get_current_tenant()

    if not tenant_config:
        raise ToolError("No tenant configuration found")

    return StrategyManager(tenant_id=tenant_config.get("tenant_id"), principal_id=principal_id)


@mcp.custom_route("/health", methods=["GET"])
async def health(request: Request):
    """Health check endpoint."""
    return JSONResponse({"status": "healthy", "service": "mcp"})


@mcp.custom_route("/debug/tenant", methods=["GET"])
async def debug_tenant(request: Request):
    """Debug endpoint to check tenant detection from headers."""
    headers = dict(request.headers)

    # Check for Apx-Incoming-Host header
    apx_host = headers.get("apx-incoming-host") or headers.get("Apx-Incoming-Host")
    host_header = headers.get("host") or headers.get("Host")

    # Resolve tenant using same logic as auth
    tenant_id = None
    tenant_name = None
    detection_method = None

    # Try Apx-Incoming-Host first
    if apx_host:
        tenant = get_tenant_by_virtual_host(apx_host)
        if tenant:
            tenant_id = tenant.get("tenant_id")
            tenant_name = tenant.get("name")
            detection_method = "apx-incoming-host"

    # Try Host header subdomain
    if not tenant_id and host_header:
        subdomain = host_header.split(".")[0] if "." in host_header else None
        if subdomain and subdomain not in ["localhost", "adcp-sales-agent", "www", "sales-agent"]:
            tenant_id = subdomain
            detection_method = "host-subdomain"

    response_data = {
        "tenant_id": tenant_id,
        "tenant_name": tenant_name,
        "detection_method": detection_method,
        "apx_incoming_host": apx_host,
        "host": host_header,
    }

    # Add X-Tenant-Id header to response
    response = JSONResponse(response_data)
    if tenant_id:
        response.headers["X-Tenant-Id"] = tenant_id

    return response


@mcp.custom_route("/debug/root", methods=["GET"])
async def debug_root(request: Request):
    """Debug endpoint to test root route logic without redirects."""
    headers = dict(request.headers)

    # Check for Apx-Incoming-Host header (Approximated.app virtual host)
    # Try both capitalized and lowercase versions since HTTP header names are case-insensitive
    apx_host = headers.get("apx-incoming-host") or headers.get("Apx-Incoming-Host")
    # Also check standard Host header for direct virtual hosts
    host_header = headers.get("host") or headers.get("Host")

    virtual_host = apx_host or host_header

    # Get tenant
    tenant = get_tenant_by_virtual_host(virtual_host) if virtual_host else None

    debug_info = {
        "all_headers": headers,
        "apx_host": apx_host,
        "host_header": host_header,
        "virtual_host": virtual_host,
        "tenant_found": tenant is not None,
        "tenant_id": tenant.get("tenant_id") if tenant else None,
        "tenant_name": tenant.get("name") if tenant else None,
    }

    # Also test landing page generation
    if tenant:
        try:
            html_content = generate_tenant_landing_page(tenant, virtual_host)
            debug_info["landing_page_generated"] = True
            debug_info["landing_page_length"] = len(html_content)
        except Exception as e:
            debug_info["landing_page_generated"] = False
            debug_info["landing_page_error"] = str(e)

    return JSONResponse(debug_info)


@mcp.custom_route("/debug/landing", methods=["GET"])
async def debug_landing(request: Request):
    """Debug endpoint to test landing page generation directly."""
    headers = dict(request.headers)

    # Same logic as root route
    apx_host = headers.get("apx-incoming-host") or headers.get("Apx-Incoming-Host")
    host_header = headers.get("host") or headers.get("Host")
    virtual_host = apx_host or host_header

    if virtual_host:
        tenant = get_tenant_by_virtual_host(virtual_host)
        if tenant:
            try:
                html_content = generate_tenant_landing_page(tenant, virtual_host)
                return HTMLResponse(content=html_content)
            except Exception as e:
                return JSONResponse({"error": f"Landing page generation failed: {e}"}, status_code=500)

    return JSONResponse({"error": "No tenant found"}, status_code=404)


@mcp.custom_route("/debug/root-logic", methods=["GET"])
async def debug_root_logic(request: Request):
    """Debug endpoint that exactly mimics the root route logic for testing."""
    headers = dict(request.headers)

    # Exact same logic as root route
    apx_host = headers.get("apx-incoming-host") or headers.get("Apx-Incoming-Host")
    host_header = headers.get("host") or headers.get("Host")
    virtual_host = apx_host or host_header

    debug_info = {"step": "initial", "virtual_host": virtual_host, "apx_host": apx_host, "host_header": host_header}

    if virtual_host:
        debug_info["step"] = "virtual_host_found"

        # First try to look up tenant by exact virtual host match
        tenant = get_tenant_by_virtual_host(virtual_host)
        debug_info["exact_tenant_lookup"] = tenant is not None

        # If no exact match, check for domain-based routing patterns
        if not tenant and ".sales-agent.scope3.com" in virtual_host and not virtual_host.startswith("admin."):
            debug_info["step"] = "subdomain_fallback"
            subdomain = virtual_host.split(".sales-agent.scope3.com")[0]
            debug_info["extracted_subdomain"] = subdomain

            # This is the fallback logic we don't need for test-agent
            try:
                with get_db_session() as db_session:
                    stmt = select(Tenant).filter_by(subdomain=subdomain, is_active=True)
                    tenant_obj = db_session.scalars(stmt).first()
                    if tenant_obj:
                        debug_info["subdomain_tenant_found"] = True
                        # Build tenant dict...
                    else:
                        debug_info["subdomain_tenant_found"] = False
            except Exception as e:
                debug_info["subdomain_error"] = str(e)

        if tenant:
            debug_info["step"] = "tenant_found"
            debug_info["tenant_id"] = tenant.get("tenant_id")
            debug_info["tenant_name"] = tenant.get("name")

            # Try landing page generation
            try:
                html_content = generate_tenant_landing_page(tenant, virtual_host)
                debug_info["step"] = "landing_page_success"
                debug_info["landing_page_length"] = len(html_content)
                debug_info["would_return"] = "HTMLResponse"
            except Exception as e:
                debug_info["step"] = "landing_page_error"
                debug_info["error"] = str(e)
                debug_info["would_return"] = "fallback HTMLResponse"
        else:
            debug_info["step"] = "no_tenant_found"
            debug_info["would_return"] = "redirect to /admin/"
    else:
        debug_info["step"] = "no_virtual_host"
        debug_info["would_return"] = "redirect to /admin/"

    return JSONResponse(debug_info)


@mcp.custom_route("/health/config", methods=["GET"])
async def health_config(request: Request):
    """Configuration health check endpoint."""
    try:
        from src.core.startup import validate_startup_requirements

        validate_startup_requirements()
        return JSONResponse(
            {
                "status": "healthy",
                "service": "mcp",
                "component": "configuration",
                "message": "All configuration validation passed",
            }
        )
    except Exception as e:
        return JSONResponse(
            {"status": "unhealthy", "service": "mcp", "component": "configuration", "error": str(e)}, status_code=500
        )


# Add admin UI routes when running unified
unified_mode = os.environ.get("ADCP_UNIFIED_MODE")
logger.info(f"STARTUP: ADCP_UNIFIED_MODE = '{unified_mode}' (type: {type(unified_mode)})")
if unified_mode:
    from fastapi.middleware.wsgi import WSGIMiddleware
    from fastapi.responses import HTMLResponse, RedirectResponse

    from src.admin.app import create_app

    # Create Flask app and get the app instance
    flask_admin_app, _ = create_app()

    # Create WSGI middleware for Flask app
    admin_wsgi = WSGIMiddleware(flask_admin_app)

    logger.info("STARTUP: Registering unified mode routes...")

    logger.info("STARTUP: ADCP_UNIFIED_MODE enabled, registering routes...")

    async def handle_landing_page(request: Request):
        """Common landing page logic for both root and /landing routes."""
        headers = dict(request.headers)
        apx_host = headers.get("apx-incoming-host") or headers.get("Apx-Incoming-Host")

        # Check if this is an external domain request
        if apx_host and apx_host.endswith(".adcontextprotocol.org"):
            # Look up tenant by virtual host
            tenant = get_tenant_by_virtual_host(apx_host)

            if tenant:
                # Generate tenant landing page
                try:
                    html_content = generate_tenant_landing_page(tenant, apx_host)
                    return HTMLResponse(content=html_content)
                except Exception as e:
                    logger.error(f"Error generating landing page: {e}", exc_info=True)
                    return HTMLResponse(
                        content=f"""
                    <html>
                    <body>
                    <h1>Welcome to {tenant.get('name', 'AdCP Sales Agent')}</h1>
                    <p>This is a sales agent for advertising inventory.</p>
                    <p>Domain: {apx_host}</p>
                    </body>
                    </html>
                    """
                    )

        # Check if this is a subdomain request
        if apx_host and ".sales-agent.scope3.com" in apx_host:
            # Extract subdomain from apx_host
            subdomain = apx_host.split(".sales-agent.scope3.com")[0]

            # Look up tenant by subdomain
            try:
                with get_db_session() as db_session:
                    stmt = select(Tenant).filter_by(subdomain=subdomain, is_active=True)
                    tenant_obj = db_session.scalars(stmt).first()
                    if tenant_obj:
                        tenant = {
                            "tenant_id": tenant_obj.tenant_id,
                            "name": tenant_obj.name,
                            "subdomain": tenant_obj.subdomain,
                            "virtual_host": tenant_obj.virtual_host,
                        }
                        # Generate tenant landing page for subdomain
                        try:
                            html_content = generate_tenant_landing_page(tenant, apx_host)
                            return HTMLResponse(content=html_content)
                        except Exception as e:
                            logger.error(f"Error generating subdomain landing page: {e}", exc_info=True)
                            return HTMLResponse(
                                content=f"""
                            <html>
                            <body>
                            <h1>Welcome to {tenant.get('name', 'AdCP Sales Agent')}</h1>
                            <p>Subdomain: {apx_host}</p>
                            </body>
                            </html>
                            """
                            )
            except Exception as e:
                logger.error(f"Error looking up subdomain {subdomain}: {e}")

        # Fallback for unrecognized domains
        return HTMLResponse(
            content=f"""
        <html>
        <body>
        <h1>🎉 LANDING PAGE WORKING!</h1>
        <p>Domain: {apx_host}</p>
        <p>Success! The landing page is working.</p>
        </body>
        </html>
        """
        )

    # Task Management Tools (for HITL)

    @mcp.tool
    def list_tasks(
        status: str = None,
        object_type: str = None,
        object_id: str = None,
        limit: int = 20,
        offset: int = 0,
        context: Context = None,
    ) -> dict:
        """List workflow tasks with filtering options.

        Args:
            status: Filter by task status ("pending", "in_progress", "completed", "failed", "requires_approval")
            object_type: Filter by object type ("media_buy", "creative", "product")
            object_id: Filter by specific object ID
            limit: Maximum number of tasks to return (default: 20)
            offset: Number of tasks to skip (default: 0)
            context: MCP context (automatically provided)

        Returns:
            Dict containing tasks list and pagination info
        """

        # Get tenant and principal info
        tenant = get_current_tenant()
        principal_id = _get_principal_id_from_context(context)

        with get_db_session() as session:
            # Base query for workflow steps in this tenant
            stmt = select(WorkflowStep).join(Context).where(Context.tenant_id == tenant["tenant_id"])

            # Apply status filter
            if status:
                stmt = stmt.where(WorkflowStep.status == status)

            # Apply object type/ID filters
            if object_type and object_id:
                stmt = stmt.join(ObjectWorkflowMapping).where(
                    ObjectWorkflowMapping.object_type == object_type, ObjectWorkflowMapping.object_id == object_id
                )
            elif object_type:
                stmt = stmt.join(ObjectWorkflowMapping).where(ObjectWorkflowMapping.object_type == object_type)

            # Get total count before pagination
            from sqlalchemy import func

            total = session.scalar(select(func.count()).select_from(stmt.subquery()))

            # Apply pagination and ordering
            tasks = session.scalars(stmt.order_by(WorkflowStep.created_at.desc()).offset(offset).limit(limit)).all()

            # Format tasks for response
            formatted_tasks = []
            for task in tasks:
                # Get associated objects
                stmt = select(ObjectWorkflowMapping).filter_by(step_id=task.step_id)
                mappings = session.scalars(stmt).all()

                formatted_task = {
                    "task_id": task.step_id,
                    "status": task.status,
                    "type": task.step_type,
                    "tool_name": task.tool_name,
                    "owner": task.owner,
                    "created_at": task.created_at.isoformat() if task.created_at else None,
                    "updated_at": task.updated_at.isoformat() if task.updated_at else None,
                    "context_id": task.context_id,
                    "associated_objects": [
                        {"type": m.object_type, "id": m.object_id, "action": m.action} for m in mappings
                    ],
                }

                # Add error message if failed
                if task.status == "failed" and task.error:
                    formatted_task["error_message"] = task.error

                # Add basic request info if available
                if task.request_data:
                    if isinstance(task.request_data, dict):
                        formatted_task["summary"] = {
                            "operation": task.request_data.get("operation"),
                            "media_buy_id": task.request_data.get("media_buy_id"),
                            "po_number": (
                                task.request_data.get("request", {}).get("po_number")
                                if task.request_data.get("request")
                                else None
                            ),
                        }

                formatted_tasks.append(formatted_task)

            return {
                "tasks": formatted_tasks,
                "total": total,
                "offset": offset,
                "limit": limit,
                "has_more": offset + limit < total,
            }

    @mcp.tool
    def get_task(task_id: str, context: Context = None) -> dict:
        """Get detailed information about a specific task.

        Args:
            task_id: The unique task/workflow step ID
            context: MCP context (automatically provided)

        Returns:
            Dict containing complete task details
        """

        # Get tenant info
        tenant = get_current_tenant()
        principal_id = _get_principal_id_from_context(context)

        with get_db_session() as session:
            # Find the task in this tenant
            stmt = (
                select(WorkflowStep)
                .join(Context)
                .where(WorkflowStep.step_id == task_id, Context.tenant_id == tenant["tenant_id"])
            )
            task = session.scalars(stmt).first()

            if not task:
                raise ValueError(f"Task {task_id} not found")

            # Get associated objects
            stmt = select(ObjectWorkflowMapping).filter_by(step_id=task_id)
            mappings = session.scalars(stmt).all()

            # Build detailed response
            task_detail = {
                "task_id": task.step_id,
                "context_id": task.context_id,
                "status": task.status,
                "type": task.step_type,
                "tool_name": task.tool_name,
                "owner": task.owner,
                "created_at": task.created_at.isoformat() if task.created_at else None,
                "updated_at": task.updated_at.isoformat() if task.updated_at else None,
                "request_data": task.request_data,
                "response_data": task.response_data,
                "error_message": task.error,
                "associated_objects": [
                    {
                        "type": m.object_type,
                        "id": m.object_id,
                        "action": m.action,
                        "created_at": m.created_at.isoformat(),
                    }
                    for m in mappings
                ],
            }

            return task_detail

    @mcp.tool
    def complete_task(
        task_id: str,
        status: str = "completed",
        response_data: dict = None,
        error_message: str = None,
        context: Context = None,
    ) -> dict:
        """Complete a pending task (simulates human approval or async completion).

        Args:
            task_id: The unique task/workflow step ID
            status: New status ("completed" or "failed")
            response_data: Optional response data for completed tasks
            error_message: Error message if status is "failed"
            context: MCP context (automatically provided)

        Returns:
            Dict containing task completion status
        """

        # Get tenant info
        tenant = get_current_tenant()
        principal_id = _get_principal_id_from_context(context)

        if status not in ["completed", "failed"]:
            raise ValueError(f"Invalid status '{status}'. Must be 'completed' or 'failed'")

        with get_db_session() as session:
            # Find the task in this tenant
            stmt = (
                select(WorkflowStep)
                .join(Context)
                .where(WorkflowStep.step_id == task_id, Context.tenant_id == tenant["tenant_id"])
            )
            task = session.scalars(stmt).first()

            if not task:
                raise ValueError(f"Task {task_id} not found")

            if task.status not in ["pending", "in_progress", "requires_approval"]:
                raise ValueError(f"Task {task_id} is already {task.status} and cannot be completed")

            # Update task status
            task.status = status
            task.updated_at = datetime.now(UTC)

            if status == "completed":
                task.response_data = response_data or {"manually_completed": True, "completed_by": principal_id}
                task.error = None
            else:  # failed
                task.error = error_message or "Task marked as failed manually"
                if response_data:
                    task.response_data = response_data

            session.commit()

            # Log the completion
            audit_logger = get_audit_logger("task_management", tenant["tenant_id"])
            audit_logger.log_operation(
                operation="complete_task",
                principal_name="Manual Completion",
                principal_id=principal_id,
                adapter_id="system",
                success=True,
                details={
                    "task_id": task_id,
                    "new_status": status,
                    "original_status": "pending",  # We know it was pending/in_progress
                    "task_type": task.step_type,
                },
            )

            return {
                "task_id": task_id,
                "status": status,
                "message": f"Task {task_id} marked as {status}",
                "completed_at": task.updated_at.isoformat(),
                "completed_by": principal_id,
            }

    @mcp.custom_route("/", methods=["GET"])
    async def root(request: Request):
        """Root route handler for all domains."""
        return await handle_landing_page(request)

    @mcp.custom_route("/landing", methods=["GET"])
    async def landing_page(request: Request):
        """Landing page route for external domains."""
        return await handle_landing_page(request)

    logger.info("STARTUP: Registered root route")

    @mcp.custom_route(
        "/admin/{path:path}",
        methods=["GET", "POST", "PUT", "DELETE", "PATCH", "OPTIONS", "HEAD"],
    )
    async def admin_handler(request: Request, path: str = ""):
        """Handle admin UI requests."""
        # Forward to Flask app
        scope = request.scope.copy()
        scope["path"] = f"/{path}" if path else "/"

        receive = request.receive
        send = request._send

        await admin_wsgi(scope, receive, send)

    @mcp.custom_route(
        "/tenant/{tenant_id}/admin/{path:path}",
        methods=["GET", "POST", "PUT", "DELETE", "PATCH", "OPTIONS", "HEAD"],
    )
    async def tenant_admin_handler(request: Request, tenant_id: str, path: str = ""):
        """Handle tenant-specific admin requests."""
        # Forward to Flask app with tenant context
        scope = request.scope.copy()
        scope["path"] = f"/tenant/{tenant_id}/{path}" if path else f"/tenant/{tenant_id}"

        receive = request.receive
        send = request._send

        await admin_wsgi(scope, receive, send)

    @mcp.custom_route("/tenant/{tenant_id}", methods=["GET"])
    async def tenant_root(request: Request, tenant_id: str):
        """Redirect to tenant admin."""
        return RedirectResponse(url=f"/tenant/{tenant_id}/admin/")<|MERGE_RESOLUTION|>--- conflicted
+++ resolved
@@ -1255,12 +1255,8 @@
 @mcp.tool
 async def get_products(
     promoted_offering: str | None = None,
-<<<<<<< HEAD
-=======
     brand_manifest: Any | None = None,  # BrandManifest | str | None - validated by Pydantic
->>>>>>> bfc2597b
     brief: str = "",
-    brand_manifest: dict | str | None = None,
     adcp_version: str = "1.0.0",
     min_exposures: int | None = None,
     filters: dict | None = None,
@@ -1273,14 +1269,9 @@
     MCP tool wrapper that delegates to the shared implementation.
 
     Args:
-<<<<<<< HEAD
-        promoted_offering: DEPRECATED - Use brand_manifest instead. What is being promoted/advertised
-=======
         promoted_offering: DEPRECATED: Use brand_manifest instead (still supported for backward compatibility)
         brand_manifest: Brand information manifest (inline object or URL string)
->>>>>>> bfc2597b
         brief: Brief description of the advertising campaign or requirements (optional)
-        brand_manifest: Brand information manifest (inline object or URL string) - Alternative to promoted_offering
         adcp_version: AdCP schema version for this request (default: 1.0.0)
         min_exposures: Minimum impressions needed for measurement validity (AdCP PR #79, optional)
         filters: Structured filters for product discovery (optional)
@@ -1296,7 +1287,6 @@
         promoted_offering=promoted_offering,
         brand_manifest=brand_manifest,
         brief=brief,
-        brand_manifest=brand_manifest,
         adcp_version=adcp_version,
         min_exposures=min_exposures,
         filters=filters,
@@ -3091,11 +3081,7 @@
 
 def _create_media_buy_impl(
     buyer_ref: str,
-<<<<<<< HEAD
-    brand_manifest: Any,  # BrandManifest | str - validated by Pydantic
-=======
     brand_manifest: Any | None = None,  # BrandManifest | str | None - validated by Pydantic
->>>>>>> bfc2597b
     po_number: str | None = None,
     packages: list[Any] | None = None,
     start_time: Any | None = None,  # datetime | Literal["asap"] | str - validated by Pydantic
@@ -3121,15 +3107,9 @@
 
     Args:
         buyer_ref: Buyer reference for tracking (required per AdCP spec)
-<<<<<<< HEAD
-        brand_manifest: Brand information manifest - inline object or URL string (required per AdCP v1.8.0)
-        po_number: Purchase order number (optional)
-        promoted_offering: DEPRECATED - use brand_manifest instead
-=======
         brand_manifest: Brand information manifest - inline object or URL string (optional, auto-generated from promoted_offering if not provided)
         po_number: Purchase order number (optional)
         promoted_offering: DEPRECATED - use brand_manifest instead (still supported for backward compatibility)
->>>>>>> bfc2597b
         packages: Array of packages with products and budgets
         start_time: Campaign start time (ISO 8601)
         end_time: Campaign end time (ISO 8601)
@@ -4225,11 +4205,7 @@
 @mcp.tool()
 def create_media_buy(
     buyer_ref: str,
-<<<<<<< HEAD
-    brand_manifest: Any,  # BrandManifest | str - validated by Pydantic
-=======
     brand_manifest: Any | None = None,  # BrandManifest | str | None - validated by Pydantic
->>>>>>> bfc2597b
     po_number: str | None = None,
     packages: list[Any] | None = None,
     start_time: Any | None = None,  # datetime | Literal["asap"] | str - validated by Pydantic
@@ -4250,11 +4226,7 @@
     strategy_id: str | None = None,
     push_notification_config: dict[str, Any] | None = None,
     webhook_url: str | None = None,
-<<<<<<< HEAD
-    context: Context | None = None
-=======
     context: Context | None = None,
->>>>>>> bfc2597b
 ) -> CreateMediaBuyResponse:
     """Create a media buy with the specified parameters.
 
@@ -4262,15 +4234,9 @@
 
     Args:
         buyer_ref: Buyer reference for tracking (required per AdCP spec)
-<<<<<<< HEAD
-        brand_manifest: Brand information manifest - inline object or URL string (required per AdCP v1.8.0)
-        po_number: Purchase order number (optional)
-        promoted_offering: DEPRECATED - use brand_manifest instead
-=======
         brand_manifest: Brand information manifest - inline object or URL string (optional, auto-generated from promoted_offering if not provided)
         po_number: Purchase order number (optional)
         promoted_offering: DEPRECATED - use brand_manifest instead (still supported for backward compatibility)
->>>>>>> bfc2597b
         packages: Array of packages with products and budgets
         start_time: Campaign start time (ISO 8601)
         end_time: Campaign end time (ISO 8601)
