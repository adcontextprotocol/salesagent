--- conflicted
+++ resolved
@@ -4193,16 +4193,10 @@
     reporting_webhook: dict[str, Any] | None = None,
     required_axe_signals: list[str] | None = None,
     enable_creative_macro: bool = False,
-<<<<<<< HEAD
     strategy_id: str | None = None,
     push_notification_config: dict[str, Any] | None = None,
     webhook_url: str | None = None,
     context: Context | None = None,
-=======
-    strategy_id: str = None,
-    push_notification_config: dict = None,
-    context: Context = None,
->>>>>>> 99f677f1
 ) -> CreateMediaBuyResponse:
     """Create a media buy with the specified parameters.
 
