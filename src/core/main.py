import json
import logging
import os
import time
import uuid
from datetime import UTC, date, datetime, timedelta
from typing import Any

import sqlalchemy as sa
from fastmcp import FastMCP
from fastmcp.exceptions import ToolError
from fastmcp.server.context import Context
from fastmcp.server.dependencies import get_http_headers
from rich.console import Console
from sqlalchemy import select

from src.adapters.google_ad_manager import GoogleAdManager
from src.adapters.kevel import Kevel
from src.adapters.mock_ad_server import MockAdServer as MockAdServerAdapter
from src.adapters.mock_creative_engine import MockCreativeEngine
from src.adapters.triton_digital import TritonDigital
from src.core.audit_logger import get_audit_logger
from src.core.testing_hooks import (
    DeliverySimulator,
    TimeSimulator,
    apply_testing_hooks,
    get_testing_context,
)
from src.landing import generate_tenant_landing_page
from src.services.activity_feed import activity_feed

logger = logging.getLogger(__name__)

# Database models
from product_catalog_providers.factory import get_product_catalog_provider
from scripts.setup.init_database import init_db

# Other imports
from src.core.config_loader import (
    get_current_tenant,
    get_tenant_by_subdomain,
    get_tenant_by_virtual_host,
    load_config,
    set_current_tenant,
)
from src.core.context_manager import get_context_manager
from src.core.database.database_session import get_db_session
from src.core.database.models import AdapterConfig, AuthorizedProperty, MediaBuy, PropertyTag, Tenant
from src.core.database.models import Principal as ModelPrincipal
from src.core.database.models import Product as ModelProduct

# Schema models (explicit imports to avoid collisions)
from src.core.schemas import (
    ActivateSignalResponse,
    AggregatedTotals,
    CreateMediaBuyRequest,
    CreateMediaBuyResponse,
    Creative,
    CreativeAssignment,
    CreativeGroup,
    CreativeStatus,
    GetMediaBuyDeliveryRequest,
    GetMediaBuyDeliveryResponse,
    GetProductsRequest,
    GetProductsResponse,
    GetSignalsRequest,
    GetSignalsResponse,
    ListAuthorizedPropertiesRequest,
    ListAuthorizedPropertiesResponse,
    ListCreativeFormatsRequest,
    ListCreativeFormatsResponse,
    ListCreativesResponse,
    MediaBuyDeliveryData,
    MediaPackage,
    PackagePerformance,
    Principal,
    Product,
    Property,
    PropertyIdentifier,
    PropertyTagMetadata,
    ReportingPeriod,
    Signal,
    SignalDeployment,
    SignalPricing,
    SyncCreativesResponse,
    TaskStatus,
    UpdateMediaBuyRequest,
    UpdateMediaBuyResponse,
    UpdatePerformanceIndexRequest,
    UpdatePerformanceIndexResponse,
)
from src.services.policy_check_service import PolicyCheckService, PolicyStatus
from src.services.slack_notifier import get_slack_notifier

# Initialize Rich console
console = Console()

# Temporary placeholder classes for missing schemas
# TODO: These should be properly defined in schemas.py
from pydantic import BaseModel


class ApproveAdaptationRequest(BaseModel):
    creative_id: str
    adaptation_id: str
    approve: bool = True
    modifications: dict[str, Any] | None = None


class ApproveAdaptationResponse(BaseModel):
    success: bool
    message: str


def safe_parse_json_field(field_value, field_name="field", default=None):
    """
    Safely parse a database field that might be JSON string (SQLite) or dict (PostgreSQL JSONB).

    Args:
        field_value: The field value from database (could be str, dict, None, etc.)
        field_name: Name of the field for logging purposes
        default: Default value to return on parse failure (default: None)

    Returns:
        Parsed dict/list or default value
    """
    if not field_value:
        return default if default is not None else {}

    if isinstance(field_value, str):
        try:
            parsed = json.loads(field_value)
            # Validate the parsed result is the expected type
            if default is not None and not isinstance(parsed, type(default)):
                logger.warning(f"Parsed {field_name} has unexpected type: {type(parsed)}, expected {type(default)}")
                return default
            return parsed
        except (json.JSONDecodeError, TypeError) as e:
            logger.warning(f"Invalid JSON in {field_name}: {e}")
            return default if default is not None else {}
    elif isinstance(field_value, dict | list):
        return field_value
    else:
        logger.warning(f"Unexpected type for {field_name}: {type(field_value)}")
        return default if default is not None else {}


# --- Authentication ---


def get_principal_from_token(token: str, tenant_id: str | None = None) -> str | None:
    """Looks up a principal_id from the database using a token.

    If tenant_id is provided, only looks in that specific tenant.
    If not provided, searches globally by token and sets the tenant context.
    """
    console.print(
        f"[blue]Looking up principal: tenant_id={tenant_id}, token={'***' + token[-6:] if token else 'None'}[/blue]"
    )

    # Use standardized session management
    with get_db_session() as session:
        # Use explicit transaction for consistency
        with session.begin():
            if tenant_id:
                # If tenant_id specified, ONLY look in that tenant
                console.print(f"[blue]Searching for principal in tenant '{tenant_id}'[/blue]")
                stmt = select(ModelPrincipal).filter_by(access_token=token, tenant_id=tenant_id)
                principal = session.scalars(stmt).first()

                if not principal:
                    console.print(f"[yellow]No principal found in tenant '{tenant_id}', checking admin token[/yellow]")
                    # Also check if it's the admin token for this specific tenant
                    stmt = select(Tenant).filter_by(tenant_id=tenant_id, is_active=True)
                    tenant = session.scalars(stmt).first()
                    if tenant and token == tenant.admin_token:
                        console.print(f"[green]Token matches admin token for tenant '{tenant_id}'[/green]")
                        # Set tenant context for admin token
                        tenant_dict = {
                            "tenant_id": tenant.tenant_id,
                            "name": tenant.name,
                            "subdomain": tenant.subdomain,
                            "ad_server": tenant.ad_server,
                            "max_daily_budget": tenant.max_daily_budget,
                            "enable_axe_signals": tenant.enable_axe_signals,
                            "authorized_emails": tenant.authorized_emails or [],
                            "authorized_domains": tenant.authorized_domains or [],
                            "slack_webhook_url": tenant.slack_webhook_url,
                            "admin_token": tenant.admin_token,
                            "auto_approve_formats": tenant.auto_approve_formats or [],
                            "human_review_required": tenant.human_review_required,
                            "slack_audit_webhook_url": tenant.slack_audit_webhook_url,
                            "hitl_webhook_url": tenant.hitl_webhook_url,
                            "policy_settings": tenant.policy_settings,
                        }
                        set_current_tenant(tenant_dict)
                        return f"{tenant_id}_admin"
                    console.print(f"[red]Token not found in tenant '{tenant_id}' and doesn't match admin token[/red]")
                    return None
                else:
                    console.print(f"[green]Found principal '{principal.principal_id}' in tenant '{tenant_id}'[/green]")
            else:
                # No tenant specified - search globally by token
                console.print("[blue]No tenant specified - searching globally by token[/blue]")
                stmt = select(ModelPrincipal).filter_by(access_token=token)
                principal = session.scalars(stmt).first()

                if not principal:
                    console.print("[red]No principal found with this token globally[/red]")
                    return None

                console.print(
                    f"[green]Found principal '{principal.principal_id}' in tenant '{principal.tenant_id}'[/green]"
                )

                # CRITICAL: Validate the tenant exists and is active before proceeding
                stmt = select(Tenant).filter_by(tenant_id=principal.tenant_id, is_active=True)
                tenant_check = session.scalars(stmt).first()
                if not tenant_check:
                    console.print(f"[red]Tenant '{principal.tenant_id}' is inactive or deleted[/red]")
                    # Tenant is disabled or deleted - fail securely
                    return None

            # Get the tenant for this principal and set it as current context
            stmt = select(Tenant).filter_by(tenant_id=principal.tenant_id, is_active=True)
            tenant = session.scalars(stmt).first()
            if tenant:
                tenant_dict = {
                    "tenant_id": tenant.tenant_id,
                    "name": tenant.name,
                    "subdomain": tenant.subdomain,
                    "ad_server": tenant.ad_server,
                    "max_daily_budget": tenant.max_daily_budget,
                    "enable_axe_signals": tenant.enable_axe_signals,
                    "authorized_emails": tenant.authorized_emails or [],
                    "authorized_domains": tenant.authorized_domains or [],
                    "slack_webhook_url": tenant.slack_webhook_url,
                    "admin_token": tenant.admin_token,
                    "auto_approve_formats": tenant.auto_approve_formats or [],
                    "human_review_required": tenant.human_review_required,
                    "slack_audit_webhook_url": tenant.slack_audit_webhook_url,
                    "hitl_webhook_url": tenant.hitl_webhook_url,
                    "policy_settings": tenant.policy_settings,
                }
                set_current_tenant(tenant_dict)
                console.print(f"[bold green]Set tenant context to '{tenant.tenant_id}'[/bold green]")

                # Check if this is the admin token for the tenant
                if token == tenant.admin_token:
                    return f"{tenant.tenant_id}_admin"

            return principal.principal_id


def _get_header_case_insensitive(headers: dict, header_name: str) -> str | None:
    """Get a header value with case-insensitive lookup.

    HTTP headers are case-insensitive, but Python dicts are case-sensitive.
    This helper function performs case-insensitive header lookup.

    Args:
        headers: Dictionary of headers
        header_name: Header name to look up (will be compared case-insensitively)

    Returns:
        Header value if found, None otherwise
    """
    if not headers:
        return None

    header_name_lower = header_name.lower()
    for key, value in headers.items():
        if key.lower() == header_name_lower:
            return value
    return None


def get_principal_from_context(context: Context | None) -> str | None:
    """Extract principal ID from the FastMCP context using x-adcp-auth header.

    Uses the current recommended FastMCP pattern with get_http_headers().
    Falls back to context.meta["headers"] for sync tools where get_http_headers() may return empty dict.
    Requires FastMCP >= 2.11.0.
    """
    if not context:
        return None

    # Get headers using the recommended FastMCP approach
    headers = None
    try:
        headers = get_http_headers()
    except Exception:
        pass  # Will try fallback below

    # If get_http_headers() returned empty dict or None, try context.meta fallback
    # This is necessary for sync tools where get_http_headers() may not work
    # CRITICAL: get_http_headers() returns {} for sync tools, so we need fallback even for empty dict
    if not headers:  # Handles both None and {}
        if hasattr(context, "meta") and context.meta and "headers" in context.meta:
            headers = context.meta["headers"]
        # Try other possible attributes
        elif hasattr(context, "headers"):
            headers = context.headers
        elif hasattr(context, "_headers"):
            headers = context._headers

    # If still no headers dict available, return None
    if not headers:
        return None

    # Get the x-adcp-auth header (case-insensitive lookup)
    auth_token = _get_header_case_insensitive(headers, "x-adcp-auth")

    # Log all relevant headers for debugging
    host_header = _get_header_case_insensitive(headers, "host")
    apx_host_header = _get_header_case_insensitive(headers, "apx-incoming-host")
    tenant_header = _get_header_case_insensitive(headers, "x-adcp-tenant")
    console.print("[blue]Auth Headers Debug:[/blue]")
    console.print(f"  Host: {host_header}")
    console.print(f"  Apx-Incoming-Host: {apx_host_header}")
    console.print(f"  x-adcp-tenant: {tenant_header}")
    console.print(f"  x-adcp-auth: {'Present' if auth_token else 'Missing'}")

    if not auth_token:
        console.print("[yellow]No x-adcp-auth token found - OK for discovery endpoints[/yellow]")
        return None  # No auth provided - this is OK for discovery endpoints

    # Check if a specific tenant was requested via header or subdomain
    requested_tenant_id = None
    tenant_context = None
    detection_method = None

    # 1. Check host header for subdomain FIRST (most common case)
    if not requested_tenant_id:
        host = _get_header_case_insensitive(headers, "host") or ""
        subdomain = host.split(".")[0] if "." in host else None
        console.print(f"[blue]Extracted subdomain from Host header: {subdomain}[/blue]")
        if subdomain and subdomain not in ["localhost", "adcp-sales-agent", "www", "admin"]:
            # Look up tenant by subdomain to get actual tenant_id
            console.print(f"[blue]Looking up tenant by subdomain: {subdomain}[/blue]")
            tenant_context = get_tenant_by_subdomain(subdomain)
            if tenant_context:
                requested_tenant_id = tenant_context["tenant_id"]
                detection_method = "subdomain"
                set_current_tenant(tenant_context)
                console.print(
                    f"[green]Tenant detected from subdomain: {subdomain} → tenant_id: {requested_tenant_id}[/green]"
                )
            else:
                console.print(f"[yellow]No tenant found for subdomain: {subdomain}[/yellow]")

    # 2. Check x-adcp-tenant header (set by nginx for path-based routing)
    if not requested_tenant_id:
        tenant_hint = _get_header_case_insensitive(headers, "x-adcp-tenant")
        if tenant_hint:
            console.print(f"[blue]Looking up tenant from x-adcp-tenant header: {tenant_hint}[/blue]")
            # Try to look up by subdomain first (most common case)
            tenant_context = get_tenant_by_subdomain(tenant_hint)
            if tenant_context:
                requested_tenant_id = tenant_context["tenant_id"]
                detection_method = "x-adcp-tenant header (subdomain lookup)"
                set_current_tenant(tenant_context)
                console.print(
                    f"[green]Tenant detected from x-adcp-tenant: {tenant_hint} → tenant_id: {requested_tenant_id}[/green]"
                )
            else:
                # Fallback: assume it's already a tenant_id
                requested_tenant_id = tenant_hint
                detection_method = "x-adcp-tenant header (direct)"
                console.print(f"[yellow]Using x-adcp-tenant as tenant_id directly: {requested_tenant_id}[/yellow]")

    # 3. Check Apx-Incoming-Host header (for Approximated.app virtual hosts)
    if not requested_tenant_id:
        apx_host = _get_header_case_insensitive(headers, "apx-incoming-host")
        if apx_host:
            console.print(f"[blue]Looking up tenant by virtual host: {apx_host}[/blue]")
            tenant_context = get_tenant_by_virtual_host(apx_host)
            if tenant_context:
                requested_tenant_id = tenant_context["tenant_id"]
                detection_method = "apx-incoming-host"
                # Set tenant context immediately for virtual host routing
                set_current_tenant(tenant_context)
                console.print(f"[green]Tenant detected from Apx-Incoming-Host: {requested_tenant_id}[/green]")

    if not requested_tenant_id:
        console.print("[yellow]No tenant detected from any source - will use global token lookup[/yellow]")
    else:
        console.print(f"[bold green]Final tenant_id: {requested_tenant_id} (via {detection_method})[/bold green]")

    # Validate token and get principal
    # If a specific tenant was requested, validate against it
    # Otherwise, look up by token alone and set tenant context
    principal_id = get_principal_from_token(auth_token, requested_tenant_id)

    # If token was provided but invalid, raise an error
    # This distinguishes between "no auth" (OK) and "bad auth" (error)
    if principal_id is None:
        from fastmcp.exceptions import ToolError

        raise ToolError(
            "INVALID_AUTH_TOKEN",
            f"Authentication token is invalid for tenant '{requested_tenant_id or 'any'}'. "
            f"The token may be expired, revoked, or associated with a different tenant.",
        )

    return principal_id


def get_principal_adapter_mapping(principal_id: str) -> dict[str, Any]:
    """Get the platform mappings for a principal."""
    tenant = get_current_tenant()
    with get_db_session() as session:
        stmt = select(ModelPrincipal).filter_by(principal_id=principal_id, tenant_id=tenant["tenant_id"])
        principal = session.scalars(stmt).first()
        return principal.platform_mappings if principal else {}


def get_principal_object(principal_id: str) -> Principal | None:
    """Get a Principal object for the given principal_id."""
    tenant = get_current_tenant()
    with get_db_session() as session:
        stmt = select(ModelPrincipal).filter_by(principal_id=principal_id, tenant_id=tenant["tenant_id"])
        principal = session.scalars(stmt).first()

        if principal:
            return Principal(
                principal_id=principal.principal_id,
                name=principal.name,
                platform_mappings=principal.platform_mappings,
            )
    return None


def get_adapter_principal_id(principal_id: str, adapter: str) -> str | None:
    """Get the adapter-specific ID for a principal."""
    mappings = get_principal_adapter_mapping(principal_id)

    # Map adapter names to their specific fields
    adapter_field_map = {
        "gam": "gam_advertiser_id",
        "kevel": "kevel_advertiser_id",
        "triton": "triton_advertiser_id",
        "mock": "mock_advertiser_id",
    }

    field_name = adapter_field_map.get(adapter)
    if field_name:
        return str(mappings.get(field_name, "")) if mappings.get(field_name) else None
    return None


def get_adapter(principal: Principal, dry_run: bool = False, testing_context=None):
    """Get the appropriate adapter instance for the selected adapter type."""
    # Get tenant and adapter config from database
    tenant = get_current_tenant()
    selected_adapter = tenant.get("ad_server", "mock")

    # Get adapter config from adapter_config table
    with get_db_session() as session:
        stmt = select(AdapterConfig).filter_by(tenant_id=tenant["tenant_id"])
        config_row = session.scalars(stmt).first()

        adapter_config = {"enabled": True}
        if config_row:
            adapter_type = config_row.adapter_type
            if adapter_type == "mock":
                adapter_config["dry_run"] = config_row.mock_dry_run
            elif adapter_type == "google_ad_manager":
                adapter_config["network_code"] = config_row.gam_network_code
                adapter_config["refresh_token"] = config_row.gam_refresh_token
                adapter_config["trafficker_id"] = config_row.gam_trafficker_id
                adapter_config["manual_approval_required"] = config_row.gam_manual_approval_required

                # Get advertiser_id from principal's platform_mappings (per-principal, not tenant-level)
                # Support both old format (nested under "google_ad_manager") and new format (root "gam_advertiser_id")
                if principal.platform_mappings:
                    # Try nested format first
                    gam_mappings = principal.platform_mappings.get("google_ad_manager", {})
                    advertiser_id = gam_mappings.get("advertiser_id")

                    # Fall back to root-level format if nested not found
                    if not advertiser_id:
                        advertiser_id = principal.platform_mappings.get("gam_advertiser_id")

                    adapter_config["company_id"] = advertiser_id
                else:
                    adapter_config["company_id"] = None
            elif adapter_type == "kevel":
                adapter_config["network_id"] = config_row.kevel_network_id
                adapter_config["api_key"] = config_row.kevel_api_key
                adapter_config["manual_approval_required"] = config_row.kevel_manual_approval_required
            elif adapter_type == "triton":
                adapter_config["station_id"] = config_row.triton_station_id
                adapter_config["api_key"] = config_row.triton_api_key

    if not selected_adapter:
        # Default to mock if no adapter specified
        selected_adapter = "mock"
        adapter_config = {"enabled": True}

    # Create the appropriate adapter instance with tenant_id and testing context
    tenant_id = tenant["tenant_id"]
    if selected_adapter == "mock":
        return MockAdServerAdapter(
            adapter_config, principal, dry_run, tenant_id=tenant_id, strategy_context=testing_context
        )
    elif selected_adapter == "google_ad_manager":
        return GoogleAdManager(
            adapter_config,
            principal,
            network_code=adapter_config.get("network_code"),
            advertiser_id=adapter_config.get("company_id"),
            trafficker_id=adapter_config.get("trafficker_id"),
            dry_run=dry_run,
            tenant_id=tenant_id,
        )
    elif selected_adapter == "kevel":
        return Kevel(adapter_config, principal, dry_run, tenant_id=tenant_id)
    elif selected_adapter in ["triton", "triton_digital"]:
        return TritonDigital(adapter_config, principal, dry_run, tenant_id=tenant_id)
    else:
        # Default to mock for unsupported adapters
        return MockAdServerAdapter(
            adapter_config, principal, dry_run, tenant_id=tenant_id, strategy_context=testing_context
        )


# --- Initialization ---
# NOTE: Database initialization moved to startup script to avoid import-time failures
# The run_all_services.py script handles database initialization before starting the MCP server

# Try to load config, but use defaults if no tenant context available
try:
    config = load_config()
except (RuntimeError, Exception) as e:
    # Use minimal config for test environments or when DB is unavailable
    # This handles both "No tenant in context" and database connection errors
    if "No tenant in context" in str(e) or "connection" in str(e).lower() or "operational" in str(e).lower():
        config = {
            "creative_engine": {},
            "dry_run": False,
            "adapters": {"mock": {"enabled": True}},
            "ad_server": {"adapter": "mock", "enabled": True},
        }
    else:
        raise

mcp = FastMCP(
    name="AdCPSalesAgent",
    # Use stateless HTTP mode to avoid session requirements
    stateless_http=True,
)

# Initialize creative engine with minimal config (will be tenant-specific later)
creative_engine_config = {}
creative_engine = MockCreativeEngine(creative_engine_config)


def load_media_buys_from_db():
    """Load existing media buys from database into memory on startup."""
    try:
        # We can't load tenant-specific media buys at startup since we don't have tenant context
        # Media buys will be loaded on-demand when needed
        console.print("[dim]Media buys will be loaded on-demand from database[/dim]")
    except Exception as e:
        console.print(f"[yellow]Warning: Could not initialize media buys from database: {e}[/yellow]")


def load_tasks_from_db():
    """[DEPRECATED] This function is no longer needed - tasks are queried directly from database."""
    # This function is kept for backward compatibility but does nothing
    # All task operations now use direct database queries
    pass


# Removed get_task_from_db - replaced by workflow-based system


# --- In-Memory State ---
media_buys: dict[str, tuple[CreateMediaBuyRequest, str]] = {}
creative_assignments: dict[str, dict[str, list[str]]] = {}
creative_statuses: dict[str, CreativeStatus] = {}
product_catalog: list[Product] = []
creative_library: dict[str, Creative] = {}  # creative_id -> Creative
creative_groups: dict[str, CreativeGroup] = {}  # group_id -> CreativeGroup
creative_assignments_v2: dict[str, CreativeAssignment] = {}  # assignment_id -> CreativeAssignment
# REMOVED: human_tasks dictionary - now using direct database queries only

# Note: load_tasks_from_db() is no longer needed - tasks are queried directly from database

# Authentication cache removed - FastMCP v2.11.0+ properly forwards headers

# Import audit logger for later use

# Import context manager for workflow steps
from src.core.context_manager import ContextManager

context_mgr = ContextManager()

# --- Adapter Configuration ---
# Get adapter from config, fallback to mock
SELECTED_ADAPTER = ((config.get("ad_server", {}).get("adapter") or "mock") if config else "mock").lower()
AVAILABLE_ADAPTERS = ["mock", "gam", "kevel", "triton", "triton_digital"]

# --- In-Memory State (already initialized above, just adding context_map) ---
context_map: dict[str, str] = {}  # Maps context_id to media_buy_id

# --- Dry Run Mode ---
DRY_RUN_MODE = config.get("dry_run", False)
if DRY_RUN_MODE:
    console.print("[bold yellow]🏃 DRY RUN MODE ENABLED - Adapter calls will be logged[/bold yellow]")

# Display selected adapter
if SELECTED_ADAPTER not in AVAILABLE_ADAPTERS:
    console.print(f"[bold red]❌ Invalid adapter '{SELECTED_ADAPTER}'. Using 'mock' instead.[/bold red]")
    SELECTED_ADAPTER = "mock"
console.print(f"[bold cyan]🔌 Using adapter: {SELECTED_ADAPTER.upper()}[/bold cyan]")


# --- Creative Conversion Helper ---
def _convert_creative_to_adapter_asset(creative: Creative, package_assignments: list[str]) -> dict[str, Any]:
    """Convert AdCP v1.3+ Creative object to format expected by ad server adapters."""

    # Base asset object with common fields
    asset = {
        "creative_id": creative.creative_id,
        "name": creative.name,
        "format": creative.format,
        "package_assignments": package_assignments,
    }

    # Determine creative type using AdCP v1.3+ logic
    creative_type = creative.get_creative_type()

    if creative_type == "third_party_tag":
        # Third-party tag creative - use AdCP v1.3+ snippet fields
        snippet = creative.get_snippet_content()
        if not snippet:
            raise ValueError(f"No snippet found for third-party creative {creative.creative_id}")

        asset["snippet"] = snippet
        asset["snippet_type"] = creative.snippet_type or _detect_snippet_type(snippet)
        asset["url"] = creative.url  # Keep URL for fallback

    elif creative_type == "native":
        # Native creative - use AdCP v1.3+ template_variables field
        template_vars = creative.get_template_variables_dict()
        if not template_vars:
            raise ValueError(f"No template_variables found for native creative {creative.creative_id}")

        asset["template_variables"] = template_vars
        asset["url"] = creative.url  # Fallback URL

    elif creative_type == "vast":
        # VAST reference
        asset["snippet"] = creative.get_snippet_content() or creative.url
        asset["snippet_type"] = creative.snippet_type or ("vast_xml" if ".xml" in creative.url else "vast_url")

    else:  # hosted_asset
        # Traditional hosted asset (image/video)
        asset["media_url"] = creative.get_primary_content_url()
        asset["url"] = asset["media_url"]  # For backward compatibility

    # Add common optional fields
    if creative.click_url:
        asset["click_url"] = creative.click_url
    if creative.width:
        asset["width"] = creative.width
    if creative.height:
        asset["height"] = creative.height
    if creative.duration:
        asset["duration"] = creative.duration

    # Always preserve delivery_settings (including tracking_urls) for all creative types
    # This ensures impression trackers from buyers flow through to ad servers
    if creative.delivery_settings:
        asset["delivery_settings"] = creative.delivery_settings

    return asset


def _detect_snippet_type(snippet: str) -> str:
    """Auto-detect snippet type from content for legacy support."""
    if snippet.startswith("<?xml") or ".xml" in snippet:
        return "vast_xml"
    elif snippet.startswith("http") and "vast" in snippet.lower():
        return "vast_url"
    elif snippet.startswith("<script"):
        return "javascript"
    else:
        return "html"  # Default


# --- Security Helper ---
def _get_principal_id_from_context(context: Context) -> str:
    """Extracts the token from the header and returns a principal_id.

    Handles both FastMCP Context (with HTTP headers) and ToolContext (with principal_id already set).
    This allows the same implementation function to work from both MCP and A2A paths.
    """
    # Import here to avoid circular dependency
    from src.core.tool_context import ToolContext

    # If this is a ToolContext (from A2A), principal_id is already set
    if isinstance(context, ToolContext):
        console.print(f"[bold green]Authenticated principal '{context.principal_id}' (from ToolContext)[/bold green]")
        return context.principal_id

    # Otherwise, extract from FastMCP Context headers
    principal_id = get_principal_from_context(context)

    # Extract headers for debugging
    headers = {}
    if hasattr(context, "meta"):
        headers = context.meta.get("headers", {})
    auth_header = headers.get("x-adcp-auth", "NOT_PRESENT")
    apx_host = headers.get("apx-incoming-host", "NOT_PRESENT")

    if not principal_id:
        # Determine if header is missing or just invalid
        if auth_header == "NOT_PRESENT":
            raise ToolError(
                f"Missing x-adcp-auth header. "
                f"Apx-Incoming-Host: {apx_host}, "
                f"Tenant: {get_current_tenant().get('tenant_id') if get_current_tenant() else 'NONE'}"
            )
        else:
            # Header present but invalid (token not found in DB)
            raise ToolError(
                f"Invalid x-adcp-auth token (not found in database). "
                f"Token: {auth_header[:20]}..., "
                f"Apx-Incoming-Host: {apx_host}, "
                f"Tenant: {get_current_tenant().get('tenant_id') if get_current_tenant() else 'NONE'}"
            )

    console.print(f"[bold green]Authenticated principal '{principal_id}' (from FastMCP Context)[/bold green]")
    return principal_id


def _verify_principal(media_buy_id: str, context: Context):
    principal_id = _get_principal_id_from_context(context)
    if media_buy_id not in media_buys:
        raise ValueError(f"Media buy '{media_buy_id}' not found.")
    if media_buys[media_buy_id][1] != principal_id:
        # Log security violation
        from src.core.audit_logger import get_audit_logger

        tenant = get_current_tenant()
        security_logger = get_audit_logger("AdCP", tenant["tenant_id"])
        security_logger.log_security_violation(
            operation="access_media_buy",
            principal_id=principal_id,
            resource_id=media_buy_id,
            reason=f"Principal does not own media buy (owner: {media_buys[media_buy_id][1]})",
        )
        raise PermissionError(f"Principal '{principal_id}' does not own media buy '{media_buy_id}'.")


# --- Activity Feed Helper ---


def log_tool_activity(context: Context, tool_name: str, start_time: float = None):
    """Log tool activity to the activity feed."""
    try:
        tenant = get_current_tenant()
        if not tenant:
            return

        # Get principal name
        principal_id = get_principal_from_context(context)
        principal_name = "Unknown"

        if principal_id:
            with get_db_session() as session:
                stmt = select(ModelPrincipal).filter_by(principal_id=principal_id, tenant_id=tenant["tenant_id"])
                principal = session.scalars(stmt).first()
                if principal:
                    principal_name = principal.name

        # Calculate response time if start_time provided
        response_time_ms = None
        if start_time:
            response_time_ms = int((time.time() - start_time) * 1000)

        # Log to activity feed (for WebSocket real-time updates)
        activity_feed.log_api_call(
            tenant_id=tenant["tenant_id"],
            principal_name=principal_name,
            method=tool_name,
            status_code=200,
            response_time_ms=response_time_ms,
        )

        # Also log to audit logs (for persistent dashboard activity feed)
        audit_logger = get_audit_logger("MCP", tenant["tenant_id"])
        details = {"tool": tool_name, "status": "success"}
        if response_time_ms:
            details["response_time_ms"] = response_time_ms

        audit_logger.log_operation(
            operation=tool_name,
            principal_name=principal_name,
            success=True,
            details=details,
        )
    except Exception as e:
        # Don't let activity logging break the main flow
        console.print(f"[yellow]Activity logging error: {e}[/yellow]")


# --- MCP Tools (Full Implementation) ---


async def _get_products_impl(req: GetProductsRequest, context: Context) -> GetProductsResponse:
    """Shared implementation for get_products.

    Contains all business logic for product discovery including policy checks,
    product catalog providers, dynamic pricing, and filtering.

    Args:
        req: GetProductsRequest with all query parameters
        context: FastMCP Context for tenant/principal resolution

    Returns:
        GetProductsResponse containing matching products
    """
    from src.core.tool_context import ToolContext

    start_time = time.time()

    # Handle both old Context and new ToolContext
    if isinstance(context, ToolContext):
        # New context management - everything is already extracted
        testing_ctx_raw = context.testing_context
        # Convert dict testing context back to TestingContext object if needed
        if isinstance(testing_ctx_raw, dict):
            from src.core.testing_hooks import TestingContext

            testing_ctx = TestingContext(**testing_ctx_raw)
        else:
            testing_ctx = testing_ctx_raw
        principal_id = context.principal_id
        tenant = {"tenant_id": context.tenant_id}  # Simplified tenant info
    else:
        # Legacy path - extract from FastMCP Context
        testing_ctx = get_testing_context(context)
        # For discovery endpoints, authentication is optional
        principal_id = get_principal_from_context(context)  # Returns None if no auth
        tenant = get_current_tenant()
        if not tenant:
            raise ToolError("No tenant context available")

    # Get the Principal object with ad server mappings
    principal = get_principal_object(principal_id) if principal_id else None
    principal_data = principal.model_dump() if principal else None

    # Validate promoted_offering per AdCP spec
    if not req.promoted_offering or not req.promoted_offering.strip():
        raise ToolError("promoted_offering is required per AdCP spec and cannot be empty")

    offering = req.promoted_offering.strip()
    generic_terms = {
        "footwear",
        "shoes",
        "clothing",
        "apparel",
        "electronics",
        "food",
        "beverages",
        "automotive",
        "athletic",
    }
    words = offering.split()

    # Must have at least 2 words (brand + product)
    if len(words) < 2:
        raise ToolError(
            f"Invalid promoted_offering: '{offering}'. Must include both brand and specific product "
            f"(e.g., 'Nike Air Jordan 2025 basketball shoes', not just 'shoes')"
        )

    # Check if it's just generic category terms without a brand
    if all(word.lower() in generic_terms or word.lower() in ["and", "or", "the", "a", "an"] for word in words):
        raise ToolError(
            f"Invalid promoted_offering: '{offering}'. Must include brand name and specific product, "
            f"not just generic category (e.g., 'Nike Air Jordan 2025' not 'athletic footwear')"
        )

    # Check policy compliance first
    policy_service = PolicyCheckService()
    # Safely parse policy_settings that might be JSON string (SQLite) or dict (PostgreSQL JSONB)
    tenant_policies = safe_parse_json_field(tenant.get("policy_settings"), field_name="policy_settings", default={})

    policy_result = await policy_service.check_brief_compliance(
        brief=req.brief,
        promoted_offering=req.promoted_offering,
        tenant_policies=tenant_policies if tenant_policies else None,
    )

    # Log the policy check
    audit_logger = get_audit_logger("AdCP", tenant["tenant_id"])
    audit_logger.log_operation(
        operation="policy_check",
        principal_name=principal_id or "anonymous",
        principal_id=principal_id or "anonymous",
        adapter_id="policy_service",
        success=policy_result.status != PolicyStatus.BLOCKED,
        details={
            "brief": req.brief[:100] + "..." if len(req.brief) > 100 else req.brief,
            "promoted_offering": (
                req.promoted_offering[:100] + "..."
                if req.promoted_offering and len(req.promoted_offering) > 100
                else req.promoted_offering
            ),
            "policy_status": policy_result.status,
            "reason": policy_result.reason,
            "restrictions": policy_result.restrictions,
        },
    )

    # Handle policy result based on settings
    # Use the already parsed policy_settings from above
    policy_settings = tenant_policies

    if policy_result.status == PolicyStatus.BLOCKED:
        # Always block if policy says blocked
        logger.warning(f"Brief blocked by policy: {policy_result.reason}")
        # Return empty products list per AdCP spec (errors handled at transport layer)
        return GetProductsResponse(products=[])

    # If restricted and manual review is required, create a task
    if policy_result.status == PolicyStatus.RESTRICTED and policy_settings.get("require_manual_review", False):
        # Create a manual review task
        from src.core.database.database_session import get_db_session

        with get_db_session() as session:
            task_id = f"policy_review_{tenant['tenant_id']}_{int(datetime.now(UTC).timestamp())}"

            task_details = {
                "brief": req.brief,
                "promoted_offering": req.promoted_offering,
                "principal_id": principal_id,
                "policy_status": policy_result.status,
                "restrictions": policy_result.restrictions,
                "reason": policy_result.reason,
            }

            new_task = Task(
                tenant_id=tenant["tenant_id"],
                task_id=task_id,
                media_buy_id=None,  # No media buy associated
                task_type="policy_review",
                status="pending",
                details=task_details,
                created_at=datetime.now(UTC),
            )
            session.add(new_task)
            session.commit()

        logger.info(f"Created policy review task {task_id} for restricted brief")

        # Return empty list with message about pending review
        return GetProductsResponse(
            products=[],
            message="Request pending manual review due to policy restrictions",
            context_id=context.meta.get("headers", {}).get("x-context-id") if hasattr(context, "meta") else None,
        )

    # Determine product catalog configuration based on tenant's signals discovery settings
    catalog_config = {"provider": "database", "config": {}}  # Default to database provider

    # Check if signals discovery is configured for this tenant
    if hasattr(tenant, "signals_agent_config") and tenant.get("signals_agent_config"):
        signals_config = tenant["signals_agent_config"]

        # Parse signals config if it's a string (SQLite) vs dict (PostgreSQL JSONB)
        if isinstance(signals_config, str):
            import json

            try:
                signals_config = json.loads(signals_config)
            except json.JSONDecodeError:
                logger.error(f"Invalid signals_agent_config JSON for tenant {tenant['tenant_id']}")
                signals_config = {}

        # If signals discovery is enabled, use hybrid provider
        if isinstance(signals_config, dict) and signals_config.get("enabled", False):
            logger.info(f"Using hybrid provider with signals discovery for tenant {tenant['tenant_id']}")
            catalog_config = {
                "provider": "hybrid",
                "config": {
                    "database": {},  # Use database provider defaults
                    "signals_discovery": signals_config,
                    "ranking_strategy": "signals_first",  # Prioritize signals-enhanced products
                    "max_products": 20,
                    "deduplicate": True,
                },
            }

    # Get the product catalog provider for this tenant
    provider = await get_product_catalog_provider(
        tenant["tenant_id"],
        catalog_config,
    )

    # Query products using the brief, including context for signals forwarding
    context_data = {
        "promoted_offering": req.promoted_offering,
        "tenant_id": tenant["tenant_id"],
        "principal_id": principal_id,
    }

    products = await provider.get_products(
        brief=req.brief,
        tenant_id=tenant["tenant_id"],
        principal_id=principal_id,
        principal_data=principal_data,
        context=context_data,
    )

    # Enrich products with dynamic pricing (AdCP PR #79)
    # Calculate floor_cpm, recommended_cpm, estimated_exposures from cached metrics
    try:
        from src.core.database.database_session import get_db_session
        from src.services.dynamic_pricing_service import DynamicPricingService

        # Extract country from request if available (future enhancement: parse from targeting)
        country_code = None  # TODO: Extract from targeting if provided

        with get_db_session() as pricing_session:
            pricing_service = DynamicPricingService(pricing_session)
            products = pricing_service.enrich_products_with_pricing(
                products,
                tenant_id=tenant["tenant_id"],
                country_code=country_code,
                min_exposures=req.min_exposures,
            )
    except Exception as e:
        logger.warning(f"Failed to enrich products with dynamic pricing: {e}. Using defaults.")

    # Apply AdCP filters if provided
    if req.filters:
        filtered_products = []
        for product in products:
            # Filter by delivery_type
            if req.filters.delivery_type and product.delivery_type != req.filters.delivery_type:
                continue

            # Filter by is_fixed_price
            if req.filters.is_fixed_price is not None and product.is_fixed_price != req.filters.is_fixed_price:
                continue

            # Filter by format_types
            if req.filters.format_types:
                # Product.formats is list[str] (format IDs), need to look up types from FORMAT_REGISTRY
                from src.core.schemas import get_format_by_id

                product_format_types = set()
                for format_id in product.formats:
                    if isinstance(format_id, str):
                        format_obj = get_format_by_id(format_id)
                        if format_obj:
                            product_format_types.add(format_obj.type)
                    elif hasattr(format_id, "type"):
                        # Already a Format object
                        product_format_types.add(format_id.type)

                if not any(fmt_type in product_format_types for fmt_type in req.filters.format_types):
                    continue

            # Filter by format_ids
            if req.filters.format_ids:
                # Product.formats is list[str] (format IDs)
                product_format_ids = set()
                for format_id in product.formats:
                    if isinstance(format_id, str):
                        product_format_ids.add(format_id)
                    elif hasattr(format_id, "format_id"):
                        # Already a Format object
                        product_format_ids.add(format_id.format_id)

                if not any(fmt_id in product_format_ids for fmt_id in req.filters.format_ids):
                    continue

            # Filter by standard_formats_only
            if req.filters.standard_formats_only:
                # Check if all formats are IAB standard formats
                # IAB standard formats typically follow patterns like "display_", "video_", "audio_", "native_"
                has_only_standard = True
                for format_id in product.formats:
                    if isinstance(format_id, str):
                        if not format_id.startswith(("display_", "video_", "audio_", "native_")):
                            has_only_standard = False
                            break
                    elif hasattr(format_id, "format_id"):
                        if not format_id.format_id.startswith(("display_", "video_", "audio_", "native_")):
                            has_only_standard = False
                            break

                if not has_only_standard:
                    continue

            # Product passed all filters
            filtered_products.append(product)

        products = filtered_products
        logger.info(f"Applied filters: {req.filters.model_dump(exclude_none=True)}. {len(products)} products remain.")

    # Filter products based on policy compliance
    eligible_products = []
    for product in products:
        is_eligible, reason = policy_service.check_product_eligibility(policy_result, product.model_dump())

        if is_eligible:
            # Product passed policy checks - add to eligible products
            # Note: policy_compliance field removed in AdCP v2.4
            eligible_products.append(product)
        else:
            logger.info(f"Product {product.product_id} excluded: {reason}")

    # Apply min_exposures filtering (AdCP PR #79)
    if req.min_exposures is not None:
        filtered_products = []
        for product in eligible_products:
            # For guaranteed products, check estimated_exposures
            if product.delivery_type == "guaranteed":
                if product.estimated_exposures is not None and product.estimated_exposures >= req.min_exposures:
                    filtered_products.append(product)
                else:
                    logger.info(
                        f"Product {product.product_id} excluded: estimated_exposures "
                        f"({product.estimated_exposures}) < min_exposures ({req.min_exposures})"
                    )
            else:
                # For non-guaranteed, include if recommended_cpm is set (indicates it can meet min_exposures)
                # or if no recommended_cpm is set (product doesn't provide exposure estimates)
                if product.recommended_cpm is not None:
                    filtered_products.append(product)
                else:
                    # Include non-guaranteed products without recommended_cpm (can't filter by exposure estimates)
                    filtered_products.append(product)
        eligible_products = filtered_products

    # Apply testing hooks to response
    response_data = {"products": [p.model_dump_internal() for p in eligible_products]}
    response_data = apply_testing_hooks(response_data, testing_ctx, "get_products")

    # Reconstruct products from modified data
    modified_products = [Product(**p) for p in response_data["products"]]

    # Filter pricing data for anonymous users
    pricing_message = None
    if principal_id is None:  # Anonymous user
        # Remove pricing data from products for anonymous users
        for product in modified_products:
            product.cpm = None
            product.min_spend = None
        pricing_message = "Please connect through an authorized buying agent for pricing data"

    # Log activity
    log_tool_activity(context, "get_products", start_time)

    # Create response with pricing message if anonymous
    base_message = f"Found {len(modified_products)} matching products"
    final_message = f"{base_message}. {pricing_message}" if pricing_message else base_message

    # Set status based on operation result
    status = TaskStatus.from_operation_state(
        operation_type="discovery", has_errors=False, requires_approval=False, requires_auth=principal_id is None
    )

    return GetProductsResponse(products=modified_products, message=final_message, status=status)


@mcp.tool
async def get_products(
    promoted_offering: str,
    brief: str = "",
    adcp_version: str = "1.0.0",
    min_exposures: int | None = None,
    filters: dict | None = None,
    strategy_id: str | None = None,
    context: Context = None,
) -> GetProductsResponse:
    """Get available products matching the brief.

    MCP tool wrapper that delegates to the shared implementation.

    Args:
        promoted_offering: What is being promoted/advertised (required per AdCP spec)
        brief: Brief description of the advertising campaign or requirements (optional)
        adcp_version: AdCP schema version for this request (default: 1.0.0)
        min_exposures: Minimum impressions needed for measurement validity (AdCP PR #79, optional)
        filters: Structured filters for product discovery (optional)
        strategy_id: Optional strategy ID for linking operations (optional)
        context: FastMCP context (automatically provided)

    Returns:
        GetProductsResponse containing matching products
    """
    from src.core.schemas import ProductFilters

    # Convert filters dict to ProductFilters if provided
    filters_obj = ProductFilters(**filters) if filters else None

    # Create request object from individual parameters (MCP-compliant)
    req = GetProductsRequest(
        brief=brief or "",
        promoted_offering=promoted_offering,
        adcp_version=adcp_version,
        min_exposures=min_exposures,
        filters=filters_obj,
        strategy_id=strategy_id,
    )

    # Call shared implementation
    return await _get_products_impl(req, context)


def _list_creative_formats_impl(
    req: ListCreativeFormatsRequest | None, context: Context
) -> ListCreativeFormatsResponse:
    """List all available creative formats (AdCP spec endpoint).

    Returns comprehensive standard formats from AdCP registry plus any custom tenant formats.
    Prioritizes database formats over registry formats when format_id conflicts exist.
    Supports optional filtering by type, standard_only, category, and format_ids.
    """
    start_time = time.time()

    # Use default request if none provided
    if req is None:
        req = ListCreativeFormatsRequest()

    # For discovery endpoints, authentication is optional
    principal_id = get_principal_from_context(context)  # Returns None if no auth

    # Get tenant information
    tenant = get_current_tenant()
    if not tenant:
        raise ToolError("No tenant context available")

    formats = []
    format_ids_seen = set()

    # First, query database for tenant-specific and custom formats
    with get_db_session() as session:
        from src.core.database.models import CreativeFormat
        from src.core.schemas import AssetRequirement, Format

        # Get formats for this tenant (or global formats)
        stmt = select(CreativeFormat).where(
            (CreativeFormat.tenant_id == tenant["tenant_id"]) | (CreativeFormat.tenant_id.is_(None))  # Global formats
        )
        db_formats = session.scalars(stmt).all()

        for db_format in db_formats:
            # Convert database model to schema format
            assets_required = []
            if db_format.specs and isinstance(db_format.specs, dict):
                # Convert old specs format to new assets_required format
                if "assets" in db_format.specs:
                    for asset in db_format.specs["assets"]:
                        assets_required.append(
                            AssetRequirement(
                                asset_type=asset.get("asset_type", "unknown"), quantity=1, requirements=asset
                            )
                        )

            format_obj = Format(
                format_id=db_format.format_id,
                name=db_format.name,
                type=db_format.type,
                is_standard=db_format.is_standard or False,
                iab_specification=getattr(db_format, "iab_specification", None),
                requirements=db_format.specs or {},
                assets_required=assets_required if assets_required else None,
            )
            formats.append(format_obj)
            format_ids_seen.add(db_format.format_id)

    # Add standard formats from FORMAT_REGISTRY that aren't already in database
    from src.core.schemas import FORMAT_REGISTRY

    for format_id, standard_format in FORMAT_REGISTRY.items():
        if format_id not in format_ids_seen:
            formats.append(standard_format)
            format_ids_seen.add(format_id)

    # Apply filters from request
    if req.type:
        formats = [f for f in formats if f.type == req.type]

    if req.standard_only:
        formats = [f for f in formats if f.is_standard]

    if req.category:
        # Category maps to is_standard: "standard" -> True, "custom" -> False
        if req.category == "standard":
            formats = [f for f in formats if f.is_standard]
        elif req.category == "custom":
            formats = [f for f in formats if not f.is_standard]

    if req.format_ids:
        # Filter to only the specified format IDs
        format_ids_set = set(req.format_ids)
        formats = [f for f in formats if f.format_id in format_ids_set]

    # Sort formats by type and name for consistent ordering
    formats.sort(key=lambda f: (f.type, f.name))

    # Log the operation
    audit_logger = get_audit_logger("AdCP", tenant["tenant_id"])
    audit_logger.log_operation(
        operation="list_creative_formats",
        principal_name=principal_id or "anonymous",
        principal_id=principal_id or "anonymous",
        adapter_id="N/A",
        success=True,
        details={
            "format_count": len(formats),
            "standard_formats": len([f for f in formats if f.is_standard]),
            "custom_formats": len([f for f in formats if not f.is_standard]),
            "format_types": list({f.type for f in formats}),
        },
    )

    # Log activity
    log_tool_activity(context, "list_creative_formats", start_time)

    message = f"Found {len(formats)} creative formats across {len({f.type for f in formats})} format types"

    # Set status based on operation result
    status = TaskStatus.from_operation_state(
        operation_type="discovery", has_errors=False, requires_approval=False, requires_auth=principal_id is None
    )

    # Create response with schema validation metadata
    response = ListCreativeFormatsResponse(
        formats=formats, message=message, specification_version="AdCP v2.4", status=status
    )

    # Add schema validation metadata for client validation
    from src.core.schema_validation import INCLUDE_SCHEMAS_IN_RESPONSES, enhance_mcp_response_with_schema

    if INCLUDE_SCHEMAS_IN_RESPONSES:
        # Convert to dict, enhance with schema, return enhanced dict
        response_dict = response.model_dump()
        enhanced_response = enhance_mcp_response_with_schema(
            response_data=response_dict,
            model_class=ListCreativeFormatsResponse,
            include_full_schema=False,  # Set to True for development debugging
        )
        # Return the enhanced response (FastMCP handles dict returns)
        return enhanced_response

    return response


@mcp.tool()
def list_creative_formats(
    adcp_version: str = "1.0.0",
    type: str | None = None,
    standard_only: bool | None = None,
    category: str | None = None,
    format_ids: list[str] | None = None,
    context: Context = None,
) -> ListCreativeFormatsResponse:
    """List all available creative formats (AdCP spec endpoint).

    MCP tool wrapper that delegates to the shared implementation.

    Args:
        adcp_version: AdCP schema version for this request (default: "1.0.0")
        type: Filter by format type (audio, video, display)
        standard_only: Only return IAB standard formats
        category: Filter by format category (standard, custom)
        format_ids: Filter by specific format IDs
        context: FastMCP context (automatically provided)

    Returns:
        ListCreativeFormatsResponse with all available formats
    """
    req = ListCreativeFormatsRequest(
        adcp_version=adcp_version,
        type=type,
        standard_only=standard_only,
        category=category,
        format_ids=format_ids,
    )
    return _list_creative_formats_impl(req, context)


def _sync_creatives_impl(
    creatives: list[dict],
    patch: bool = False,
    assignments: dict = None,
    delete_missing: bool = False,
    dry_run: bool = False,
    validation_mode: str = "strict",
    context: Context = None,
) -> SyncCreativesResponse:
    """Sync creative assets to centralized library (AdCP v2.4 spec compliant endpoint).

    Primary creative management endpoint that handles:
    - Bulk creative upload/update with upsert semantics
    - Creative assignment to media buy packages via assignments dict
    - Support for both hosted assets (media_url) and third-party tags (snippet)
    - Patch updates, dry-run mode, and validation options

    Args:
        creatives: Array of creative assets to sync
        patch: When true, only update provided fields (partial update). When false, full upsert.
        assignments: Bulk assignment map of creative_id to package_ids (spec-compliant)
        delete_missing: Delete creatives not in sync payload (use with caution)
        dry_run: Preview changes without applying them
        validation_mode: Validation strictness (strict or lenient)
        context: FastMCP context (automatically provided)

    Returns:
        SyncCreativesResponse with synced creatives and assignments
    """
    from pydantic import ValidationError

    from src.core.schemas import Creative

    # Process raw creative dictionaries without schema validation initially
    # Schema objects will be created later with populated internal fields
    raw_creatives = [creative if isinstance(creative, dict) else creative.model_dump() for creative in creatives]

    start_time = time.time()

    # Authentication
    principal_id = _get_principal_id_from_context(context)

    # Get tenant information
    # If context is ToolContext (A2A), tenant is already set, but verify it matches
    from src.core.tool_context import ToolContext

    if isinstance(context, ToolContext):
        # Tenant context should already be set by A2A handler, but verify
        tenant = get_current_tenant()
        if not tenant or tenant.get("tenant_id") != context.tenant_id:
            # Tenant context wasn't set properly - this shouldn't happen but handle it
            console.print(
                f"[yellow]Warning: Tenant context mismatch, setting from ToolContext: {context.tenant_id}[/yellow]"
            )
            # We need to load the tenant properly - for now use the ID from context
            tenant = {"tenant_id": context.tenant_id}
    else:
        # FastMCP path - tenant should be set by get_principal_from_context
        tenant = get_current_tenant()

    if not tenant:
        raise ToolError("No tenant context available")

    # Track synced and failed creatives
    synced_creatives = []
    failed_creatives = []
    # Note: Don't shadow the assignments parameter - use assignment_list for results
    # assignments = []  # REMOVED - was shadowing the parameter!

    # Track creatives requiring approval for workflow creation
    creatives_needing_approval = []

    # Get tenant creative approval settings
    auto_approve_formats = tenant.get("auto_approve_formats", [])
    human_review_required = tenant.get("human_review_required", True)

    with get_db_session() as session:
        # Process each creative with proper transaction isolation
        for creative in raw_creatives:
            try:
                # First, validate the creative against the schema before database operations
                try:
                    # Create temporary schema object for validation
                    # Map input fields to schema field names
                    schema_data = {
                        "creative_id": creative.get("creative_id") or str(uuid.uuid4()),
                        "name": creative.get("name", ""),  # Ensure name is never None
                        "format_id": creative.get("format_id") or creative.get("format"),  # Support both field names
                        "click_through_url": creative.get("click_url") or creative.get("click_through_url"),
                        "width": creative.get("width"),
                        "height": creative.get("height"),
                        "duration": creative.get("duration"),
                        "principal_id": principal_id,
                        "created_at": datetime.now(UTC),
                        "updated_at": datetime.now(UTC),
                        "status": "pending",
                    }

                    # Handle snippet vs media content properly (mutually exclusive)
                    if creative.get("snippet"):
                        # Snippet-based creative
                        schema_data.update(
                            {
                                "snippet": creative.get("snippet"),
                                "snippet_type": creative.get("snippet_type"),
                                "content_uri": "<script>/* Snippet-based creative */</script>",  # HTML-looking placeholder
                            }
                        )
                    else:
                        # Media-based creative
                        schema_data["content_uri"] = (
                            creative.get("url") or "https://placeholder.example.com/missing.jpg"
                        )

                    if creative.get("template_variables"):
                        schema_data["template_variables"] = creative.get("template_variables")

                    # Validate by creating a Creative schema object
                    # This will fail if required fields are missing or invalid (like empty name)
                    Creative(**schema_data)

                    # Additional business logic validation
                    if not creative.get("name") or str(creative.get("name")).strip() == "":
                        raise ValueError("Creative name cannot be empty")

                    if not creative.get("format_id") and not creative.get("format"):
                        raise ValueError("Creative format is required")

                except (ValidationError, ValueError) as validation_error:
                    # Creative failed validation - add to failed list
                    failed_creatives.append(
                        {"creative_id": creative.get("creative_id", "unknown"), "error": str(validation_error)}
                    )
                    continue  # Skip to next creative

                # Use savepoint for individual creative transaction isolation
                with session.begin_nested():
                    # Check if creative already exists (always check for upsert/patch behavior)
                    existing_creative = None
                    if creative.get("creative_id"):
                        from src.core.database.models import Creative as DBCreative

                        stmt = select(DBCreative).filter_by(
                            tenant_id=tenant["tenant_id"], creative_id=creative.get("creative_id")
                        )
                        existing_creative = session.scalars(stmt).first()

                    if existing_creative:
                        # Update existing creative (respects patch vs full upsert)
                        existing_creative.updated_at = datetime.now(UTC)

                        # Update fields based on patch mode
                        if patch:
                            # Patch mode: only update provided fields
                            if creative.get("name") is not None:
                                existing_creative.name = creative.get("name")
                            if creative.get("format_id") or creative.get("format"):
                                existing_creative.format = creative.get("format_id") or creative.get("format")
                        else:
                            # Full upsert mode: replace all fields
                            existing_creative.name = creative.get("name")
                            existing_creative.format = creative.get("format_id") or creative.get("format")

                        # Determine if creative needs approval (when format changes or new creative)
                        creative_format = creative.get("format_id") or creative.get("format")
                        if creative_format:  # Only update approval status if format is provided
                            needs_approval = human_review_required and creative_format not in auto_approve_formats
                            existing_creative.status = "pending" if needs_approval else "approved"
                        else:
                            needs_approval = False

                        # Store creative properties in data field
                        if patch:
                            # Patch mode: merge with existing data
                            data = existing_creative.data or {}
                            if creative.get("url") is not None:
                                data["url"] = creative.get("url")
                            if creative.get("click_url") is not None:
                                data["click_url"] = creative.get("click_url")
                            if creative.get("width") is not None:
                                data["width"] = creative.get("width")
                            if creative.get("height") is not None:
                                data["height"] = creative.get("height")
                            if creative.get("duration") is not None:
                                data["duration"] = creative.get("duration")
                            if creative.get("snippet") is not None:
                                data["snippet"] = creative.get("snippet")
                                data["snippet_type"] = creative.get("snippet_type")
                            if creative.get("template_variables") is not None:
                                data["template_variables"] = creative.get("template_variables")
                        else:
                            # Full upsert mode: replace all data
                            data = {
                                "url": creative.get("url"),
                                "click_url": creative.get("click_url"),
                                "width": creative.get("width"),
                                "height": creative.get("height"),
                                "duration": creative.get("duration"),
                            }
                            if creative.get("snippet"):
                                data["snippet"] = creative.get("snippet")
                                data["snippet_type"] = creative.get("snippet_type")
                            if creative.get("template_variables"):
                                data["template_variables"] = creative.get("template_variables")

                        existing_creative.data = data

                        # Mark JSONB field as modified for SQLAlchemy
                        from sqlalchemy.orm import attributes

                        attributes.flag_modified(existing_creative, "data")

                        # Track creatives needing approval for workflow creation
                        if needs_approval:
                            creatives_needing_approval.append(
                                {
                                    "creative_id": existing_creative.creative_id,
                                    "format": creative_format,
                                    "name": creative.get("name"),
                                }
                            )

                    else:
                        # Create new creative
                        from src.core.database.models import Creative as DBCreative

                        # Prepare data field with all creative properties
                        data = {
                            "url": creative.get("url"),
                            "click_url": creative.get("click_url"),
                            "width": creative.get("width"),
                            "height": creative.get("height"),
                            "duration": creative.get("duration"),
                        }

                        # Add AdCP v1.3+ fields to data
                        if creative.get("snippet"):
                            data["snippet"] = creative.get("snippet")
                            data["snippet_type"] = creative.get("snippet_type")

                        if creative.get("template_variables"):
                            data["template_variables"] = creative.get("template_variables")

                        # Determine if creative needs approval
                        creative_format = creative.get("format_id") or creative.get("format")
                        needs_approval = human_review_required and creative_format not in auto_approve_formats
                        creative_status = "pending" if needs_approval else "approved"

                        db_creative = DBCreative(
                            tenant_id=tenant["tenant_id"],
                            creative_id=creative.get("creative_id") or str(uuid.uuid4()),
                            name=creative.get("name"),
                            format=creative.get("format_id") or creative.get("format"),
                            principal_id=principal_id,
                            status=creative_status,
                            created_at=datetime.now(UTC),
                            data=data,
                        )

                        session.add(db_creative)
                        session.flush()  # Get the ID

                        # Update creative_id if it was generated
                        if not creative.get("creative_id"):
                            creative["creative_id"] = db_creative.creative_id

                        # Track creatives needing approval for workflow creation
                        if needs_approval:
                            creatives_needing_approval.append(
                                {
                                    "creative_id": db_creative.creative_id,
                                    "format": creative_format,
                                    "name": creative.get("name"),
                                }
                            )

                    # If we reach here, creative processing succeeded
                    synced_creatives.append(creative)

            except Exception as e:
                # Savepoint automatically rolls back this creative only
                failed_creatives.append(
                    {"creative_id": creative.get("creative_id"), "name": creative.get("name"), "error": str(e)}
                )

        # Commit all successful creative operations
        session.commit()

    # Process assignments (spec-compliant: creative_id → package_ids mapping)
    assignment_list = []
    # Note: assignments should be a dict, but handle both dict and None
    if assignments and isinstance(assignments, dict):
        with get_db_session() as session:
            from src.core.database.models import CreativeAssignment as DBAssignment
            from src.core.database.models import MediaBuy
            from src.core.schemas import CreativeAssignment

            for creative_id, package_ids in assignments.items():
                for package_id in package_ids:
                    # Find which media buy this package belongs to
                    # Packages are stored in media_buy.raw_request["packages"]
                    stmt = select(MediaBuy).filter_by(tenant_id=tenant["tenant_id"])
                    media_buys = session.scalars(stmt).all()

                    media_buy_id = None
                    for mb in media_buys:
                        packages = mb.raw_request.get("packages", [])
                        if any(pkg.get("package_id") == package_id for pkg in packages):
                            media_buy_id = mb.media_buy_id
                            break

                    if not media_buy_id:
                        # Package not found - skip if in lenient mode, error if strict
                        if validation_mode == "strict":
                            raise ToolError(f"Package not found: {package_id}")
                        else:
                            logger.warning(f"Package not found during assignment: {package_id}, skipping")
                            continue

                    # Create assignment
                    assignment = DBAssignment(
                        tenant_id=tenant["tenant_id"],
                        assignment_id=str(uuid.uuid4()),
                        media_buy_id=media_buy_id,
                        package_id=package_id,
                        creative_id=creative_id,
                        weight=100,
                        created_at=datetime.now(UTC),
                    )

                    session.add(assignment)
                    assignment_list.append(
                        CreativeAssignment(
                            assignment_id=assignment.assignment_id,
                            media_buy_id=assignment.media_buy_id,
                            package_id=assignment.package_id,
                            creative_id=assignment.creative_id,
                            weight=assignment.weight,
                        )
                    )

            session.commit()

    # Create workflow steps for creatives requiring approval
    if creatives_needing_approval:
        from src.core.context_manager import get_context_manager
        from src.core.database.models import ObjectWorkflowMapping

        ctx_manager = get_context_manager()

        # Get or create persistent context for this operation
        # is_async=True because we're creating workflow steps that need tracking
        persistent_ctx = ctx_manager.get_or_create_context(
            principal_id=principal_id, tenant_id=tenant["tenant_id"], is_async=True
        )

        with get_db_session() as session:
            for creative_info in creatives_needing_approval:
                # Create workflow step for creative approval
                step = ctx_manager.create_workflow_step(
                    context_id=persistent_ctx.context_id,
                    step_type="creative_approval",
                    owner="publisher",
                    status="requires_approval",
                    tool_name="sync_creatives",
                    request_data={
                        "creative_id": creative_info["creative_id"],
                        "format": creative_info["format"],
                        "name": creative_info["name"],
                    },
                    initial_comment=f"Creative '{creative_info['name']}' (format: {creative_info['format']}) requires manual approval",
                )

                # Create ObjectWorkflowMapping to link creative to workflow step
                # This is CRITICAL for webhook delivery when creative is approved
                mapping = ObjectWorkflowMapping(
                    step_id=step.step_id,
                    object_type="creative",
                    object_id=creative_info["creative_id"],
                    action="approval_required",
                )
                session.add(mapping)

            session.commit()
            console.print(
                f"[blue]📋 Created {len(creatives_needing_approval)} workflow steps for creative approval[/blue]"
            )

    # Audit logging
    audit_logger = get_audit_logger("AdCP", tenant["tenant_id"])
    audit_logger.log_operation(
        operation="sync_creatives",
        principal_name=principal_id,
        principal_id=principal_id,
        adapter_id="N/A",
        success=len(failed_creatives) == 0,
        details={
            "synced_count": len(synced_creatives),
            "failed_count": len(failed_creatives),
            "assignment_count": len(assignment_list),
            "patch_mode": patch,
            "dry_run": dry_run,
        },
    )

    # Log activity
    log_tool_activity(context, "sync_creatives", start_time)

    message = f"Synced {len(synced_creatives)} creatives"
    if failed_creatives:
        message += f", {len(failed_creatives)} failed"
    if assignment_list:
        message += f", {len(assignment_list)} assignments created"
    if creatives_needing_approval:
        message += f", {len(creatives_needing_approval)} require approval"

    # Convert synced creative dictionaries to schema objects for AdCP-compliant response
    synced_creative_schemas = []
    for creative_dict in synced_creatives:
        # Get the database object to populate internal fields
        with get_db_session() as session:
            from src.core.database.models import Creative as DBCreative

            stmt = select(DBCreative).filter_by(
                tenant_id=tenant["tenant_id"], creative_id=creative_dict.get("creative_id")
            )
            db_creative = session.scalars(stmt).first()
            if db_creative:
                # Create schema object with populated internal fields
                # Using aliased field names for construction
                # Handle mutually exclusive media content vs snippet
                schema_data = {
                    "creative_id": db_creative.creative_id,
                    "name": db_creative.name,
                    "format_id": db_creative.format,  # Use correct field name
                    "click_through_url": db_creative.data.get("click_url"),  # From data field
                    "width": db_creative.data.get("width"),
                    "height": db_creative.data.get("height"),
                    "duration": db_creative.data.get("duration"),
                    "status": db_creative.status,
                    "template_variables": db_creative.data.get("template_variables") or {},
                    "principal_id": db_creative.principal_id,
                    "created_at": db_creative.created_at or datetime.now(UTC),
                    "updated_at": db_creative.updated_at or datetime.now(UTC),
                }

                # Handle content_uri - required field even for snippet creatives
                # For snippet creatives, provide an HTML-looking URL to pass validation
                if db_creative.data.get("snippet"):
                    schema_data.update(
                        {
                            "snippet": db_creative.data.get("snippet"),
                            "snippet_type": db_creative.data.get("snippet_type"),
                            # Use HTML snippet-looking URL to pass _is_html_snippet() validation
                            "content_uri": db_creative.data.get("url")
                            or "<script>/* Snippet-based creative */</script>",
                        }
                    )
                else:
                    schema_data["content_uri"] = (
                        db_creative.data.get("url") or "https://placeholder.example.com/missing.jpg"
                    )

                creative_schema = Creative(**schema_data)
                synced_creative_schemas.append(creative_schema)

    return SyncCreativesResponse(
        synced_creatives=synced_creative_schemas,
        failed_creatives=failed_creatives,
        assignments=assignment_list,
        message=message,
    )


@mcp.tool()
def sync_creatives(
    creatives: list[dict],
    patch: bool = False,
    assignments: dict = None,
    delete_missing: bool = False,
    dry_run: bool = False,
    validation_mode: str = "strict",
    context: Context = None,
) -> SyncCreativesResponse:
    """Sync creative assets to centralized library (AdCP v2.4 spec compliant endpoint).

    MCP tool wrapper that delegates to the shared implementation.

    Args:
        creatives: List of creative objects to sync
        patch: When true, only update provided fields (partial update). When false, full upsert.
        assignments: Bulk assignment map of creative_id to package_ids (spec-compliant)
        delete_missing: Delete creatives not in sync payload (use with caution)
        dry_run: Preview changes without applying them
        validation_mode: Validation strictness (strict or lenient)
        context: FastMCP context (automatically provided)

    Returns:
        SyncCreativesResponse with sync results
    """
    return _sync_creatives_impl(
        creatives=creatives,
        patch=patch,
        assignments=assignments,
        delete_missing=delete_missing,
        dry_run=dry_run,
        validation_mode=validation_mode,
        context=context,
    )


def _list_creatives_impl(
    media_buy_id: str = None,
    buyer_ref: str = None,
    status: str = None,
    format: str = None,
    tags: list[str] = None,
    created_after: str = None,
    created_before: str = None,
    search: str = None,
    filters: dict = None,
    sort: dict = None,
    pagination: dict = None,
    fields: list[str] = None,
    include_performance: bool = False,
    include_assignments: bool = False,
    include_sub_assets: bool = False,
    page: int = 1,
    limit: int = 50,
    sort_by: str = "created_date",
    sort_order: str = "desc",
    context: Context = None,
) -> ListCreativesResponse:
    """List and search creative library (AdCP spec endpoint).

    Advanced filtering and search endpoint for the centralized creative library.
    Supports pagination, sorting, and multiple filter criteria.

    Args:
        media_buy_id: Filter by media buy ID (optional)
        buyer_ref: Filter by buyer reference (optional)
        status: Filter by creative status (pending, approved, rejected) (optional)
        format: Filter by creative format (optional)
        tags: Filter by tags (optional)
        created_after: Filter by creation date (ISO string) (optional)
        created_before: Filter by creation date (ISO string) (optional)
        search: Search in creative names and descriptions (optional)
        filters: Advanced filtering options (nested object, optional)
        sort: Sort configuration (nested object, optional)
        pagination: Pagination parameters (nested object, optional)
        fields: Specific fields to return (optional)
        include_performance: Include performance metrics (optional)
        include_assignments: Include package assignments (optional)
        include_sub_assets: Include sub-assets (optional)
        page: Page number for pagination (default: 1)
        limit: Number of results per page (default: 50, max: 1000)
        sort_by: Sort field (created_date, name, status) (default: created_date)
        sort_order: Sort order (asc, desc) (default: desc)
        context: FastMCP context (automatically provided)

    Returns:
        ListCreativesResponse with filtered creative assets and pagination info
    """
    from src.core.schemas import Creative, ListCreativesRequest

    # Parse datetime strings if provided
    created_after_dt = None
    created_before_dt = None
    if created_after:
        try:
            created_after_dt = datetime.fromisoformat(created_after.replace("Z", "+00:00"))
        except ValueError:
            raise ToolError(f"Invalid created_after date format: {created_after}")
    if created_before:
        try:
            created_before_dt = datetime.fromisoformat(created_before.replace("Z", "+00:00"))
        except ValueError:
            raise ToolError(f"Invalid created_before date format: {created_before}")

    # Create request object from individual parameters (MCP-compliant)
    req = ListCreativesRequest(
        media_buy_id=media_buy_id,
        buyer_ref=buyer_ref,
        status=status,
        format=format,
        tags=tags or [],
        created_after=created_after_dt,
        created_before=created_before_dt,
        search=search,
        filters=filters,
        sort=sort,
        pagination=pagination,
        fields=fields,
        include_performance=include_performance,
        include_assignments=include_assignments,
        include_sub_assets=include_sub_assets,
        page=page,
        limit=min(limit, 1000),  # Enforce max limit
        sort_by=sort_by,
        sort_order=sort_order,
    )

    start_time = time.time()

    # Authentication (optional for discovery, like list_creative_formats)
    principal_id = get_principal_from_context(context)  # Returns None if no auth

    # Get tenant information
    tenant = get_current_tenant()
    if not tenant:
        raise ToolError("No tenant context available")

    creatives = []
    total_count = 0

    with get_db_session() as session:
        from src.core.database.models import Creative as DBCreative
        from src.core.database.models import CreativeAssignment as DBAssignment
        from src.core.database.models import MediaBuy

        # Build query
        stmt = select(DBCreative).filter_by(tenant_id=tenant["tenant_id"])

        # Apply filters
        if req.media_buy_id:
            # Filter by media buy assignments
            stmt = stmt.join(DBAssignment, DBCreative.creative_id == DBAssignment.creative_id).where(
                DBAssignment.media_buy_id == req.media_buy_id
            )

        if req.buyer_ref:
            # Filter by buyer_ref through media buy
            stmt = (
                stmt.join(DBAssignment, DBCreative.creative_id == DBAssignment.creative_id)
                .join(MediaBuy, DBAssignment.media_buy_id == MediaBuy.media_buy_id)
                .where(MediaBuy.buyer_ref == req.buyer_ref)
            )

        if req.status:
            stmt = stmt.where(DBCreative.status == req.status)

        if req.format:
            stmt = stmt.where(DBCreative.format == req.format)

        if req.tags:
            # Simple tag filtering - in production, might use JSON operators
            for tag in req.tags:
                stmt = stmt.where(DBCreative.name.contains(tag))  # Simplified

        if req.created_after:
            stmt = stmt.where(DBCreative.created_at >= req.created_after)

        if req.created_before:
            stmt = stmt.where(DBCreative.created_at <= req.created_before)

        if req.search:
            # Search in name and description
            search_term = f"%{req.search}%"
            stmt = stmt.where(DBCreative.name.ilike(search_term))

        # Get total count before pagination
        from sqlalchemy import func

        total_count = session.scalar(select(func.count()).select_from(stmt.subquery()))

        # Apply sorting
        if req.sort_by == "name":
            sort_column = DBCreative.name
        elif req.sort_by == "status":
            sort_column = DBCreative.status
        else:  # Default to created_date
            sort_column = DBCreative.created_at

        if req.sort_order == "asc":
            stmt = stmt.order_by(sort_column.asc())
        else:
            stmt = stmt.order_by(sort_column.desc())

        # Apply pagination
        offset = (req.page - 1) * req.limit
        db_creatives = session.scalars(stmt.offset(offset).limit(req.limit)).all()

        # Convert to schema objects
        for db_creative in db_creatives:
            # Create schema object with correct field names and data field access
            schema_data = {
                "creative_id": db_creative.creative_id,
                "name": db_creative.name,
                "format_id": db_creative.format,  # Use correct field name
                "click_through_url": db_creative.data.get("click_url") if db_creative.data else None,  # From data field
                "width": db_creative.data.get("width") if db_creative.data else None,
                "height": db_creative.data.get("height") if db_creative.data else None,
                "duration": db_creative.data.get("duration") if db_creative.data else None,
                "status": db_creative.status,
                "template_variables": db_creative.data.get("template_variables", {}) if db_creative.data else {},
                "principal_id": db_creative.principal_id,
                "created_at": db_creative.created_at or datetime.now(UTC),
                "updated_at": db_creative.updated_at or datetime.now(UTC),
            }

            # Handle content_uri - required field even for snippet creatives
            # For snippet creatives, provide an HTML-looking URL to pass validation
            snippet = db_creative.data.get("snippet") if db_creative.data else None
            if snippet:
                schema_data.update(
                    {
                        "snippet": snippet,
                        "snippet_type": db_creative.data.get("snippet_type") if db_creative.data else None,
                        # Use HTML snippet-looking URL to pass _is_html_snippet() validation
                        "content_uri": (
                            db_creative.data.get("url") or "<script>/* Snippet-based creative */</script>"
                            if db_creative.data
                            else "<script>/* Snippet-based creative */</script>"
                        ),
                    }
                )
            else:
                schema_data["content_uri"] = (
                    db_creative.data.get("url") or "https://placeholder.example.com/missing.jpg"
                    if db_creative.data
                    else "https://placeholder.example.com/missing.jpg"
                )

            creative = Creative(**schema_data)
            creatives.append(creative)

    # Calculate pagination info
    has_more = (req.page * req.limit) < total_count

    # Audit logging
    audit_logger = get_audit_logger("AdCP", tenant["tenant_id"])
    audit_logger.log_operation(
        operation="list_creatives",
        principal_name=principal_id,
        principal_id=principal_id,
        adapter_id="N/A",
        success=True,
        details={
            "result_count": len(creatives),
            "total_count": total_count,
            "page": req.page,
            "filters_applied": {
                "media_buy_id": req.media_buy_id,
                "status": req.status,
                "format": req.format,
                "search": req.search,
            },
        },
    )

    # Log activity
    log_tool_activity(context, "list_creatives", start_time)

    message = f"Found {len(creatives)} creatives"
    if total_count > len(creatives):
        message += f" (page {req.page} of {total_count} total)"

    return ListCreativesResponse(
        creatives=creatives, total_count=total_count, page=req.page, limit=req.limit, has_more=has_more, message=message
    )


@mcp.tool()
def list_creatives(
    media_buy_id: str = None,
    buyer_ref: str = None,
    status: str = None,
    format: str = None,
    tags: list[str] = None,
    created_after: str = None,
    created_before: str = None,
    search: str = None,
    filters: dict = None,
    sort: dict = None,
    pagination: dict = None,
    fields: list[str] = None,
    include_performance: bool = False,
    include_assignments: bool = False,
    include_sub_assets: bool = False,
    page: int = 1,
    limit: int = 50,
    sort_by: str = "created_date",
    sort_order: str = "desc",
    context: Context = None,
) -> ListCreativesResponse:
    """List and filter creative assets from the centralized library.

    MCP tool wrapper that delegates to the shared implementation.
    Supports both flat parameters (status, format, etc.) and nested objects (filters, sort, pagination)
    for maximum flexibility.
    """
    return _list_creatives_impl(
        media_buy_id,
        buyer_ref,
        status,
        format,
        tags,
        created_after,
        created_before,
        search,
        filters,
        sort,
        pagination,
        fields,
        include_performance,
        include_assignments,
        include_sub_assets,
        page,
        limit,
        sort_by,
        sort_order,
        context,
    )


@mcp.tool
async def get_signals(req: GetSignalsRequest, context: Context = None) -> GetSignalsResponse:
    """Optional endpoint for discovering available signals (audiences, contextual, etc.)

    Args:
        req: Request containing query parameters for signal discovery
        context: FastMCP context (automatically provided)

    Returns:
        GetSignalsResponse containing matching signals
    """

    _get_principal_id_from_context(context)

    # Get tenant information
    tenant = get_current_tenant()
    if not tenant:
        raise ToolError("No tenant context available")

    # Mock implementation - in production, this would query from a signal provider
    # or the ad server's available audience segments
    signals = []

    # Sample signals for demonstration using AdCP-compliant structure
    sample_signals = [
        Signal(
            signal_agent_segment_id="auto_intenders_q1_2025",
            name="Auto Intenders Q1 2025",
            description="Users actively researching new vehicles in Q1 2025",
            signal_type="marketplace",
            data_provider="Acme Data Solutions",
            coverage_percentage=85.0,
            deployments=[
                SignalDeployment(
                    platform="google_ad_manager",
                    account="123456",
                    is_live=True,
                    scope="account-specific",
                    decisioning_platform_segment_id="gam_auto_intenders",
                    estimated_activation_duration_minutes=0,
                )
            ],
            pricing=SignalPricing(cpm=3.0, currency="USD"),
        ),
        Signal(
            signal_agent_segment_id="luxury_travel_enthusiasts",
            name="Luxury Travel Enthusiasts",
            description="High-income individuals interested in premium travel experiences",
            signal_type="marketplace",
            data_provider="Premium Audience Co",
            coverage_percentage=75.0,
            deployments=[
                SignalDeployment(
                    platform="google_ad_manager",
                    is_live=True,
                    scope="platform-wide",
                    estimated_activation_duration_minutes=15,
                )
            ],
            pricing=SignalPricing(cpm=5.0, currency="USD"),
        ),
        Signal(
            signal_agent_segment_id="sports_content",
            name="Sports Content Pages",
            description="Target ads on sports-related content",
            signal_type="owned",
            data_provider="Publisher Sports Network",
            coverage_percentage=95.0,
            deployments=[
                SignalDeployment(
                    platform="google_ad_manager",
                    is_live=True,
                    scope="account-specific",
                    decisioning_platform_segment_id="sports_contextual",
                )
            ],
            pricing=SignalPricing(cpm=1.5, currency="USD"),
        ),
        Signal(
            signal_agent_segment_id="finance_content",
            name="Finance & Business Content",
            description="Target ads on finance and business content",
            signal_type="owned",
            data_provider="Financial News Corp",
            coverage_percentage=88.0,
            deployments=[SignalDeployment(platform="google_ad_manager", is_live=True, scope="platform-wide")],
            pricing=SignalPricing(cpm=2.0, currency="USD"),
        ),
        Signal(
            signal_agent_segment_id="urban_millennials",
            name="Urban Millennials",
            description="Millennials living in major metropolitan areas",
            signal_type="marketplace",
            data_provider="Demographics Plus",
            coverage_percentage=78.0,
            deployments=[
                SignalDeployment(
                    platform="google_ad_manager",
                    is_live=True,
                    scope="account-specific",
                    estimated_activation_duration_minutes=30,
                )
            ],
            pricing=SignalPricing(cpm=1.8, currency="USD"),
        ),
        Signal(
            signal_agent_segment_id="pet_owners",
            name="Pet Owners",
            description="Households with dogs or cats",
            signal_type="marketplace",
            data_provider="Lifestyle Data Inc",
            coverage_percentage=92.0,
            deployments=[SignalDeployment(platform="google_ad_manager", is_live=True, scope="platform-wide")],
            pricing=SignalPricing(cpm=1.2, currency="USD"),
        ),
    ]

    # Filter based on request parameters using new AdCP-compliant fields
    for signal in sample_signals:
        # Apply signal_spec filter (natural language description matching)
        if req.signal_spec:
            spec_lower = req.signal_spec.lower()
            if (
                spec_lower not in signal.name.lower()
                and spec_lower not in signal.description.lower()
                and spec_lower not in signal.signal_type.lower()
            ):
                continue

        # Apply filters if provided
        if req.filters:
            # Filter by catalog_types (equivalent to old 'type' field)
            if req.filters.catalog_types and signal.signal_type not in req.filters.catalog_types:
                continue

            # Filter by data_providers
            if req.filters.data_providers and signal.data_provider not in req.filters.data_providers:
                continue

            # Filter by max_cpm (using signal's pricing.cpm)
            if req.filters.max_cpm is not None and signal.pricing and signal.pricing.cpm > req.filters.max_cpm:
                continue

            # Filter by min_coverage_percentage
            if (
                req.filters.min_coverage_percentage is not None
                and signal.coverage_percentage < req.filters.min_coverage_percentage
            ):
                continue

        signals.append(signal)

    # Apply max_results limit (AdCP-compliant field name)
    if req.max_results:
        signals = signals[: req.max_results]

    # Set status based on operation result
    status = TaskStatus.from_operation_state(
        operation_type="discovery", has_errors=False, requires_approval=False, requires_auth=False
    )

    return GetSignalsResponse(signals=signals, status=status)


@mcp.tool
async def activate_signal(
    signal_id: str,
    campaign_id: str = None,
    media_buy_id: str = None,
    context: Context = None,
) -> ActivateSignalResponse:
    """Activate a signal for use in campaigns.

    Args:
        signal_id: Signal ID to activate
        campaign_id: Optional campaign ID to activate signal for
        media_buy_id: Optional media buy ID to activate signal for
        context: FastMCP context (automatically provided)

    Returns:
        ActivateSignalResponse with activation status
    """
    start_time = time.time()

    # Authentication required for signal activation
    principal_id = _get_principal_id_from_context(context)

    # Get tenant information
    tenant = get_current_tenant()
    if not tenant:
        raise ToolError("No tenant context available")

    # Get the Principal object with ad server mappings
    principal = get_principal_object(principal_id)

    # Apply testing hooks
    testing_ctx = get_testing_context(context)
    campaign_info = {"endpoint": "activate_signal", "signal_id": signal_id}
    apply_testing_hooks(testing_ctx, campaign_info)

    try:
        # In a real implementation, this would:
        # 1. Validate the signal exists and is available
        # 2. Check if the principal has permission to activate the signal
        # 3. Communicate with the signal provider's API to activate the signal
        # 4. Update the campaign or media buy configuration to include the signal

        # Mock implementation for demonstration
        activation_success = True
        requires_approval = signal_id.startswith("premium_")  # Mock rule: premium signals need approval

        if requires_approval:
            # Create a human task for approval
            status = TaskStatus.INPUT_REQUIRED
            message = f"Signal {signal_id} requires manual approval before activation"
            activation_details = {
                "approval_required": True,
                "estimated_approval_time_hours": 24,
                "contact": "signals-approval@example.com",
            }
        elif activation_success:
            status = TaskStatus.WORKING  # Activation in progress
            message = f"Signal {signal_id} activation initiated successfully"
            activation_details = {
                "activation_started": datetime.now(UTC).isoformat(),
                "estimated_completion_minutes": 15,
                "platform_segment_id": f"seg_{signal_id}_{uuid.uuid4().hex[:8]}",
            }
        else:
            status = TaskStatus.FAILED
            message = f"Failed to activate signal {signal_id}"
            activation_details = {"error": "Signal provider unavailable"}

        # Log activity
        log_tool_activity(context, "activate_signal", start_time)

        return ActivateSignalResponse(
            signal_id=signal_id, status=status, message=message, activation_details=activation_details
        )

    except Exception as e:
        logger.error(f"Error activating signal {signal_id}: {e}")
        return ActivateSignalResponse(
            signal_id=signal_id,
            status=TaskStatus.FAILED,
            message=f"Failed to activate signal: {str(e)}",
            errors=[{"code": "ACTIVATION_ERROR", "message": str(e)}],
        )


def _list_authorized_properties_impl(
    req: ListAuthorizedPropertiesRequest = None, context: Context = None
) -> ListAuthorizedPropertiesResponse:
    """List all properties this agent is authorized to represent (AdCP spec endpoint).

    Discovers advertising properties (websites, apps, podcasts, etc.) that this
    sales agent is authorized to sell advertising on behalf of publishers.

    Args:
        req: Request parameters including optional tag filters
        context: FastMCP context for authentication

    Returns:
        ListAuthorizedPropertiesResponse with properties and tag metadata
    """
    start_time = time.time()

    # Handle missing request object (allows empty calls)
    if req is None:
        req = ListAuthorizedPropertiesRequest()

    # Get tenant and principal from context
    tenant = get_current_tenant()
    if not tenant:
        raise ToolError("AUTHENTICATION_ERROR", "Could not resolve tenant from context")

    tenant_id = tenant["tenant_id"]
    principal_id = _get_principal_id_from_context(context)

    # Apply testing hooks
    from src.core.testing_hooks import TestingContext
    from src.core.tool_context import ToolContext

    if isinstance(context, ToolContext):
        # ToolContext has testing_context field directly
        testing_context = TestingContext(**context.testing_context) if context.testing_context else TestingContext()
        headers = {}
    else:
        # FastMCP Context has meta.headers
        headers = context.meta.get("headers", {}) if context and context.meta else {}
        testing_context = get_testing_context(headers)

    # Note: apply_testing_hooks signature is (data, testing_ctx, operation, campaign_info)
    # For list_authorized_properties, we don't modify data, so we can skip this call
    # The testing_context is used later if needed

    log_tool_activity(context, "list_authorized_properties", start_time)

    try:
        with get_db_session() as session:
            # Query authorized properties for this tenant
            stmt = select(AuthorizedProperty).where(AuthorizedProperty.tenant_id == tenant_id)

            # Apply tag filtering if requested
            if req.tags:
                # Filter properties that have any of the requested tags
                tag_filters = []
                for tag in req.tags:
                    tag_filters.append(AuthorizedProperty.tags.contains([tag]))
                stmt = stmt.where(sa.or_(*tag_filters))

            # Only include verified properties
            stmt = stmt.where(AuthorizedProperty.verification_status == "verified")

            authorized_properties = session.scalars(stmt).all()

            # Convert database models to Pydantic models
            properties = []
            all_tags = set()

            for prop in authorized_properties:
                # Extract identifiers from JSON
                identifiers = [
                    PropertyIdentifier(type=ident["type"], value=ident["value"]) for ident in (prop.identifiers or [])
                ]

                # Extract tags
                prop_tags = prop.tags or []
                all_tags.update(prop_tags)

                property_obj = Property(
                    property_type=prop.property_type,
                    name=prop.name,
                    identifiers=identifiers,
                    tags=prop_tags,
                    publisher_domain=prop.publisher_domain,
                )
                properties.append(property_obj)

            # Get tag metadata for all referenced tags
            tag_metadata = {}
            if all_tags:
                stmt = select(PropertyTag).where(PropertyTag.tenant_id == tenant_id, PropertyTag.tag_id.in_(all_tags))
                property_tags = session.scalars(stmt).all()

                for tag in property_tags:
                    tag_metadata[tag.tag_id] = PropertyTagMetadata(name=tag.name, description=tag.description)

            # Create response
            response = ListAuthorizedPropertiesResponse(
                adcp_version=req.adcp_version, properties=properties, tags=tag_metadata, errors=[]
            )

            # Log audit
            audit_logger = get_audit_logger("AdCP", tenant_id)
            audit_logger.log_operation(
                operation="list_authorized_properties",
                principal_name=principal_id,
                principal_id=principal_id,
                adapter_id="mcp_server",
                success=True,
                details={
                    "properties_count": len(properties),
                    "requested_tags": req.tags,
                    "response_tags_count": len(tag_metadata),
                },
            )

            return response

    except Exception as e:
        logger.error(f"Error listing authorized properties: {str(e)}")

        # Log audit for failure
        audit_logger = get_audit_logger("AdCP", tenant_id)
        audit_logger.log_operation(
            operation="list_authorized_properties",
            principal_name=principal_id,
            principal_id=principal_id,
            adapter_id="mcp_server",
            success=False,
            error_message=str(e),
        )

        raise ToolError("PROPERTIES_ERROR", f"Failed to list authorized properties: {str(e)}")


@mcp.tool
def list_authorized_properties(
    req: ListAuthorizedPropertiesRequest = None, context: Context = None
) -> ListAuthorizedPropertiesResponse:
    """List all properties this agent is authorized to represent (AdCP spec endpoint).

    MCP tool wrapper that delegates to the shared implementation.

    Args:
        req: Request parameters including optional tag filters
        context: FastMCP context for authentication

    Returns:
        ListAuthorizedPropertiesResponse with properties and tag metadata
    """
    return _list_authorized_properties_impl(req, context)


def _create_media_buy_impl(
    promoted_offering: str,
    po_number: str = None,
    buyer_ref: str = None,
    packages: list = None,
    start_time: str = None,
    end_time: str = None,
    budget: dict = None,
    product_ids: list = None,
    start_date: str = None,
    end_date: str = None,
    total_budget: float = None,
    targeting_overlay: dict = None,
    pacing: str = "even",
    daily_budget: float = None,
    creatives: list = None,
    required_axe_signals: list = None,
    enable_creative_macro: bool = False,
    strategy_id: str = None,
    context: Context = None,
) -> CreateMediaBuyResponse:
    """Create a media buy with the specified parameters.

    Args:
        promoted_offering: Description of advertiser and what is being promoted (required per AdCP spec)
        po_number: Purchase order number (optional)
        buyer_ref: Buyer reference for tracking
        packages: Array of packages with products and budgets
        start_time: Campaign start time (ISO 8601)
        end_time: Campaign end time (ISO 8601)
        budget: Overall campaign budget
        product_ids: Legacy: Product IDs (converted to packages)
        start_date: Legacy: Start date (converted to start_time)
        end_date: Legacy: End date (converted to end_time)
        total_budget: Legacy: Total budget (converted to Budget object)
        targeting_overlay: Targeting overlay configuration
        pacing: Pacing strategy (even, asap, daily_budget)
        daily_budget: Daily budget limit
        creatives: Creative assets for the campaign
        required_axe_signals: Required targeting signals
        enable_creative_macro: Enable AXE to provide creative_macro signal
        strategy_id: Optional strategy ID for linking operations
        context: FastMCP context (automatically provided)

    Returns:
        CreateMediaBuyResponse with media buy details
    """
    request_start_time = time.time()

    # Create request object from individual parameters (MCP-compliant)
    req = CreateMediaBuyRequest(
        promoted_offering=promoted_offering,
        po_number=po_number,
        buyer_ref=buyer_ref,
        packages=packages,
        start_time=start_time,
        end_time=end_time,
        budget=budget,
        product_ids=product_ids,
        start_date=start_date,
        end_date=end_date,
        total_budget=total_budget,
        targeting_overlay=targeting_overlay,
        pacing=pacing,
        daily_budget=daily_budget,
        creatives=creatives,
        required_axe_signals=required_axe_signals,
        enable_creative_macro=enable_creative_macro,
        strategy_id=strategy_id,
    )

    # Extract testing context first
    testing_ctx = get_testing_context(context)

    # Authentication and tenant setup
    principal_id = _get_principal_id_from_context(context)
    tenant = get_current_tenant()

    # Context management and workflow step creation - create workflow step FIRST
    ctx_manager = get_context_manager()
    ctx_id = context.headers.get("x-context-id") if hasattr(context, "headers") else None
    persistent_ctx = None
    step = None

    # Create workflow step immediately for tracking all operations
    if not persistent_ctx:
        # Check if we have an existing context ID
        if ctx_id:
            persistent_ctx = ctx_manager.get_context(ctx_id)

        # Create new context if needed
        if not persistent_ctx:
            persistent_ctx = ctx_manager.create_context(tenant_id=tenant["tenant_id"], principal_id=principal_id)

    # Create workflow step for tracking this operation
    step = ctx_manager.create_workflow_step(
        context_id=persistent_ctx.context_id,
        step_type="media_buy_creation",
        owner="system",
        status="in_progress",
        tool_name="create_media_buy",
        request_data=req.model_dump(mode="json"),
    )

    try:
        # Validate input parameters
        # 1. Budget validation
        total_budget = req.get_total_budget()
        if total_budget <= 0:
            error_msg = f"Invalid budget: {total_budget}. Budget must be positive."
            raise ValueError(error_msg)

        # 2. DateTime validation
        from datetime import datetime

        now = datetime.now(UTC)

        # Validate start_time
        if req.start_time is None:
            error_msg = "start_time is required"
            raise ValueError(error_msg)

        # Ensure start_time is timezone-aware for comparison
        start_time = req.start_time
        if start_time.tzinfo is None:
            start_time = start_time.replace(tzinfo=UTC)

        if start_time < now:
            error_msg = f"Invalid start time: {req.start_time}. Start time cannot be in the past."
            raise ValueError(error_msg)

        # Validate end_time
        if req.end_time is None:
            error_msg = "end_time is required"
            raise ValueError(error_msg)

        # Ensure end_time is timezone-aware for comparison
        end_time = req.end_time
        if end_time.tzinfo is None:
            end_time = end_time.replace(tzinfo=UTC)

        if end_time <= start_time:
            error_msg = f"Invalid time range: end time ({req.end_time}) must be after start time ({req.start_time})."
            raise ValueError(error_msg)

        # 3. Package/Product validation
        product_ids = req.get_product_ids()
        if not product_ids:
            error_msg = "At least one product is required."
            raise ValueError(error_msg)

        if req.packages:
            for package in req.packages:
                if not package.products:
                    error_msg = f"Package {package.buyer_ref} must contain at least one product."
                    raise ValueError(error_msg)

        # Validate targeting doesn't use managed-only dimensions
        if req.targeting_overlay:
            from src.services.targeting_capabilities import validate_overlay_targeting

            violations = validate_overlay_targeting(req.targeting_overlay.model_dump(exclude_none=True))
            if violations:
                error_msg = f"Targeting validation failed: {'; '.join(violations)}"
                raise ValueError(error_msg)

    except (ValueError, PermissionError) as e:
        # Update workflow step as failed
        ctx_manager.update_workflow_step(step.step_id, status="failed", error_message=str(e))

        # Return proper error response instead of raising ToolError
        return CreateMediaBuyResponse(
            media_buy_id="",
            status=TaskStatus.FAILED,
            detail=str(e),
            creative_deadline=None,
            message=f"Media buy creation failed: {str(e)}",
            errors=[{"code": "validation_error", "message": str(e)}],
        )

    # Get the Principal object (needed for adapter)
    principal = get_principal_object(principal_id)
    if not principal:
        error_msg = f"Principal {principal_id} not found"
        ctx_manager.update_workflow_step(step.step_id, status="failed", error_message=error_msg)
        return CreateMediaBuyResponse(
            media_buy_id="",
            status=TaskStatus.FAILED,
            detail=error_msg,
            creative_deadline=None,
            message=f"Media buy creation failed: {error_msg}",
            errors=[{"code": "authentication_error", "message": error_msg}],
        )

    try:
        # Get the appropriate adapter with testing context
        adapter = get_adapter(principal, dry_run=DRY_RUN_MODE or testing_ctx.dry_run, testing_context=testing_ctx)

        # Check if manual approval is required
        manual_approval_required = (
            adapter.manual_approval_required if hasattr(adapter, "manual_approval_required") else False
        )
        manual_approval_operations = (
            adapter.manual_approval_operations if hasattr(adapter, "manual_approval_operations") else []
        )

        # Check if auto-creation is disabled in tenant config
        auto_create_enabled = tenant.get("auto_create_media_buys", True)
        product_auto_create = True  # Will be set correctly when we get products later

        if manual_approval_required and "create_media_buy" in manual_approval_operations:
            # Update existing workflow step to require approval
            ctx_manager.update_workflow_step(
                step.step_id, status="requires_approval", step_type="approval", owner="publisher"
            )

            # Workflow step already created above - no need for separate task
            pending_media_buy_id = f"pending_{uuid.uuid4().hex[:8]}"

            response_msg = (
                f"Manual approval required. Workflow Step ID: {step.step_id}. Context ID: {persistent_ctx.context_id}"
            )
            ctx_manager.add_message(persistent_ctx.context_id, "assistant", response_msg)

            # Send Slack notification for manual approval requirement
            try:
                # Get principal name for notification
                principal_name = principal.name if principal else principal_id

                # Build notifier config from tenant fields
                notifier_config = {
                    "features": {
                        "slack_webhook_url": tenant.get("slack_webhook_url"),
                        "slack_audit_webhook_url": tenant.get("slack_audit_webhook_url"),
                    }
                }
                slack_notifier = get_slack_notifier(notifier_config)

                # Create notification details
                notification_details = {
                    "total_budget": total_budget,
                    "po_number": req.po_number,
                    "start_time": req.start_time.isoformat() if req.start_time else None,
                    "end_time": req.end_time.isoformat() if req.end_time else None,
                    "product_ids": req.get_product_ids(),
                    "workflow_step_id": step.step_id,
                    "context_id": persistent_ctx.context_id,
                }

                slack_notifier.notify_media_buy_event(
                    event_type="approval_required",
                    media_buy_id=pending_media_buy_id,
                    principal_name=principal_name,
                    details=notification_details,
                    tenant_name=tenant.get("name", "Unknown"),
                    success=True,
                )
                console.print("[green]📧 Sent manual approval notification to Slack[/green]")
            except Exception as e:
                console.print(f"[yellow]⚠️ Failed to send manual approval Slack notification: {e}[/yellow]")

            return CreateMediaBuyResponse(
                media_buy_id=pending_media_buy_id,
                status=TaskStatus.INPUT_REQUIRED,
                detail=response_msg,
                creative_deadline=None,
                message="Your media buy request requires manual approval from the publisher. The request has been queued and will be reviewed shortly.",
            )

        # Get products for the media buy to check product-level auto-creation settings
        catalog = get_product_catalog()
        product_ids = req.get_product_ids()
        products_in_buy = [p for p in catalog if p.product_id in product_ids]

        # Validate and auto-generate GAM implementation_config for each product if needed
        if adapter.__class__.__name__ == "GoogleAdManager":
            from src.services.gam_product_config_service import GAMProductConfigService

            gam_validator = GAMProductConfigService()
            config_errors = []

            for product in products_in_buy:
                # Auto-generate default config if missing
                if not product.implementation_config:
                    logger.info(
                        f"Product '{product.name}' ({product.product_id}) is missing GAM configuration. "
                        f"Auto-generating defaults based on product type."
                    )
                    # Generate defaults based on product delivery type and formats
                    delivery_type = product.delivery_type if hasattr(product, "delivery_type") else "non_guaranteed"
                    formats = product.formats if hasattr(product, "formats") else None
                    product.implementation_config = gam_validator.generate_default_config(
                        delivery_type=delivery_type, formats=formats
                    )

                    # Persist the auto-generated config to database
                    with get_db_session() as db_session:
                        stmt = select(ModelProduct).filter_by(product_id=product.product_id)
                        db_product = db_session.scalars(stmt).first()
                        if db_product:
                            db_product.implementation_config = product.implementation_config
                            db_session.commit()
                            logger.info(f"Saved auto-generated GAM config for product {product.product_id}")

                # Validate the config (whether existing or auto-generated)
                is_valid, error_msg = gam_validator.validate_config(product.implementation_config)
                if not is_valid:
                    config_errors.append(
                        f"Product '{product.name}' ({product.product_id}) has invalid GAM configuration: {error_msg}"
                    )

            if config_errors:
                error_detail = "GAM configuration validation failed:\n" + "\n".join(
                    f"  • {err}" for err in config_errors
                )
                ctx_manager.update_workflow_step(step.step_id, status="failed", error_message=error_detail)
                return CreateMediaBuyResponse(
                    media_buy_id="",
                    status=TaskStatus.FAILED,
                    detail=error_detail,
                    creative_deadline=None,
                    message="Media buy creation failed due to invalid product configuration. Please fix the configuration in Admin UI and try again.",
                    errors=[{"code": "invalid_configuration", "message": err} for err in config_errors],
                )

        product_auto_create = all(
            p.implementation_config.get("auto_create_enabled", True) if p.implementation_config else True
            for p in products_in_buy
        )

        # Check if either tenant or product disables auto-creation
        if not auto_create_enabled or not product_auto_create:
            reason = "Tenant configuration" if not auto_create_enabled else "Product configuration"

            # Update existing workflow step to require approval
            ctx_manager.update_workflow_step(
                step.step_id, status="requires_approval", step_type="approval", owner="publisher"
            )

            # Workflow step already created above - no need for separate task
            pending_media_buy_id = f"pending_{uuid.uuid4().hex[:8]}"

            response_msg = f"Media buy requires approval due to {reason.lower()}. Workflow Step ID: {step.step_id}. Context ID: {persistent_ctx.context_id}"
            ctx_manager.add_message(persistent_ctx.context_id, "assistant", response_msg)

            # Send Slack notification for configuration-based approval requirement
            try:
                # Get principal name for notification
                principal_name = principal.name if principal else principal_id

                # Build notifier config from tenant fields
                notifier_config = {
                    "features": {
                        "slack_webhook_url": tenant.get("slack_webhook_url"),
                        "slack_audit_webhook_url": tenant.get("slack_audit_webhook_url"),
                    }
                }
                slack_notifier = get_slack_notifier(notifier_config)

                # Create notification details including configuration reason
                notification_details = {
                    "total_budget": total_budget,
                    "po_number": req.po_number,
                    "start_time": req.start_time.isoformat() if req.start_time else None,
                    "end_time": req.end_time.isoformat() if req.end_time else None,
                    "product_ids": req.get_product_ids(),
                    "approval_reason": reason,
                    "workflow_step_id": step.step_id,
                    "context_id": persistent_ctx.context_id,
                    "auto_create_enabled": auto_create_enabled,
                    "product_auto_create": product_auto_create,
                }

                slack_notifier.notify_media_buy_event(
                    event_type="config_approval_required",
                    media_buy_id=pending_media_buy_id,
                    principal_name=principal_name,
                    details=notification_details,
                    tenant_name=tenant.get("name", "Unknown"),
                    success=True,
                )
                console.print(f"[green]📧 Sent {reason.lower()} approval notification to Slack[/green]")
            except Exception as e:
                console.print(f"[yellow]⚠️ Failed to send configuration approval Slack notification: {e}[/yellow]")

            return CreateMediaBuyResponse(
                media_buy_id=pending_media_buy_id,
                status=TaskStatus.INPUT_REQUIRED,
                detail=response_msg,
                creative_deadline=None,
                message=f"This media buy requires manual approval due to {reason.lower()}. Your request has been submitted for review.",
            )

        # Continue with synchronized media buy creation

        # Note: products_in_buy was already calculated above for product_auto_create check
        # No need to recalculate

        # Note: Key-value pairs are NOT aggregated here anymore.
        # Each product maintains its own custom_targeting_keys in implementation_config
        # which will be applied separately to its corresponding line item in GAM.
        # The adapter (google_ad_manager.py) handles this per-product targeting at line 491-494

        # Convert products to MediaPackages (simplified for now)
        packages = []
        for product in products_in_buy:
            # Use the first format for now
            first_format_id = product.formats[0] if product.formats else None
            packages.append(
                MediaPackage(
                    package_id=product.product_id,
                    name=product.name,
                    delivery_type=product.delivery_type,
                    cpm=product.cpm if product.cpm else 10.0,  # Default CPM
                    impressions=int(total_budget / (product.cpm if product.cpm else 10.0) * 1000),
                    format_ids=[first_format_id] if first_format_id else [],
                )
            )

        # Create the media buy using the adapter (SYNCHRONOUS operation)
        # Defensive null check: ensure start_time and end_time are set
        if not req.start_time or not req.end_time:
            error_msg = "start_time and end_time are required but were not properly set"
            ctx_manager.update_workflow_step(step.step_id, status="failed", error_message=error_msg)
            return CreateMediaBuyResponse(
                media_buy_id="",
                status=TaskStatus.FAILED,
                detail=error_msg,
                creative_deadline=None,
                message="Media buy creation failed: missing required datetime fields",
                errors=[{"code": "invalid_datetime", "message": error_msg}],
            )
        response = adapter.create_media_buy(req, packages, req.start_time, req.end_time)

        # Store the media buy in memory (for backward compatibility)
        media_buys[response.media_buy_id] = (req, principal_id)

        # Determine initial status based on flight dates
        now = datetime.now(UTC)
        if now < req.start_time:
            media_buy_status = "pending"
        elif now > req.end_time:
            media_buy_status = "completed"
        else:
            media_buy_status = "active"

        # Store the media buy in database (context_id is NULL for synchronous operations)
        tenant = get_current_tenant()
        with get_db_session() as session:
            new_media_buy = MediaBuy(
                media_buy_id=response.media_buy_id,
                tenant_id=tenant["tenant_id"],
                principal_id=principal_id,
                buyer_ref=req.buyer_ref,  # AdCP v2.4 buyer reference
                order_name=req.po_number or f"Order-{response.media_buy_id}",
                advertiser_name=principal.name,
                campaign_objective=getattr(req, "campaign_objective", ""),  # Optional field
                kpi_goal=getattr(req, "kpi_goal", ""),  # Optional field
                budget=total_budget,  # Extract total budget
                currency=req.budget.currency if req.budget else "USD",  # AdCP v2.4 currency field
                start_date=req.start_time.date(),  # Legacy field for compatibility
                end_date=req.end_time.date(),  # Legacy field for compatibility
                start_time=req.start_time,  # AdCP v2.4 datetime scheduling
                end_time=req.end_time,  # AdCP v2.4 datetime scheduling
                status=media_buy_status,
                raw_request=req.model_dump(mode="json"),
            )
            session.add(new_media_buy)
            session.commit()

        # Handle creative_ids in packages if provided (immediate association)
        if req.packages:
            with get_db_session() as session:
                from src.core.database.models import Creative as DBCreative
                from src.core.database.models import CreativeAssignment as DBAssignment

                # Batch load all creatives upfront to avoid N+1 queries
                all_creative_ids = []
                for package in req.packages:
                    if package.creative_ids:
                        all_creative_ids.extend(package.creative_ids)

                creatives_map = {}
                if all_creative_ids:
                    creatives = (
                        session.query(DBCreative)
                        .filter(
                            DBCreative.tenant_id == tenant["tenant_id"],
                            DBCreative.creative_id.in_(all_creative_ids),
                        )
                        .all()
                    )
                    creatives_map = {c.creative_id: c for c in creatives}

                for i, package in enumerate(req.packages):
                    if package.creative_ids:
                        package_id = f"{response.media_buy_id}_pkg_{i+1}"

<<<<<<< HEAD
                        # Get platform_line_item_id from response if available
                        platform_line_item_id = None
                        if response.packages and i < len(response.packages):
                            platform_line_item_id = response.packages[i].get("platform_line_item_id")

                        # Collect platform creative IDs for association
                        platform_creative_ids = []

                        for creative_id in package.creative_ids:
                            # Get creative from batch-loaded map
                            creative = creatives_map.get(creative_id)
=======
                            stmt = select(DBCreative).filter_by(tenant_id=tenant["tenant_id"], creative_id=creative_id)
                            creative = session.scalars(stmt).first()
>>>>>>> a0746ebf

                            if not creative:
                                logger.warning(
                                    f"Creative {creative_id} not found for package {package_id}, skipping assignment"
                                )
                                continue

                            # Create database assignment (always create, even if not yet uploaded to GAM)
                            # Get platform_creative_id from creative.data JSON
                            platform_creative_id = creative.data.get("platform_creative_id") if creative.data else None
                            if platform_creative_id:
                                # Add to association list for immediate GAM association
                                platform_creative_ids.append(platform_creative_id)
                            else:
                                logger.warning(
                                    f"Creative {creative_id} has not been uploaded to ad server yet (no platform_creative_id). "
                                    f"Database assignment will be created, but GAM association will be skipped until creative is uploaded."
                                )

                            # Create database assignment
                            assignment_id = f"assign_{uuid.uuid4().hex[:12]}"
                            assignment = DBAssignment(
                                assignment_id=assignment_id,
                                tenant_id=tenant["tenant_id"],
                                media_buy_id=response.media_buy_id,
                                package_id=package_id,
                                creative_id=creative_id,
                            )
                            session.add(assignment)

                        session.commit()

                        # Associate creatives with line items in ad server immediately
                        if platform_line_item_id and platform_creative_ids:
                            try:
                                console.print(
                                    f"[cyan]Associating {len(platform_creative_ids)} pre-synced creatives with line item {platform_line_item_id}[/cyan]"
                                )
                                association_results = adapter.associate_creatives(
                                    [platform_line_item_id], platform_creative_ids
                                )

                                # Log results
                                for result in association_results:
                                    if result.get("status") == "success":
                                        console.print(
                                            f"  ✓ Associated creative {result['creative_id']} with line item {result['line_item_id']}"
                                        )
                                    else:
                                        console.print(
                                            f"  ✗ Failed to associate creative {result['creative_id']}: {result.get('error', 'Unknown error')}"
                                        )
                            except Exception as e:
                                logger.error(
                                    f"Failed to associate creatives with line item {platform_line_item_id}: {e}"
                                )
                        elif platform_creative_ids:
                            logger.warning(
                                f"Package {package_id} has {len(platform_creative_ids)} creatives but no platform_line_item_id from adapter. "
                                f"Creatives will need to be associated via sync_creatives."
                            )

        # Handle creatives if provided
        if req.creatives:
            # Convert Creative objects to format expected by adapter
            assets = []
            for creative in req.creatives:
                try:
                    asset = _convert_creative_to_adapter_asset(creative, req.product_ids)
                    assets.append(asset)
                except Exception as e:
                    console.print(f"[red]Error converting creative {creative.creative_id}: {e}[/red]")
                    # Add a failed status for this creative
                    creative_statuses[creative.creative_id] = CreativeStatus(
                        creative_id=creative.creative_id, status="rejected", detail=f"Conversion error: {str(e)}"
                    )
                    continue
            statuses = adapter.add_creative_assets(response.media_buy_id, assets, datetime.now())
            for status in statuses:
                creative_statuses[status.creative_id] = CreativeStatus(
                    creative_id=status.creative_id,
                    status="approved" if status.status == "approved" else "pending_review",
                    detail="Creative submitted to ad server",
                )

        # Build packages list for response (AdCP v2.4 format)
        response_packages = []
        for i, package in enumerate(req.packages):
            # Serialize the package to dict to handle any nested Pydantic objects
            # Use model_dump_internal to avoid validation that requires package_id (not set yet on request packages)
            if hasattr(package, "model_dump_internal"):
                package_dict = package.model_dump_internal()
            elif hasattr(package, "model_dump"):
                # Fallback: use model_dump with exclude_none to avoid validation errors
                package_dict = package.model_dump(exclude_none=True, mode="python")
            else:
                package_dict = package

            # Override/add response-specific fields (package_id and status are set by server)
            response_package = {
                **package_dict,
                "package_id": f"{response.media_buy_id}_pkg_{i+1}",
                "status": TaskStatus.WORKING,
            }
            response_packages.append(response_package)

        # Create AdCP v2.4 compliant response
        adcp_response = CreateMediaBuyResponse(
            media_buy_id=response.media_buy_id,
            buyer_ref=req.buyer_ref,
            status=TaskStatus.WORKING,  # Media buy creation in progress (async operation)
            packages=response_packages,
            creative_deadline=response.creative_deadline,
            message="Media buy created successfully and is being activated",
        )

        # Log activity
        log_tool_activity(context, "create_media_buy", request_start_time)

        # Also log specific media buy activity
        try:
            principal_name = "Unknown"
            with get_db_session() as session:
                stmt = select(ModelPrincipal).filter_by(principal_id=principal_id, tenant_id=tenant["tenant_id"])
                principal_db = session.scalars(stmt).first()
                if principal_db:
                    principal_name = principal_db.name

            # Calculate duration using new datetime fields
            duration_days = (req.end_time - req.start_time).days + 1

            activity_feed.log_media_buy(
                tenant_id=tenant["tenant_id"],
                principal_name=principal_name,
                media_buy_id=response.media_buy_id,
                budget=total_budget,  # Extract total budget
                duration_days=duration_days,
                action="created",
            )
        except:
            pass

        # Apply testing hooks to response with campaign information
        campaign_info = {"start_date": req.start_time, "end_date": req.end_time, "total_budget": total_budget}

        response_data = (
            adcp_response.model_dump_internal()
            if hasattr(adcp_response, "model_dump_internal")
            else adcp_response.model_dump()
        )
        response_data = apply_testing_hooks(response_data, testing_ctx, "create_media_buy", campaign_info)

        # Reconstruct response from modified data
        modified_response = CreateMediaBuyResponse(**response_data)

        # Mark workflow step as completed on success
        ctx_manager.update_workflow_step(step.step_id, status="completed")

        # Send Slack notification for successful media buy creation
        try:
            # Get principal name for notification (reuse from activity logging above)
            principal_name = "Unknown"
            with get_db_session() as session:
                stmt = select(ModelPrincipal).filter_by(principal_id=principal_id, tenant_id=tenant["tenant_id"])
                principal_db = session.scalars(stmt).first()
                if principal_db:
                    principal_name = principal_db.name

            # Build notifier config from tenant fields
            notifier_config = {
                "features": {
                    "slack_webhook_url": tenant.get("slack_webhook_url"),
                    "slack_audit_webhook_url": tenant.get("slack_audit_webhook_url"),
                }
            }
            slack_notifier = get_slack_notifier(notifier_config)

            # Create success notification details
            success_details = {
                "total_budget": total_budget,
                "po_number": req.po_number,
                "start_time": req.start_time.isoformat() if req.start_time else None,
                "end_time": req.end_time.isoformat() if req.end_time else None,
                "product_ids": req.get_product_ids(),
                "duration_days": (req.end_time - req.start_time).days + 1,
                "packages_count": len(response_packages) if response_packages else 0,
                "creatives_count": len(req.creatives) if req.creatives else 0,
                "workflow_step_id": step.step_id,
            }

            slack_notifier.notify_media_buy_event(
                event_type="created",
                media_buy_id=response.media_buy_id,
                principal_name=principal_name,
                details=success_details,
                tenant_name=tenant.get("name", "Unknown"),
                success=True,
            )

            console.print(f"[green]🎉 Sent success notification to Slack for media buy {response.media_buy_id}[/green]")
        except Exception as e:
            console.print(f"[yellow]⚠️ Failed to send success Slack notification: {e}[/yellow]")

        # Log to audit logs for business activity feed
        audit_logger = get_audit_logger("AdCP", tenant["tenant_id"])
        audit_logger.log_operation(
            operation="create_media_buy",
            principal_name=principal_name,
            principal_id=principal_id or "anonymous",
            adapter_id="mcp_server",
            success=True,
            details={
                "media_buy_id": response.media_buy_id,
                "total_budget": total_budget,
                "po_number": req.po_number,
                "duration_days": (req.end_time - req.start_time).days + 1 if req.end_time and req.start_time else 0,
                "product_count": len(req.get_product_ids()),
                "packages_count": len(response_packages) if response_packages else 0,
            },
        )

        return modified_response

    except Exception as e:
        # Update workflow step as failed on any error during execution
        if step:
            ctx_manager.update_workflow_step(step.step_id, status="failed", error_message=str(e))

        # Send Slack notification for failed media buy creation
        try:
            # Get principal name for notification
            principal_name = "Unknown"
            if principal:
                principal_name = principal.name

            # Build notifier config from tenant fields
            notifier_config = {
                "features": {
                    "slack_webhook_url": tenant.get("slack_webhook_url"),
                    "slack_audit_webhook_url": tenant.get("slack_audit_webhook_url"),
                }
            }
            slack_notifier = get_slack_notifier(notifier_config)

            # Create failure notification details
            failure_details = {
                "total_budget": total_budget if "total_budget" in locals() else 0,
                "po_number": req.po_number,
                "start_time": req.start_time.isoformat() if req.start_time else None,
                "end_time": req.end_time.isoformat() if req.end_time else None,
                "product_ids": req.get_product_ids(),
                "error_message": str(e),
                "workflow_step_id": step.step_id if step else "unknown",
            }

            slack_notifier.notify_media_buy_event(
                event_type="failed",
                media_buy_id=None,
                principal_name=principal_name,
                details=failure_details,
                tenant_name=tenant.get("name", "Unknown"),
                success=False,
                error_message=str(e),
            )

            console.print(f"[red]❌ Sent failure notification to Slack: {str(e)}[/red]")
        except Exception as notify_error:
            console.print(f"[yellow]⚠️ Failed to send failure Slack notification: {notify_error}[/yellow]")

        # Log to audit logs for failed operation
        try:
            audit_logger = get_audit_logger("AdCP", tenant["tenant_id"])
            audit_logger.log_operation(
                operation="create_media_buy",
                principal_name=principal.name if principal else "unknown",
                principal_id=principal_id or "anonymous",
                adapter_id="mcp_server",
                success=False,
                error_message=str(e),
                details={
                    "error_type": type(e).__name__,
                    "error_message": str(e),
                    "po_number": req.po_number if req else None,
                    "total_budget": total_budget if "total_budget" in locals() else 0,
                },
            )
        except:
            pass

        raise ToolError("MEDIA_BUY_CREATION_ERROR", f"Failed to create media buy: {str(e)}")


@mcp.tool()
def create_media_buy(
    promoted_offering: str,
    po_number: str = None,
    buyer_ref: str = None,
    packages: list = None,
    start_time: str = None,
    end_time: str = None,
    budget: dict = None,
    product_ids: list = None,
    start_date: str = None,
    end_date: str = None,
    total_budget: float = None,
    targeting_overlay: dict = None,
    pacing: str = "even",
    daily_budget: float = None,
    creatives: list = None,
    reporting_webhook: dict = None,
    required_axe_signals: list = None,
    enable_creative_macro: bool = False,
    strategy_id: str = None,
    context: Context = None,
) -> CreateMediaBuyResponse:
    """Create a media buy with the specified parameters.

    MCP tool wrapper that delegates to the shared implementation.

    Args:
        promoted_offering: Description of advertiser and what is being promoted (required per AdCP spec)
        po_number: Purchase order number (optional)
        buyer_ref: Buyer reference for tracking
        packages: Array of packages with products and budgets
        start_time: Campaign start time (ISO 8601)
        end_time: Campaign end time (ISO 8601)
        budget: Overall campaign budget
        product_ids: Legacy: Product IDs (converted to packages)
        start_date: Legacy: Start date (converted to start_time)
        end_date: Legacy: End date (converted to end_time)
        total_budget: Legacy: Total budget (converted to Budget object)
        targeting_overlay: Targeting overlay configuration
        pacing: Pacing strategy (even, asap, daily_budget)
        daily_budget: Daily budget limit
        creatives: Creative assets for the campaign
        reporting_webhook: Webhook configuration for automated reporting delivery
        required_axe_signals: Required targeting signals
        enable_creative_macro: Enable AXE to provide creative_macro signal
        strategy_id: Optional strategy ID for linking operations
        context: FastMCP context (automatically provided)

    Returns:
        CreateMediaBuyResponse with media buy details
    """
    return _create_media_buy_impl(
        promoted_offering=promoted_offering,
        po_number=po_number,
        buyer_ref=buyer_ref,
        packages=packages,
        start_time=start_time,
        end_time=end_time,
        budget=budget,
        product_ids=product_ids,
        start_date=start_date,
        end_date=end_date,
        total_budget=total_budget,
        targeting_overlay=targeting_overlay,
        pacing=pacing,
        daily_budget=daily_budget,
        creatives=creatives,
        reporting_webhook=reporting_webhook,
        required_axe_signals=required_axe_signals,
        enable_creative_macro=enable_creative_macro,
        strategy_id=strategy_id,
        context=context,
    )


# Unified update tools
@mcp.tool
def update_media_buy(
    media_buy_id: str,
    buyer_ref: str = None,
    active: bool = None,
    flight_start_date: str = None,
    flight_end_date: str = None,
    budget: float = None,
    currency: str = None,
    targeting_overlay: dict = None,
    start_time: str = None,
    end_time: str = None,
    pacing: str = None,
    daily_budget: float = None,
    packages: list = None,
    creatives: list = None,
    context: Context = None,
) -> UpdateMediaBuyResponse:
    """Update a media buy with campaign-level and/or package-level changes.

    Args:
        media_buy_id: Media buy ID to update (required)
        buyer_ref: Update buyer reference
        active: True to activate, False to pause entire campaign
        flight_start_date: Change start date (if not started)
        flight_end_date: Extend or shorten campaign
        budget: Update total budget
        currency: Update currency (ISO 4217)
        targeting_overlay: Update global targeting
        start_time: Update start datetime
        end_time: Update end datetime
        pacing: Pacing strategy (even, asap, daily_budget)
        daily_budget: Daily spend cap across all packages
        packages: Package-specific updates
        creatives: Add new creatives
        context: FastMCP context (automatically provided)

    Returns:
        UpdateMediaBuyResponse with updated media buy details
    """
    # Create request object from individual parameters (MCP-compliant)
    req = UpdateMediaBuyRequest(
        media_buy_id=media_buy_id,
        buyer_ref=buyer_ref,
        active=active,
        flight_start_date=flight_start_date,
        flight_end_date=flight_end_date,
        budget=budget,
        currency=currency,
        targeting_overlay=targeting_overlay,
        start_time=start_time,
        end_time=end_time,
        pacing=pacing,
        daily_budget=daily_budget,
        packages=packages,
        creatives=creatives,
    )

    _verify_principal(req.media_buy_id, context)
    _, principal_id = media_buys[req.media_buy_id]
    tenant = get_current_tenant()

    # Create or get persistent context
    ctx_manager = get_context_manager()
    ctx_id = context.headers.get("x-context-id") if hasattr(context, "headers") else None
    persistent_ctx = ctx_manager.get_or_create_context(
        tenant_id=tenant["tenant_id"],
        principal_id=principal_id,
        context_id=ctx_id,
        is_async=True,
    )

    # Create workflow step for this tool call
    step = ctx_manager.create_workflow_step(
        context_id=persistent_ctx.context_id,
        step_type="tool_call",
        owner="principal",
        status="in_progress",
        tool_name="update_media_buy",
        request_data=req.model_dump(mode="json"),  # Convert dates to strings
    )

    principal = get_principal_object(principal_id)
    if not principal:
        error_msg = f"Principal {principal_id} not found"
        ctx_manager.update_workflow_step(step.step_id, status="failed", error_message=error_msg)
        return UpdateMediaBuyResponse(
            status="failed",
            message=f"Update failed: {error_msg}",
            errors=[{"code": "principal_not_found", "message": error_msg}],
        )

    adapter = get_adapter(principal, dry_run=DRY_RUN_MODE)
    today = req.today or date.today()

    # Check if manual approval is required
    manual_approval_required = (
        adapter.manual_approval_required if hasattr(adapter, "manual_approval_required") else False
    )
    manual_approval_operations = (
        adapter.manual_approval_operations if hasattr(adapter, "manual_approval_operations") else []
    )

    if manual_approval_required and "update_media_buy" in manual_approval_operations:
        # Workflow step already created above - update its status
        ctx_manager.update_workflow_step(
            step.step_id,
            status="requires_approval",
            add_comment={"user": "system", "comment": "Publisher requires manual approval for all media buy updates"},
        )

        return UpdateMediaBuyResponse(
            status="pending_manual",
            detail=f"Manual approval required. Workflow Step ID: {step.step_id}",
        )

    # Handle campaign-level updates
    if req.active is not None:
        action = "resume_media_buy" if req.active else "pause_media_buy"
        result = adapter.update_media_buy(
            media_buy_id=req.media_buy_id,
            action=action,
            package_id=None,
            budget=None,
            today=datetime.combine(today, datetime.min.time()),
        )
        if result.status == "failed":
            return result

    # Handle package-level updates
    if req.packages:
        for pkg_update in req.packages:
            # Handle active/pause state
            if pkg_update.active is not None:
                action = "resume_package" if pkg_update.active else "pause_package"
                result = adapter.update_media_buy(
                    media_buy_id=req.media_buy_id,
                    action=action,
                    package_id=pkg_update.package_id,
                    budget=None,
                    today=datetime.combine(today, datetime.min.time()),
                )
                if result.status == "failed":
                    ctx_manager.update_workflow_step(
                        step.step_id,
                        status="failed",
                        error_message=result.detail or "Update failed",
                    )
                    return result

            # Handle budget updates
            if pkg_update.impressions is not None:
                result = adapter.update_media_buy(
                    media_buy_id=req.media_buy_id,
                    action="update_package_impressions",
                    package_id=pkg_update.package_id,
                    budget=pkg_update.impressions,
                    today=datetime.combine(today, datetime.min.time()),
                )
                if result.status == "failed":
                    ctx_manager.update_workflow_step(
                        step.step_id,
                        status="failed",
                        error_message=result.detail or "Update failed",
                    )
                    return result
            elif pkg_update.budget is not None:
                result = adapter.update_media_buy(
                    media_buy_id=req.media_buy_id,
                    action="update_package_budget",
                    package_id=pkg_update.package_id,
                    budget=int(pkg_update.budget),
                    today=datetime.combine(today, datetime.min.time()),
                )
                if result.status == "failed":
                    ctx_manager.update_workflow_step(
                        step.step_id,
                        status="failed",
                        error_message=result.detail or "Update failed",
                    )
                    return result

    # Handle budget updates (support both Budget object and float)
    if req.budget is not None:
        if isinstance(req.budget, dict):
            # Handle Budget object
            total_budget = req.budget.get("total", 0)
            currency = req.budget.get("currency", "USD")
        elif hasattr(req.budget, "total"):
            # Handle Budget model instance
            total_budget = req.budget.total
            currency = req.budget.currency
        else:
            # Handle float
            total_budget = req.budget
            currency = req.currency or "USD"

        if total_budget <= 0:
            error_msg = f"Invalid budget: {total_budget}. Budget must be positive."
            ctx_manager.update_workflow_step(step.step_id, status="failed", error_message=error_msg)
            return UpdateMediaBuyResponse(status="failed", detail=error_msg)

        # Store budget update in media buy
        if req.media_buy_id in media_buys:
            buy_data = media_buys[req.media_buy_id]
            if isinstance(buy_data, tuple) and len(buy_data) >= 2:
                # Update with new budget info
                media_buys[req.media_buy_id] = (
                    {
                        "budget": total_budget,
                        "currency": currency,
                        "buyer_ref": req.buyer_ref or buy_data[0].get("buyer_ref"),
                    },
                    buy_data[1],  # Keep principal_id
                )

    # Validate update parameters (backwards compatibility)
    if req.total_budget is not None and req.total_budget <= 0:
        error_msg = f"Invalid budget: {req.total_budget}. Budget must be positive."
        ctx_manager.update_workflow_step(step.step_id, status="failed", error_message=error_msg)
        return UpdateMediaBuyResponse(status="failed", detail=error_msg)

    buy_request, _ = media_buys[req.media_buy_id]
    if req.total_budget is not None:
        buy_request.total_budget = req.total_budget
    if req.targeting_overlay is not None:
        # Validate targeting doesn't use managed-only dimensions
        from src.services.targeting_capabilities import validate_overlay_targeting

        violations = validate_overlay_targeting(req.targeting_overlay.model_dump(exclude_none=True))
        if violations:
            error_msg = f"Targeting validation failed: {'; '.join(violations)}"
            ctx_manager.update_workflow_step(step.step_id, status="failed", error_message=error_msg)
            return UpdateMediaBuyResponse(status="failed", detail=error_msg)
        buy_request.targeting_overlay = req.targeting_overlay
    if req.creative_assignments:
        creative_assignments[req.media_buy_id] = req.creative_assignments

    # Create ObjectWorkflowMapping to link media buy update to workflow step
    # This enables webhook delivery when the update completes
    from src.core.database.database_session import get_db_session
    from src.core.database.models import ObjectWorkflowMapping

    with get_db_session() as session:
        mapping = ObjectWorkflowMapping(
            step_id=step.step_id,
            object_type="media_buy",
            object_id=req.media_buy_id,
            action="update",
        )
        session.add(mapping)
        session.commit()

    # Update workflow step with success
    ctx_manager.update_workflow_step(
        step.step_id,
        status="completed",
        response_data={
            "status": "accepted",
            "updates_applied": {
                "campaign_level": req.active is not None,
                "package_count": len(req.packages) if req.packages else 0,
                "total_budget": req.total_budget is not None,
                "targeting": req.targeting_overlay is not None,
            },
        },
    )

    return UpdateMediaBuyResponse(
        status="accepted",
        implementation_date=datetime.combine(today, datetime.min.time()),
        detail="Media buy updated successfully",
    )


def _get_media_buy_delivery_impl(req: GetMediaBuyDeliveryRequest, context: Context) -> GetMediaBuyDeliveryResponse:
    """Get delivery data for one or more media buys.

    AdCP-compliant implementation that handles start_date/end_date parameters
    and returns spec-compliant response format.
    """
    from datetime import date, datetime, timedelta

    # Extract testing context for time simulation and event jumping
    testing_ctx = get_testing_context(context)

    principal_id = _get_principal_id_from_context(context)

    # Get the Principal object
    principal = get_principal_object(principal_id)
    if not principal:
        # Return AdCP-compliant error response
        return GetMediaBuyDeliveryResponse(
            adcp_version="1.5.0",
            reporting_period=ReportingPeriod(start=datetime.now().isoformat(), end=datetime.now().isoformat()),
            currency="USD",
            aggregated_totals=AggregatedTotals(impressions=0, spend=0, media_buy_count=0),
            deliveries=[],
            errors=[{"code": "principal_not_found", "message": f"Principal {principal_id} not found"}],
        )

    # Get the appropriate adapter
    adapter = get_adapter(principal, dry_run=DRY_RUN_MODE)

    # Determine reporting period
    if req.start_date and req.end_date:
        # Use provided date range
        start_dt = datetime.strptime(req.start_date, "%Y-%m-%d")
        end_dt = datetime.strptime(req.end_date, "%Y-%m-%d")
    else:
        # Default to last 30 days
        end_dt = datetime.now()
        start_dt = end_dt - timedelta(days=30)

    reporting_period = ReportingPeriod(start=start_dt.isoformat(), end=end_dt.isoformat())

    # Determine reference date for status calculations (use end_date or current date)
    reference_date = end_dt.date() if req.end_date else date.today()

    # Determine which media buys to fetch
    target_media_buys = []

    if req.media_buy_ids:
        # Specific media buy IDs requested
        for media_buy_id in req.media_buy_ids:
            if media_buy_id in media_buys:
                buy_request, buy_principal_id = media_buys[media_buy_id]
                if buy_principal_id == principal_id:
                    target_media_buys.append((media_buy_id, buy_request))
                else:
                    console.print(f"[yellow]Skipping {media_buy_id} - not owned by principal[/yellow]")
            else:
                console.print(f"[yellow]Media buy {media_buy_id} not found[/yellow]")
    elif req.buyer_refs:
        # Buyer references requested
        for media_buy_id, (buy_request, buy_principal_id) in media_buys.items():
            if (
                buy_principal_id == principal_id
                and hasattr(buy_request, "buyer_ref")
                and buy_request.buyer_ref in req.buyer_refs
            ):
                target_media_buys.append((media_buy_id, buy_request))
    else:
        # Use status_filter to determine which buys to fetch
        valid_statuses = ["active", "pending", "paused", "completed", "failed"]
        filter_statuses = []

        if req.status_filter:
            if isinstance(req.status_filter, str):
                if req.status_filter == "all":
                    filter_statuses = valid_statuses
                else:
                    filter_statuses = [req.status_filter]
            elif isinstance(req.status_filter, list):
                filter_statuses = req.status_filter
        else:
            # Default to active
            filter_statuses = ["active"]

        for media_buy_id, (buy_request, buy_principal_id) in media_buys.items():
            if buy_principal_id == principal_id:
                # Determine current status
                if reference_date < buy_request.flight_start_date:
                    current_status = "pending"
                elif reference_date > buy_request.flight_end_date:
                    current_status = "completed"
                else:
                    current_status = "active"

                if current_status in filter_statuses:
                    target_media_buys.append((media_buy_id, buy_request))

    # Collect delivery data for each media buy
    deliveries = []
    total_spend = 0.0
    total_impressions = 0
    media_buy_count = 0

    for media_buy_id, buy_request in target_media_buys:
        try:
            # Apply time simulation from testing context
            simulation_datetime = end_dt
            if testing_ctx.mock_time:
                simulation_datetime = testing_ctx.mock_time
            elif testing_ctx.jump_to_event:
                # Calculate time based on event
                simulation_datetime = TimeSimulator.jump_to_event_time(
                    testing_ctx.jump_to_event,
                    datetime.combine(buy_request.flight_start_date, datetime.min.time()),
                    datetime.combine(buy_request.flight_end_date, datetime.min.time()),
                )

            # Determine status
            if simulation_datetime.date() < buy_request.flight_start_date:
                status = "pending"
            elif simulation_datetime.date() > buy_request.flight_end_date:
                status = "completed"
            else:
                status = "active"

            # Create delivery metrics
            if any(
                [testing_ctx.dry_run, testing_ctx.mock_time, testing_ctx.jump_to_event, testing_ctx.test_session_id]
            ):
                # Use simulation for testing
                start_dt = datetime.combine(buy_request.flight_start_date, datetime.min.time())
                end_dt_campaign = datetime.combine(buy_request.flight_end_date, datetime.min.time())
                progress = TimeSimulator.calculate_campaign_progress(start_dt, end_dt_campaign, simulation_datetime)

                simulated_metrics = DeliverySimulator.calculate_simulated_metrics(
                    buy_request.total_budget, progress, testing_ctx
                )

                spend = simulated_metrics["spend"]
                impressions = simulated_metrics["impressions"]
            else:
                # Generate realistic delivery metrics
                campaign_days = (buy_request.flight_end_date - buy_request.flight_start_date).days
                days_elapsed = max(0, (simulation_datetime.date() - buy_request.flight_start_date).days)

                if campaign_days > 0:
                    progress = min(1.0, days_elapsed / campaign_days) if status != "pending" else 0.0
                else:
                    progress = 1.0 if status == "completed" else 0.0

                spend = float(buy_request.total_budget * progress)
                impressions = int(spend * 1000)  # Assume $1 CPM for simplicity

            # Create package delivery data
            package_deliveries = []
            if hasattr(buy_request, "product_ids"):
                for i, product_id in enumerate(buy_request.product_ids):
                    package_spend = spend / len(buy_request.product_ids)
                    package_impressions = impressions / len(buy_request.product_ids)

                    package_deliveries.append(
                        PackageDelivery(
                            package_id=f"pkg_{product_id}_{i}",
                            buyer_ref=getattr(buy_request, "buyer_ref", None),
                            impressions=package_impressions,
                            spend=package_spend,
                            pacing_index=1.0 if status == "active" else 0.0,
                        )
                    )

            # Create delivery data
            delivery_data = MediaBuyDeliveryData(
                media_buy_id=media_buy_id,
                buyer_ref=getattr(buy_request, "buyer_ref", None),
                status=status,
                totals=DeliveryTotals(impressions=impressions, spend=spend),
                by_package=package_deliveries,
            )

            deliveries.append(delivery_data)
            total_spend += spend
            total_impressions += impressions
            media_buy_count += 1

        except Exception as e:
            console.print(f"[red]Error getting delivery for {media_buy_id}: {e}[/red]")
            # Continue with other media buys

    # Create AdCP-compliant response
    response = GetMediaBuyDeliveryResponse(
        adcp_version="1.5.0",
        reporting_period=reporting_period,
        currency="USD",
        aggregated_totals=AggregatedTotals(
            impressions=total_impressions, spend=total_spend, media_buy_count=media_buy_count
        ),
        deliveries=deliveries,
    )

    # Apply testing hooks if needed
    if any([testing_ctx.dry_run, testing_ctx.mock_time, testing_ctx.jump_to_event, testing_ctx.test_session_id]):
        # Create campaign info for testing hooks
        campaign_info = None
        if target_media_buys:
            first_buy = target_media_buys[0][1]
            campaign_info = {
                "start_date": datetime.combine(first_buy.flight_start_date, datetime.min.time()),
                "end_date": datetime.combine(first_buy.flight_end_date, datetime.min.time()),
                "total_budget": first_buy.total_budget,
            }

        # Convert to dict for testing hooks
        response_data = response.model_dump()
        response_data = apply_testing_hooks(response_data, testing_ctx, "get_media_buy_delivery", campaign_info)

        # Reconstruct response from modified data
        response = GetMediaBuyDeliveryResponse(**response_data)

    return response


@mcp.tool
def get_media_buy_delivery(
    media_buy_ids: list[str] = None,
    buyer_refs: list[str] = None,
    status_filter: str = None,
    start_date: str = None,
    end_date: str = None,
    context: Context = None,
) -> GetMediaBuyDeliveryResponse:
    """Get delivery data for media buys.

    AdCP-compliant implementation of get_media_buy_delivery tool.

    Args:
        media_buy_ids: Array of publisher media buy IDs to get delivery data for (optional)
        buyer_refs: Array of buyer reference IDs to get delivery data for (optional)
        status_filter: Filter by status - single status or array: 'active', 'pending', 'paused', 'completed', 'failed', 'all' (optional)
        start_date: Start date for reporting period in YYYY-MM-DD format (optional)
        end_date: End date for reporting period in YYYY-MM-DD format (optional)
        context: FastMCP context (automatically provided)

    Returns:
        GetMediaBuyDeliveryResponse with AdCP-compliant delivery data for the requested media buys
    """
    # Create AdCP-compliant request object
    req = GetMediaBuyDeliveryRequest(
        media_buy_ids=media_buy_ids,
        buyer_refs=buyer_refs,
        status_filter=status_filter,
        start_date=start_date,
        end_date=end_date,
    )

    return _get_media_buy_delivery_impl(req, context)


# --- Admin Tools ---


def _require_admin(context: Context) -> None:
    """Verify the request is from an admin user."""
    principal_id = get_principal_from_context(context)
    if principal_id != "admin":
        raise PermissionError("This operation requires admin privileges")


@mcp.tool
def update_performance_index(
    media_buy_id: str, performance_data: list[dict[str, Any]], context: Context = None
) -> UpdatePerformanceIndexResponse:
    """Update performance index data for a media buy.

    Args:
        media_buy_id: ID of the media buy to update
        performance_data: List of performance data objects
        context: FastMCP context (automatically provided)

    Returns:
        UpdatePerformanceIndexResponse with operation status
    """
    # Create request object from individual parameters (MCP-compliant)
    # Convert dict performance_data to ProductPerformance objects
    from src.core.schemas import ProductPerformance

    performance_objects = [ProductPerformance(**perf) for perf in performance_data]
    req = UpdatePerformanceIndexRequest(media_buy_id=media_buy_id, performance_data=performance_objects)

    _verify_principal(req.media_buy_id, context)
    buy_request, principal_id = media_buys[req.media_buy_id]

    # Get the Principal object
    principal = get_principal_object(principal_id)
    if not principal:
        return UpdatePerformanceIndexResponse(
            status="failed",
            message=f"Principal {principal_id} not found",
            errors=[{"code": "principal_not_found", "message": f"Principal {principal_id} not found"}],
        )

    # Get the appropriate adapter
    adapter = get_adapter(principal, dry_run=DRY_RUN_MODE)

    # Convert ProductPerformance to PackagePerformance for the adapter
    package_performance = [
        PackagePerformance(package_id=perf.product_id, performance_index=perf.performance_index)
        for perf in req.performance_data
    ]

    # Call the adapter's update method
    success = adapter.update_media_buy_performance_index(req.media_buy_id, package_performance)

    # Log the performance update
    console.print(f"[bold green]Performance Index Update for {req.media_buy_id}:[/bold green]")
    for perf in req.performance_data:
        status_emoji = "📈" if perf.performance_index > 1.0 else "📉" if perf.performance_index < 1.0 else "➡️"
        console.print(
            f"  {status_emoji} {perf.product_id}: {perf.performance_index:.2f} (confidence: {perf.confidence_score or 'N/A'})"
        )

    # Simulate optimization based on performance
    if any(p.performance_index < 0.8 for p in req.performance_data):
        console.print("  [yellow]⚠️  Low performance detected - optimization recommended[/yellow]")

    return UpdatePerformanceIndexResponse(
        status="success" if success else "failed",
        detail=f"Performance index updated for {len(req.performance_data)} products",
    )


# --- Human-in-the-Loop Task Queue Tools ---


# @mcp.tool  # DEPRECATED - removed from MCP interface
def create_workflow_step_for_task(req, context):
    """DEPRECATED - Use context_mgr.create_workflow_step() directly."""
    raise ToolError("DEPRECATED", "This function has been deprecated. Use workflow steps directly.")
    # Original implementation removed - see git history if needed
    principal_id = get_principal_from_context(context)
    if not principal_id:
        raise ToolError("AUTHENTICATION_REQUIRED", "You must provide a valid x-adcp-auth header")

    # Get or create context for this workflow
    tenant = get_current_tenant()
    ctx_id = context.headers.get("x-context-id") if hasattr(context, "headers") else None

    # For human tasks, we always need a context
    if ctx_id:
        persistent_ctx = context_mgr.get_context(ctx_id)
    else:
        persistent_ctx = context_mgr.create_context(tenant_id=tenant["tenant_id"], principal_id=principal_id)
        ctx_id = persistent_ctx.context_id

    # Calculate due date
    due_by = None
    if req.due_in_hours:
        due_by = datetime.now() + timedelta(hours=req.due_in_hours)
    elif req.priority == "urgent":
        due_by = datetime.now() + timedelta(hours=4)
    elif req.priority == "high":
        due_by = datetime.now() + timedelta(hours=24)
    elif req.priority == "medium":
        due_by = datetime.now() + timedelta(hours=48)

    # Determine owner based on task type
    owner = "publisher"  # Most human tasks need publisher action
    if req.task_type in ["compliance_review", "manual_approval"]:
        owner = "publisher"
    elif req.task_type == "creative_approval":
        owner = "principal" if req.context_data and req.context_data.get("principal_action_needed") else "publisher"

    # Build object mappings if we have related objects
    object_mappings = []
    if req.media_buy_id:
        object_mappings.append(
            {
                "object_type": "media_buy",
                "object_id": req.media_buy_id,
                "action": "approval_required",
            }
        )
    if req.creative_id:
        object_mappings.append(
            {
                "object_type": "creative",
                "object_id": req.creative_id,
                "action": "approval_required",
            }
        )

    # Create workflow step
    step = context_mgr.create_workflow_step(
        context_id=ctx_id,
        is_async=True,
        step_type="approval",
        owner=owner,
        status="requires_approval",
        tool_name=req.operation,
        request_data={
            "task_type": req.task_type,
            "principal_id": principal_id,
            "adapter_name": req.adapter_name,
            "priority": req.priority,
            "media_buy_id": req.media_buy_id,
            "creative_id": req.creative_id,
            "operation": req.operation,
            "error_detail": req.error_detail,
            "context_data": req.context_data,
            "due_by": due_by.isoformat() if due_by else None,
        },
        assigned_to=req.assigned_to,
        object_mappings=object_mappings,
        initial_comment=req.error_detail or "Manual approval required",
    )

    task_id = step.step_id

    # Log task creation
    audit_logger = get_audit_logger("AdCP", tenant["tenant_id"])
    audit_logger.log_operation(
        operation="create_human_task",
        principal_name=principal_id,
        principal_id=principal_id,
        adapter_id="task_queue",
        success=True,
        details={
            "task_id": task_id,
            "task_type": req.task_type,
            "priority": req.priority,
        },
    )

    # Log high priority tasks
    if req.priority in ["high", "urgent"]:
        console.print(f"[bold red]🚨 HIGH PRIORITY TASK CREATED: {task_id}[/bold red]")
        console.print(f"   Type: {req.task_type}")
        console.print(f"   Error: {req.error_detail}")

    # Send webhook notification for urgent tasks (if configured)
    tenant = get_current_tenant()
    webhook_url = tenant.get("hitl_webhook_url")
    if webhook_url and req.priority == "urgent":
        try:
            import requests

            requests.post(
                webhook_url,
                json={
                    "task_id": task_id,
                    "type": req.task_type,
                    "priority": req.priority,
                    "principal": principal_id,
                    "error": req.error_detail,
                    "tenant": tenant["tenant_id"],
                },
                timeout=5,
            )
        except:
            pass  # Don't fail task creation if webhook fails

    # Task is now handled entirely through WorkflowStep - no separate Task table needed
    console.print(f"[green]✅ Created workflow step {task_id}[/green]")

    # Send Slack notification for new tasks
    try:
        # Build notifier config from tenant fields
        notifier_config = {
            "features": {
                "slack_webhook_url": tenant.get("slack_webhook_url"),
                "slack_audit_webhook_url": tenant.get("slack_audit_webhook_url"),
            }
        }
        slack_notifier = get_slack_notifier(notifier_config)
        slack_notifier.notify_new_task(
            task_id=task_id,
            task_type=req.task_type,
            principal_name=principal_id,
            media_buy_id=req.media_buy_id,
            details={
                "priority": req.priority,
                "error": req.error_detail,
                "operation": req.operation,
                "adapter": req.adapter_name,
            },
            tenant_name=tenant["name"],
        )
    except Exception as e:
        console.print(f"[yellow]Failed to send Slack notification: {e}[/yellow]")

    return CreateHumanTaskResponse(task_id=task_id, status="pending", due_by=due_by)


# Removed get_pending_workflows - replaced by admin dashboard workflow views


# Removed assign_task - assignment handled through admin UI workflow management


# @mcp.tool  # DEPRECATED - removed from MCP interface
def complete_task(req, context):
    """Complete a human task with resolution details."""
    # DEPRECATED: This function has been deprecated in favor of workflow steps
    raise ToolError(
        "DEPRECATED", "Task system has been replaced with workflow steps. Use Admin UI workflow management."
    )

    with get_db_session() as db_session:
        stmt = select(Task).filter_by(task_id=req.task_id, tenant_id=tenant["tenant_id"])
        db_task = db_session.scalars(stmt).first()

        if not db_task:
            raise ToolError("NOT_FOUND", f"Task {req.task_id} not found")

        # Update database fields
        db_task.status = "completed" if req.resolution in ["approved", "completed"] else "failed"
        db_task.resolution = req.resolution
        db_task.resolution_notes = req.resolution_detail
        db_task.resolved_by = req.resolved_by
        db_task.completed_at = datetime.now(UTC)
        db_task.updated_at = datetime.now(UTC)

        # Preserve original metadata while adding resolution info
        original_metadata = db_task.task_metadata or {}
        db_task.task_metadata = {
            **original_metadata,  # Keep original fields
            "resolution": req.resolution,
            "resolution_detail": req.resolution_detail,
        }
        db_session.commit()

        # Create HumanTask object for backward compatibility (e.g., for Slack notifications)
        task = HumanTask(
            task_id=db_task.task_id,
            task_type=db_task.task_type,
            priority=original_metadata.get("priority", "medium"),
            media_buy_id=db_task.media_buy_id,
            creative_id=original_metadata.get("creative_id"),
            operation=original_metadata.get("operation"),
            principal_id=original_metadata.get("principal_id"),
            adapter_name=original_metadata.get("adapter_name"),
            error_detail=original_metadata.get("error_detail") or db_task.description,
            context_data=db_task.details or {},
            status=db_task.status,
            created_at=db_task.created_at,
            due_by=db_task.due_date,
            assigned_to=db_task.assigned_to,
            resolution=db_task.resolution,
            resolution_detail=db_task.resolution_notes,
            resolved_by=db_task.resolved_by,
            completed_at=db_task.completed_at,
        )

    audit_logger = get_audit_logger("AdCP", tenant["tenant_id"])
    audit_logger.log_operation(
        operation="complete_task",
        principal_name="admin",
        principal_id=principal_id,
        adapter_id="task_queue",
        success=True,
        details={
            "task_id": req.task_id,
            "resolution": req.resolution,
            "resolved_by": req.resolved_by,
        },
    )

    # Send Slack notification for task completion
    try:
        # Build notifier config from tenant fields
        notifier_config = {
            "features": {
                "slack_webhook_url": tenant.get("slack_webhook_url"),
                "slack_audit_webhook_url": tenant.get("slack_audit_webhook_url"),
            }
        }
        slack_notifier = get_slack_notifier(notifier_config)
        slack_notifier.notify_task_completed(
            task_id=req.task_id,
            task_type=task.task_type,
            completed_by=req.resolved_by,
            success=task.status == "completed",
            error_message=req.resolution_detail if task.status == "failed" else None,
        )
    except Exception as e:
        console.print(f"[yellow]Failed to send Slack notification: {e}[/yellow]")

    # Handle specific task types
    if task.task_type == "creative_approval" and task.creative_id:
        if req.resolution == "approved":
            # Update creative status
            if task.creative_id in creative_statuses:
                creative_statuses[task.creative_id].status = "approved"
                creative_statuses[task.creative_id].detail = "Manually approved by " + req.resolved_by
                console.print(f"[green]✅ Creative {task.creative_id} approved[/green]")

    elif task.task_type == "manual_approval" and task.operation:
        if req.resolution == "approved":
            # Execute the deferred operation
            console.print(f"[green]✅ Executing deferred operation: {task.operation}[/green]")

            # Get principal for the operation
            principal = get_principal_object(task.principal_id)
            if principal:
                adapter = get_adapter(principal, dry_run=DRY_RUN_MODE)

                if task.operation == "create_media_buy":
                    # Reconstruct and execute the create_media_buy request
                    original_req = CreateMediaBuyRequest(**task.context_data["request"])

                    # Get products for the media buy
                    catalog = get_product_catalog()
                    products_in_buy = [p for p in catalog if p.product_id in original_req.product_ids]

                    # Convert products to MediaPackages
                    packages = []
                    for product in products_in_buy:
                        first_format_id = product.formats[0] if product.formats else None
                        packages.append(
                            MediaPackage(
                                package_id=product.product_id,
                                name=product.name,
                                delivery_type=product.delivery_type,
                                cpm=product.cpm if product.cpm else 10.0,
                                impressions=int(
                                    original_req.total_budget / (product.cpm if product.cpm else 10.0) * 1000
                                ),
                                format_ids=[first_format_id] if first_format_id else [],
                            )
                        )

                    # Execute the actual creation
                    start_time = datetime.combine(original_req.start_date, datetime.min.time())
                    end_time = datetime.combine(original_req.end_date, datetime.max.time())
                    response = adapter.create_media_buy(original_req, packages, start_time, end_time)

                    # Store the media buy in memory (for backward compatibility)
                    media_buys[response.media_buy_id] = (
                        original_req,
                        task.principal_id,
                    )

                    # Store the media buy in database
                    tenant = get_current_tenant()
                    with get_db_session() as session:
                        principal = get_principal_object(task.principal_id)
                        new_media_buy = MediaBuy(
                            media_buy_id=response.media_buy_id,
                            tenant_id=tenant["tenant_id"],
                            principal_id=task.principal_id,
                            order_name=original_req.po_number or f"Order-{response.media_buy_id}",
                            advertiser_name=principal.name if principal else "Unknown",
                            campaign_objective=getattr(original_req, "campaign_objective", ""),  # Optional field
                            kpi_goal=getattr(original_req, "kpi_goal", ""),  # Optional field
                            budget=original_req.total_budget,
                            start_date=original_req.start_date.isoformat(),
                            end_date=original_req.end_date.isoformat(),
                            status=response.status or "active",
                            raw_request=original_req.model_dump(mode="json"),
                        )
                        session.add(new_media_buy)
                        session.commit()
                    console.print(f"[green]Media buy {response.media_buy_id} created after manual approval[/green]")

                elif task.operation == "update_media_buy":
                    # Reconstruct and execute the update_media_buy request
                    original_req = UpdateMediaBuyRequest(**task.context_data["request"])
                    today = original_req.today or date.today()

                    # Execute the updates
                    if original_req.active is not None:
                        action = "resume_media_buy" if original_req.active else "pause_media_buy"
                        adapter.update_media_buy(
                            media_buy_id=original_req.media_buy_id,
                            action=action,
                            package_id=None,
                            budget=None,
                            today=datetime.combine(today, datetime.min.time()),
                        )

                    # Handle package updates
                    if original_req.packages:
                        for pkg_update in original_req.packages:
                            if pkg_update.active is not None:
                                action = "resume_package" if pkg_update.active else "pause_package"
                                adapter.update_media_buy(
                                    media_buy_id=original_req.media_buy_id,
                                    action=action,
                                    package_id=pkg_update.package_id,
                                    budget=None,
                                    today=datetime.combine(today, datetime.min.time()),
                                )

                    console.print(f"[green]Media buy {original_req.media_buy_id} updated after manual approval[/green]")
        else:
            console.print(f"[red]❌ Manual approval rejected for {task.operation}[/red]")

    return {
        "status": "success",
        "detail": f"Task {req.task_id} completed with resolution: {req.resolution}",
    }


# @mcp.tool  # DEPRECATED - removed from MCP interface
def verify_task(req, context):
    """Verify if a task was completed correctly by checking actual state."""
    # Get task from database
    tenant = get_current_tenant()
    task = get_task_from_db(req.task_id, tenant["tenant_id"])
    if not task:
        raise ToolError("NOT_FOUND", f"Task {req.task_id} not found")
    actual_state = {}
    expected_state = req.expected_outcome or {}
    discrepancies = []
    verified = True

    # Verify based on task type and operation
    if task.task_type == "manual_approval" and task.operation == "update_media_buy":
        # Extract expected changes from task context
        if task.context_data and "request" in task.context_data:
            update_req = task.context_data["request"]
            media_buy_id = update_req.get("media_buy_id")

            if media_buy_id and media_buy_id in media_buys:
                # Get current state
                buy_request, principal_id = media_buys[media_buy_id]

                # Check daily budget if it was being updated
                if "daily_budget" in update_req:
                    expected_budget = update_req["daily_budget"]
                    actual_budget = getattr(buy_request, "daily_budget", None)

                    actual_state["daily_budget"] = actual_budget
                    expected_state["daily_budget"] = expected_budget

                    if actual_budget != expected_budget:
                        discrepancies.append(f"Daily budget is ${actual_budget}, expected ${expected_budget}")
                        verified = False

                # Check active status
                if "active" in update_req:
                    # Would need to check adapter status
                    # For now, assume task completion means it worked
                    actual_state["active"] = task.status == "completed"
                    expected_state["active"] = update_req["active"]

                # Check package updates
                if "packages" in update_req:
                    for pkg_update in update_req["packages"]:
                        if "budget" in pkg_update:
                            # Would need to query adapter for actual package budget
                            expected_state[f"package_{pkg_update['package_id']}_budget"] = pkg_update["budget"]
                            # For demo, assume it matches if task completed
                            actual_state[f"package_{pkg_update['package_id']}_budget"] = (
                                pkg_update["budget"] if task.status == "completed" else 0
                            )

    elif task.task_type == "creative_approval":
        # Check if creative was actually approved
        creative_id = task.creative_id
        if creative_id and creative_id in creative_statuses:
            actual_status = creative_statuses[creative_id].status
            actual_state["creative_status"] = actual_status
            expected_state["creative_status"] = "approved"

            if actual_status != "approved" and task.resolution == "approved":
                discrepancies.append(f"Creative {creative_id} status is {actual_status}, expected approved")
                verified = False

    return VerifyTaskResponse(
        task_id=req.task_id,
        verified=verified,
        actual_state=actual_state,
        expected_state=expected_state,
        discrepancies=discrepancies,
    )


# @mcp.tool  # DEPRECATED - removed from MCP interface
def mark_task_complete(req, context):
    """Mark a task as complete with automatic verification."""
    # Admin only
    principal_id = get_principal_from_context(context)
    tenant = get_current_tenant()
    if principal_id != f"{tenant['tenant_id']}_admin":
        raise ToolError("PERMISSION_DENIED", "Only administrators can mark tasks complete")

    # First verify the task
    verify_req = VerifyTaskRequest(task_id=req.task_id)
    verification = verify_task(verify_req, context)

    if not verification.verified and not req.override_verification:
        return {
            "status": "verification_failed",
            "verified": False,
            "discrepancies": verification.discrepancies,
            "message": "Task verification failed. Use override_verification=true to force completion.",
        }

    # Update task in database directly
    from src.core.database.database_session import get_db_session

    # DEPRECATED: Task model removed in favor of workflow system
    raise ToolError("DEPRECATED", "Task system has been replaced with workflow steps.")

    with get_db_session() as db_session:
        stmt = select(Task).filter_by(task_id=req.task_id, tenant_id=tenant["tenant_id"])
        db_task = db_session.scalars(stmt).first()

        if not db_task:
            raise ToolError("NOT_FOUND", f"Task {req.task_id} not found")

        # Mark as complete
        resolution_detail = f"Marked complete by {req.completed_by}"
        if not verification.verified:
            resolution_detail += " (verification overridden)"

        db_task.status = "completed"
        db_task.resolution = "completed"
        db_task.resolution_notes = resolution_detail
        db_task.resolved_by = req.completed_by
        db_task.completed_at = datetime.now(UTC)
        db_task.updated_at = datetime.now(UTC)

        # Update metadata with verification results
        original_metadata = db_task.task_metadata or {}
        db_task.task_metadata = {
            **original_metadata,
            "resolution": "completed",
            "resolution_detail": resolution_detail,
            "verification": verification.model_dump(),
        }
        db_session.commit()

    audit_logger = get_audit_logger("AdCP", tenant["tenant_id"])
    audit_logger.log_operation(
        operation="mark_task_complete",
        principal_name="admin",
        principal_id=principal_id,
        adapter_id="task_queue",
        success=True,
        details={
            "task_id": req.task_id,
            "verified": verification.verified,
            "override": req.override_verification,
            "completed_by": req.completed_by,
        },
    )

    return {
        "status": "success",
        "task_id": req.task_id,
        "verified": verification.verified,
        "verification_details": {
            "actual_state": verification.actual_state,
            "expected_state": verification.expected_state,
            "discrepancies": verification.discrepancies,
        },
        "message": f"Task marked complete by {req.completed_by}",
    }


# Dry run logs are now handled by the adapters themselves


def get_product_catalog() -> list[Product]:
    """Get products for the current tenant."""
    tenant = get_current_tenant()

    with get_db_session() as session:
        stmt = select(ModelProduct).filter_by(tenant_id=tenant["tenant_id"])
        products = session.scalars(stmt).all()

        loaded_products = []
        for product in products:
            # Convert ORM model to Pydantic schema
            # Parse JSON fields that might be strings (SQLite) or dicts (PostgreSQL)
            def safe_json_parse(value):
                if isinstance(value, str):
                    try:
                        return json.loads(value)
                    except (json.JSONDecodeError, TypeError):
                        return value
                return value

            # Parse formats - now stored as strings by the validator
            format_ids = safe_json_parse(product.formats) or []
            # Ensure it's a list of strings (validator guarantees this)
            if not isinstance(format_ids, list):
                format_ids = []

            product_data = {
                "product_id": product.product_id,
                "name": product.name,
                "description": product.description,
                "formats": format_ids,
                "delivery_type": product.delivery_type,
                "is_fixed_price": product.is_fixed_price,
                "cpm": float(product.cpm) if product.cpm else None,
                "min_spend": float(product.min_spend) if hasattr(product, "min_spend") and product.min_spend else None,
                "measurement": (
                    safe_json_parse(product.measurement)
                    if hasattr(product, "measurement") and product.measurement
                    else None
                ),
                "creative_policy": (
                    safe_json_parse(product.creative_policy)
                    if hasattr(product, "creative_policy") and product.creative_policy
                    else None
                ),
                "is_custom": product.is_custom,
                "expires_at": product.expires_at,
                # Note: brief_relevance is populated dynamically when brief is provided
                "implementation_config": safe_json_parse(product.implementation_config),
            }
            loaded_products.append(Product(**product_data))

    return loaded_products


# Creative macro support is now simplified to a single creative_macro string
# that AEE can provide as a third type of provided_signal.
# Ad servers like GAM can inject this string into creatives.

if __name__ == "__main__":
    init_db(exit_on_error=True)  # Exit on error when run as main
    # Server is now run via run_server.py script

# Always add health check endpoint
from fastapi import Request
from fastapi.responses import JSONResponse

# --- Strategy and Simulation Control ---
from src.core.strategy import StrategyManager


def get_strategy_manager(context: Context | None) -> StrategyManager:
    """Get strategy manager for current context."""
    principal_id = get_principal_from_context(context)
    tenant_config = get_current_tenant()

    if not tenant_config:
        raise ToolError("No tenant configuration found")

    return StrategyManager(tenant_id=tenant_config.get("tenant_id"), principal_id=principal_id)


@mcp.custom_route("/health", methods=["GET"])
async def health(request: Request):
    """Health check endpoint."""
    return JSONResponse({"status": "healthy", "service": "mcp"})


@mcp.custom_route("/debug/tenant", methods=["GET"])
async def debug_tenant(request: Request):
    """Debug endpoint to check tenant detection from headers."""
    headers = dict(request.headers)

    # Check for Apx-Incoming-Host header
    apx_host = headers.get("apx-incoming-host") or headers.get("Apx-Incoming-Host")
    host_header = headers.get("host") or headers.get("Host")

    # Resolve tenant using same logic as auth
    tenant_id = None
    tenant_name = None
    detection_method = None

    # Try Apx-Incoming-Host first
    if apx_host:
        tenant = get_tenant_by_virtual_host(apx_host)
        if tenant:
            tenant_id = tenant.get("tenant_id")
            tenant_name = tenant.get("name")
            detection_method = "apx-incoming-host"

    # Try Host header subdomain
    if not tenant_id and host_header:
        subdomain = host_header.split(".")[0] if "." in host_header else None
        if subdomain and subdomain not in ["localhost", "adcp-sales-agent", "www", "sales-agent"]:
            tenant_id = subdomain
            detection_method = "host-subdomain"

    response_data = {
        "tenant_id": tenant_id,
        "tenant_name": tenant_name,
        "detection_method": detection_method,
        "apx_incoming_host": apx_host,
        "host": host_header,
    }

    # Add X-Tenant-Id header to response
    response = JSONResponse(response_data)
    if tenant_id:
        response.headers["X-Tenant-Id"] = tenant_id

    return response


@mcp.custom_route("/debug/root", methods=["GET"])
async def debug_root(request: Request):
    """Debug endpoint to test root route logic without redirects."""
    headers = dict(request.headers)

    # Check for Apx-Incoming-Host header (Approximated.app virtual host)
    # Try both capitalized and lowercase versions since HTTP header names are case-insensitive
    apx_host = headers.get("apx-incoming-host") or headers.get("Apx-Incoming-Host")
    # Also check standard Host header for direct virtual hosts
    host_header = headers.get("host") or headers.get("Host")

    virtual_host = apx_host or host_header

    # Get tenant
    tenant = get_tenant_by_virtual_host(virtual_host) if virtual_host else None

    debug_info = {
        "all_headers": headers,
        "apx_host": apx_host,
        "host_header": host_header,
        "virtual_host": virtual_host,
        "tenant_found": tenant is not None,
        "tenant_id": tenant.get("tenant_id") if tenant else None,
        "tenant_name": tenant.get("name") if tenant else None,
    }

    # Also test landing page generation
    if tenant:
        try:
            html_content = generate_tenant_landing_page(tenant, virtual_host)
            debug_info["landing_page_generated"] = True
            debug_info["landing_page_length"] = len(html_content)
        except Exception as e:
            debug_info["landing_page_generated"] = False
            debug_info["landing_page_error"] = str(e)

    return JSONResponse(debug_info)


@mcp.custom_route("/debug/landing", methods=["GET"])
async def debug_landing(request: Request):
    """Debug endpoint to test landing page generation directly."""
    headers = dict(request.headers)

    # Same logic as root route
    apx_host = headers.get("apx-incoming-host") or headers.get("Apx-Incoming-Host")
    host_header = headers.get("host") or headers.get("Host")
    virtual_host = apx_host or host_header

    if virtual_host:
        tenant = get_tenant_by_virtual_host(virtual_host)
        if tenant:
            try:
                html_content = generate_tenant_landing_page(tenant, virtual_host)
                return HTMLResponse(content=html_content)
            except Exception as e:
                return JSONResponse({"error": f"Landing page generation failed: {e}"}, status_code=500)

    return JSONResponse({"error": "No tenant found"}, status_code=404)


@mcp.custom_route("/debug/root-logic", methods=["GET"])
async def debug_root_logic(request: Request):
    """Debug endpoint that exactly mimics the root route logic for testing."""
    headers = dict(request.headers)

    # Exact same logic as root route
    apx_host = headers.get("apx-incoming-host") or headers.get("Apx-Incoming-Host")
    host_header = headers.get("host") or headers.get("Host")
    virtual_host = apx_host or host_header

    debug_info = {"step": "initial", "virtual_host": virtual_host, "apx_host": apx_host, "host_header": host_header}

    if virtual_host:
        debug_info["step"] = "virtual_host_found"

        # First try to look up tenant by exact virtual host match
        tenant = get_tenant_by_virtual_host(virtual_host)
        debug_info["exact_tenant_lookup"] = tenant is not None

        # If no exact match, check for domain-based routing patterns
        if not tenant and ".sales-agent.scope3.com" in virtual_host and not virtual_host.startswith("admin."):
            debug_info["step"] = "subdomain_fallback"
            subdomain = virtual_host.split(".sales-agent.scope3.com")[0]
            debug_info["extracted_subdomain"] = subdomain

            # This is the fallback logic we don't need for test-agent
            try:
                with get_db_session() as db_session:
                    stmt = select(Tenant).filter_by(subdomain=subdomain, is_active=True)
                    tenant_obj = db_session.scalars(stmt).first()
                    if tenant_obj:
                        debug_info["subdomain_tenant_found"] = True
                        # Build tenant dict...
                    else:
                        debug_info["subdomain_tenant_found"] = False
            except Exception as e:
                debug_info["subdomain_error"] = str(e)

        if tenant:
            debug_info["step"] = "tenant_found"
            debug_info["tenant_id"] = tenant.get("tenant_id")
            debug_info["tenant_name"] = tenant.get("name")

            # Try landing page generation
            try:
                html_content = generate_tenant_landing_page(tenant, virtual_host)
                debug_info["step"] = "landing_page_success"
                debug_info["landing_page_length"] = len(html_content)
                debug_info["would_return"] = "HTMLResponse"
            except Exception as e:
                debug_info["step"] = "landing_page_error"
                debug_info["error"] = str(e)
                debug_info["would_return"] = "fallback HTMLResponse"
        else:
            debug_info["step"] = "no_tenant_found"
            debug_info["would_return"] = "redirect to /admin/"
    else:
        debug_info["step"] = "no_virtual_host"
        debug_info["would_return"] = "redirect to /admin/"

    return JSONResponse(debug_info)


@mcp.custom_route("/health/config", methods=["GET"])
async def health_config(request: Request):
    """Configuration health check endpoint."""
    try:
        from src.core.startup import validate_startup_requirements

        validate_startup_requirements()
        return JSONResponse(
            {
                "status": "healthy",
                "service": "mcp",
                "component": "configuration",
                "message": "All configuration validation passed",
            }
        )
    except Exception as e:
        return JSONResponse(
            {"status": "unhealthy", "service": "mcp", "component": "configuration", "error": str(e)}, status_code=500
        )


# Add admin UI routes when running unified
unified_mode = os.environ.get("ADCP_UNIFIED_MODE")
logger.info(f"STARTUP: ADCP_UNIFIED_MODE = '{unified_mode}' (type: {type(unified_mode)})")
if unified_mode:
    from fastapi.middleware.wsgi import WSGIMiddleware
    from fastapi.responses import HTMLResponse, RedirectResponse

    from src.admin.app import create_app

    # Create Flask app and get the app instance
    flask_admin_app, _ = create_app()

    # Create WSGI middleware for Flask app
    admin_wsgi = WSGIMiddleware(flask_admin_app)

    logger.info("STARTUP: Registering unified mode routes...")

    logger.info("STARTUP: ADCP_UNIFIED_MODE enabled, registering routes...")

    async def handle_landing_page(request: Request):
        """Common landing page logic for both root and /landing routes."""
        headers = dict(request.headers)
        apx_host = headers.get("apx-incoming-host") or headers.get("Apx-Incoming-Host")

        # Check if this is an external domain request
        if apx_host and apx_host.endswith(".adcontextprotocol.org"):
            # Look up tenant by virtual host
            tenant = get_tenant_by_virtual_host(apx_host)

            if tenant:
                # Generate tenant landing page
                try:
                    html_content = generate_tenant_landing_page(tenant, apx_host)
                    return HTMLResponse(content=html_content)
                except Exception as e:
                    logger.error(f"Error generating landing page: {e}", exc_info=True)
                    return HTMLResponse(
                        content=f"""
                    <html>
                    <body>
                    <h1>Welcome to {tenant.get('name', 'AdCP Sales Agent')}</h1>
                    <p>This is a sales agent for advertising inventory.</p>
                    <p>Domain: {apx_host}</p>
                    </body>
                    </html>
                    """
                    )

        # Check if this is a subdomain request
        if apx_host and ".sales-agent.scope3.com" in apx_host:
            # Extract subdomain from apx_host
            subdomain = apx_host.split(".sales-agent.scope3.com")[0]

            # Look up tenant by subdomain
            try:
                with get_db_session() as db_session:
                    stmt = select(Tenant).filter_by(subdomain=subdomain, is_active=True)
                    tenant_obj = db_session.scalars(stmt).first()
                    if tenant_obj:
                        tenant = {
                            "tenant_id": tenant_obj.tenant_id,
                            "name": tenant_obj.name,
                            "subdomain": tenant_obj.subdomain,
                            "virtual_host": tenant_obj.virtual_host,
                        }
                        # Generate tenant landing page for subdomain
                        try:
                            html_content = generate_tenant_landing_page(tenant, apx_host)
                            return HTMLResponse(content=html_content)
                        except Exception as e:
                            logger.error(f"Error generating subdomain landing page: {e}", exc_info=True)
                            return HTMLResponse(
                                content=f"""
                            <html>
                            <body>
                            <h1>Welcome to {tenant.get('name', 'AdCP Sales Agent')}</h1>
                            <p>Subdomain: {apx_host}</p>
                            </body>
                            </html>
                            """
                            )
            except Exception as e:
                logger.error(f"Error looking up subdomain {subdomain}: {e}")

        # Fallback for unrecognized domains
        return HTMLResponse(
            content=f"""
        <html>
        <body>
        <h1>🎉 LANDING PAGE WORKING!</h1>
        <p>Domain: {apx_host}</p>
        <p>Success! The landing page is working.</p>
        </body>
        </html>
        """
        )

    # Task Management Tools (for HITL)

    @mcp.tool
    def list_tasks(
        status: str = None,
        object_type: str = None,
        object_id: str = None,
        limit: int = 20,
        offset: int = 0,
        context: Context = None,
    ) -> dict:
        """List workflow tasks with filtering options.

        Args:
            status: Filter by task status ("pending", "in_progress", "completed", "failed", "requires_approval")
            object_type: Filter by object type ("media_buy", "creative", "product")
            object_id: Filter by specific object ID
            limit: Maximum number of tasks to return (default: 20)
            offset: Number of tasks to skip (default: 0)
            context: MCP context (automatically provided)

        Returns:
            Dict containing tasks list and pagination info
        """

        # Get tenant and principal info
        tenant = get_current_tenant()
        principal_id = _get_principal_id_from_context(context)

        with get_db_session() as session:
            # Base query for workflow steps in this tenant
            stmt = select(WorkflowStep).join(Context).where(Context.tenant_id == tenant["tenant_id"])

            # Apply status filter
            if status:
                stmt = stmt.where(WorkflowStep.status == status)

            # Apply object type/ID filters
            if object_type and object_id:
                stmt = stmt.join(ObjectWorkflowMapping).where(
                    ObjectWorkflowMapping.object_type == object_type, ObjectWorkflowMapping.object_id == object_id
                )
            elif object_type:
                stmt = stmt.join(ObjectWorkflowMapping).where(ObjectWorkflowMapping.object_type == object_type)

            # Get total count before pagination
            from sqlalchemy import func

            total = session.scalar(select(func.count()).select_from(stmt.subquery()))

            # Apply pagination and ordering
            tasks = session.scalars(stmt.order_by(WorkflowStep.created_at.desc()).offset(offset).limit(limit)).all()

            # Format tasks for response
            formatted_tasks = []
            for task in tasks:
                # Get associated objects
                stmt = select(ObjectWorkflowMapping).filter_by(step_id=task.step_id)
                mappings = session.scalars(stmt).all()

                formatted_task = {
                    "task_id": task.step_id,
                    "status": task.status,
                    "type": task.step_type,
                    "tool_name": task.tool_name,
                    "owner": task.owner,
                    "created_at": task.created_at.isoformat() if task.created_at else None,
                    "updated_at": task.updated_at.isoformat() if task.updated_at else None,
                    "context_id": task.context_id,
                    "associated_objects": [
                        {"type": m.object_type, "id": m.object_id, "action": m.action} for m in mappings
                    ],
                }

                # Add error message if failed
                if task.status == "failed" and task.error:
                    formatted_task["error_message"] = task.error

                # Add basic request info if available
                if task.request_data:
                    if isinstance(task.request_data, dict):
                        formatted_task["summary"] = {
                            "operation": task.request_data.get("operation"),
                            "media_buy_id": task.request_data.get("media_buy_id"),
                            "po_number": (
                                task.request_data.get("request", {}).get("po_number")
                                if task.request_data.get("request")
                                else None
                            ),
                        }

                formatted_tasks.append(formatted_task)

            return {
                "tasks": formatted_tasks,
                "total": total,
                "offset": offset,
                "limit": limit,
                "has_more": offset + limit < total,
            }

    @mcp.tool
    def get_task(task_id: str, context: Context = None) -> dict:
        """Get detailed information about a specific task.

        Args:
            task_id: The unique task/workflow step ID
            context: MCP context (automatically provided)

        Returns:
            Dict containing complete task details
        """

        # Get tenant info
        tenant = get_current_tenant()
        principal_id = _get_principal_id_from_context(context)

        with get_db_session() as session:
            # Find the task in this tenant
            stmt = (
                select(WorkflowStep)
                .join(Context)
                .where(WorkflowStep.step_id == task_id, Context.tenant_id == tenant["tenant_id"])
            )
            task = session.scalars(stmt).first()

            if not task:
                raise ValueError(f"Task {task_id} not found")

            # Get associated objects
            stmt = select(ObjectWorkflowMapping).filter_by(step_id=task_id)
            mappings = session.scalars(stmt).all()

            # Build detailed response
            task_detail = {
                "task_id": task.step_id,
                "context_id": task.context_id,
                "status": task.status,
                "type": task.step_type,
                "tool_name": task.tool_name,
                "owner": task.owner,
                "created_at": task.created_at.isoformat() if task.created_at else None,
                "updated_at": task.updated_at.isoformat() if task.updated_at else None,
                "request_data": task.request_data,
                "response_data": task.response_data,
                "error_message": task.error,
                "associated_objects": [
                    {
                        "type": m.object_type,
                        "id": m.object_id,
                        "action": m.action,
                        "created_at": m.created_at.isoformat(),
                    }
                    for m in mappings
                ],
            }

            return task_detail

    @mcp.tool
    def complete_task(
        task_id: str,
        status: str = "completed",
        response_data: dict = None,
        error_message: str = None,
        context: Context = None,
    ) -> dict:
        """Complete a pending task (simulates human approval or async completion).

        Args:
            task_id: The unique task/workflow step ID
            status: New status ("completed" or "failed")
            response_data: Optional response data for completed tasks
            error_message: Error message if status is "failed"
            context: MCP context (automatically provided)

        Returns:
            Dict containing task completion status
        """

        # Get tenant info
        tenant = get_current_tenant()
        principal_id = _get_principal_id_from_context(context)

        if status not in ["completed", "failed"]:
            raise ValueError(f"Invalid status '{status}'. Must be 'completed' or 'failed'")

        with get_db_session() as session:
            # Find the task in this tenant
            stmt = (
                select(WorkflowStep)
                .join(Context)
                .where(WorkflowStep.step_id == task_id, Context.tenant_id == tenant["tenant_id"])
            )
            task = session.scalars(stmt).first()

            if not task:
                raise ValueError(f"Task {task_id} not found")

            if task.status not in ["pending", "in_progress", "requires_approval"]:
                raise ValueError(f"Task {task_id} is already {task.status} and cannot be completed")

            # Update task status
            task.status = status
            task.updated_at = datetime.now(UTC)

            if status == "completed":
                task.response_data = response_data or {"manually_completed": True, "completed_by": principal_id}
                task.error = None
            else:  # failed
                task.error = error_message or "Task marked as failed manually"
                if response_data:
                    task.response_data = response_data

            session.commit()

            # Log the completion
            audit_logger = get_audit_logger("task_management", tenant["tenant_id"])
            audit_logger.log_operation(
                operation="complete_task",
                principal_name="Manual Completion",
                principal_id=principal_id,
                adapter_id="system",
                success=True,
                details={
                    "task_id": task_id,
                    "new_status": status,
                    "original_status": "pending",  # We know it was pending/in_progress
                    "task_type": task.step_type,
                },
            )

            return {
                "task_id": task_id,
                "status": status,
                "message": f"Task {task_id} marked as {status}",
                "completed_at": task.updated_at.isoformat(),
                "completed_by": principal_id,
            }

    @mcp.custom_route("/", methods=["GET"])
    async def root(request: Request):
        """Root route handler for all domains."""
        return await handle_landing_page(request)

    @mcp.custom_route("/landing", methods=["GET"])
    async def landing_page(request: Request):
        """Landing page route for external domains."""
        return await handle_landing_page(request)

    logger.info("STARTUP: Registered root route")

    @mcp.custom_route(
        "/admin/{path:path}",
        methods=["GET", "POST", "PUT", "DELETE", "PATCH", "OPTIONS", "HEAD"],
    )
    async def admin_handler(request: Request, path: str = ""):
        """Handle admin UI requests."""
        # Forward to Flask app
        scope = request.scope.copy()
        scope["path"] = f"/{path}" if path else "/"

        receive = request.receive
        send = request._send

        await admin_wsgi(scope, receive, send)

    @mcp.custom_route(
        "/tenant/{tenant_id}/admin/{path:path}",
        methods=["GET", "POST", "PUT", "DELETE", "PATCH", "OPTIONS", "HEAD"],
    )
    async def tenant_admin_handler(request: Request, tenant_id: str, path: str = ""):
        """Handle tenant-specific admin requests."""
        # Forward to Flask app with tenant context
        scope = request.scope.copy()
        scope["path"] = f"/tenant/{tenant_id}/{path}" if path else f"/tenant/{tenant_id}"

        receive = request.receive
        send = request._send

        await admin_wsgi(scope, receive, send)

    @mcp.custom_route("/tenant/{tenant_id}", methods=["GET"])
    async def tenant_root(request: Request, tenant_id: str):
        """Redirect to tenant admin."""
        return RedirectResponse(url=f"/tenant/{tenant_id}/admin/")<|MERGE_RESOLUTION|>--- conflicted
+++ resolved
@@ -3109,7 +3109,6 @@
                     if package.creative_ids:
                         package_id = f"{response.media_buy_id}_pkg_{i+1}"
 
-<<<<<<< HEAD
                         # Get platform_line_item_id from response if available
                         platform_line_item_id = None
                         if response.packages and i < len(response.packages):
@@ -3121,10 +3120,6 @@
                         for creative_id in package.creative_ids:
                             # Get creative from batch-loaded map
                             creative = creatives_map.get(creative_id)
-=======
-                            stmt = select(DBCreative).filter_by(tenant_id=tenant["tenant_id"], creative_id=creative_id)
-                            creative = session.scalars(stmt).first()
->>>>>>> a0746ebf
 
                             if not creative:
                                 logger.warning(
