import json
import logging
import os
import time
import uuid
from datetime import UTC, date, datetime, timedelta
from typing import Any

import sqlalchemy as sa
from fastmcp import FastMCP
from fastmcp.exceptions import ToolError
from fastmcp.server.context import Context
from fastmcp.server.dependencies import get_http_headers
from rich.console import Console
from sqlalchemy import select

from src.adapters.google_ad_manager import GoogleAdManager
from src.adapters.kevel import Kevel
from src.adapters.mock_ad_server import MockAdServer as MockAdServerAdapter
from src.adapters.mock_creative_engine import MockCreativeEngine
from src.adapters.triton_digital import TritonDigital
from src.core.audit_logger import get_audit_logger
from src.core.testing_hooks import (
    DeliverySimulator,
    TimeSimulator,
    apply_testing_hooks,
    get_testing_context,
)
from src.landing import generate_tenant_landing_page
from src.services.activity_feed import activity_feed

logger = logging.getLogger(__name__)

# Database models
from product_catalog_providers.factory import get_product_catalog_provider

# Other imports
from src.core.config_loader import (
    get_current_tenant,
    get_tenant_by_subdomain,
    get_tenant_by_virtual_host,
    load_config,
    set_current_tenant,
)
from src.core.context_manager import get_context_manager
from src.core.database.database import init_db
from src.core.database.database_session import get_db_session
from src.core.database.models import AdapterConfig, AuthorizedProperty, MediaBuy, PropertyTag, Tenant
from src.core.database.models import Principal as ModelPrincipal
from src.core.database.models import Product as ModelProduct

# Schema models (explicit imports to avoid collisions)
from src.core.schemas import (
    ActivateSignalResponse,
    AggregatedTotals,
    CreateMediaBuyRequest,
    CreateMediaBuyResponse,
    Creative,
    CreativeAssignment,
    CreativeGroup,
    CreativeStatus,
    GetMediaBuyDeliveryRequest,
    GetMediaBuyDeliveryResponse,
    GetProductsRequest,
    GetProductsResponse,
    GetSignalsRequest,
    GetSignalsResponse,
    ListAuthorizedPropertiesRequest,
    ListAuthorizedPropertiesResponse,
    ListCreativeFormatsRequest,
    ListCreativeFormatsResponse,
    ListCreativesResponse,
    MediaBuyDeliveryData,
    MediaPackage,
    PackagePerformance,
    Principal,
    Product,
    Property,
    PropertyIdentifier,
    PropertyTagMetadata,
    ReportingPeriod,
    Signal,
    SignalDeployment,
    SignalPricing,
    SyncCreativesResponse,
    TaskStatus,
    UpdateMediaBuyRequest,
    UpdateMediaBuyResponse,
    UpdatePerformanceIndexRequest,
    UpdatePerformanceIndexResponse,
)
from src.services.policy_check_service import PolicyCheckService, PolicyStatus
from src.services.slack_notifier import get_slack_notifier

# Initialize Rich console
console = Console()

# Temporary placeholder classes for missing schemas
# TODO: These should be properly defined in schemas.py
from pydantic import BaseModel


class ApproveAdaptationRequest(BaseModel):
    creative_id: str
    adaptation_id: str
    approve: bool = True
    modifications: dict[str, Any] | None = None


class ApproveAdaptationResponse(BaseModel):
    success: bool
    message: str


def safe_parse_json_field(field_value, field_name="field", default=None):
    """
    Safely parse a database field that might be JSON string (SQLite) or dict (PostgreSQL JSONB).

    Args:
        field_value: The field value from database (could be str, dict, None, etc.)
        field_name: Name of the field for logging purposes
        default: Default value to return on parse failure (default: None)

    Returns:
        Parsed dict/list or default value
    """
    if not field_value:
        return default if default is not None else {}

    if isinstance(field_value, str):
        try:
            parsed = json.loads(field_value)
            # Validate the parsed result is the expected type
            if default is not None and not isinstance(parsed, type(default)):
                logger.warning(f"Parsed {field_name} has unexpected type: {type(parsed)}, expected {type(default)}")
                return default
            return parsed
        except (json.JSONDecodeError, TypeError) as e:
            logger.warning(f"Invalid JSON in {field_name}: {e}")
            return default if default is not None else {}
    elif isinstance(field_value, dict | list):
        return field_value
    else:
        logger.warning(f"Unexpected type for {field_name}: {type(field_value)}")
        return default if default is not None else {}


# --- Authentication ---


def get_principal_from_token(token: str, tenant_id: str | None = None) -> str | None:
    """Looks up a principal_id from the database using a token.

    If tenant_id is provided, only looks in that specific tenant.
    If not provided, searches globally by token and sets the tenant context.
    """
    console.print(
        f"[blue]Looking up principal: tenant_id={tenant_id}, token={'***' + token[-6:] if token else 'None'}[/blue]"
    )

    # Use standardized session management
    with get_db_session() as session:
        # Use explicit transaction for consistency
        with session.begin():
            if tenant_id:
                # If tenant_id specified, ONLY look in that tenant
                console.print(f"[blue]Searching for principal in tenant '{tenant_id}'[/blue]")
                stmt = select(ModelPrincipal).filter_by(access_token=token, tenant_id=tenant_id)
                principal = session.scalars(stmt).first()

                if not principal:
                    console.print(f"[yellow]No principal found in tenant '{tenant_id}', checking admin token[/yellow]")
                    # Also check if it's the admin token for this specific tenant
                    stmt = select(Tenant).filter_by(tenant_id=tenant_id, is_active=True)
                    tenant = session.scalars(stmt).first()
                    if tenant and token == tenant.admin_token:
                        console.print(f"[green]Token matches admin token for tenant '{tenant_id}'[/green]")
                        # Set tenant context for admin token
                        from src.core.utils.tenant_utils import serialize_tenant_to_dict

                        tenant_dict = serialize_tenant_to_dict(tenant)
                        set_current_tenant(tenant_dict)
                        return f"{tenant_id}_admin"
                    console.print(f"[red]Token not found in tenant '{tenant_id}' and doesn't match admin token[/red]")
                    return None
                else:
                    console.print(f"[green]Found principal '{principal.principal_id}' in tenant '{tenant_id}'[/green]")
            else:
                # No tenant specified - search globally by token
                console.print("[blue]No tenant specified - searching globally by token[/blue]")
                stmt = select(ModelPrincipal).filter_by(access_token=token)
                principal = session.scalars(stmt).first()

                if not principal:
                    console.print("[red]No principal found with this token globally[/red]")
                    return None

                console.print(
                    f"[green]Found principal '{principal.principal_id}' in tenant '{principal.tenant_id}'[/green]"
                )

                # CRITICAL: Validate the tenant exists and is active before proceeding
                stmt = select(Tenant).filter_by(tenant_id=principal.tenant_id, is_active=True)
                tenant_check = session.scalars(stmt).first()
                if not tenant_check:
                    console.print(f"[red]Tenant '{principal.tenant_id}' is inactive or deleted[/red]")
                    # Tenant is disabled or deleted - fail securely
                    return None

            # Get the tenant for this principal and set it as current context
            stmt = select(Tenant).filter_by(tenant_id=principal.tenant_id, is_active=True)
            tenant = session.scalars(stmt).first()
            if tenant:
                from src.core.utils.tenant_utils import serialize_tenant_to_dict

                tenant_dict = serialize_tenant_to_dict(tenant)
                set_current_tenant(tenant_dict)
                console.print(f"[bold green]Set tenant context to '{tenant.tenant_id}'[/bold green]")

                # Check if this is the admin token for the tenant
                if token == tenant.admin_token:
                    return f"{tenant.tenant_id}_admin"

            return principal.principal_id


def _get_header_case_insensitive(headers: dict, header_name: str) -> str | None:
    """Get a header value with case-insensitive lookup.

    HTTP headers are case-insensitive, but Python dicts are case-sensitive.
    This helper function performs case-insensitive header lookup.

    Args:
        headers: Dictionary of headers
        header_name: Header name to look up (will be compared case-insensitively)

    Returns:
        Header value if found, None otherwise
    """
    if not headers:
        return None

    header_name_lower = header_name.lower()
    for key, value in headers.items():
        if key.lower() == header_name_lower:
            return value
    return None


def get_push_notification_config_from_headers(headers: dict[str, str] | None) -> dict[str, Any] | None:
    """
    Extract protocol-level push notification config from MCP HTTP headers.

    MCP clients can provide push notification config via custom headers:
    - X-Push-Notification-Url: Webhook URL
    - X-Push-Notification-Auth-Scheme: Authentication scheme (HMAC-SHA256, Bearer, None)
    - X-Push-Notification-Credentials: Shared secret or Bearer token

    Returns:
        Push notification config dict matching A2A structure, or None if not provided
    """
    if not headers:
        return None

    url = _get_header_case_insensitive(headers, "x-push-notification-url")
    if not url:
        return None

    auth_scheme = _get_header_case_insensitive(headers, "x-push-notification-auth-scheme") or "None"
    credentials = _get_header_case_insensitive(headers, "x-push-notification-credentials")

    return {
        "url": url,
        "authentication": {"schemes": [auth_scheme], "credentials": credentials} if auth_scheme != "None" else None,
    }


def get_principal_from_context(context: Context | None) -> str | None:
    """Extract principal ID from the FastMCP context using x-adcp-auth header.

    Uses the current recommended FastMCP pattern with get_http_headers().
    Falls back to context.meta["headers"] for sync tools where get_http_headers() may return empty dict.
    Requires FastMCP >= 2.11.0.
    """
    if not context:
        return None

    # Get headers using the recommended FastMCP approach
    headers = None
    try:
        headers = get_http_headers()
    except Exception:
        pass  # Will try fallback below

    # If get_http_headers() returned empty dict or None, try context.meta fallback
    # This is necessary for sync tools where get_http_headers() may not work
    # CRITICAL: get_http_headers() returns {} for sync tools, so we need fallback even for empty dict
    if not headers:  # Handles both None and {}
        if hasattr(context, "meta") and context.meta and "headers" in context.meta:
            headers = context.meta["headers"]
        # Try other possible attributes
        elif hasattr(context, "headers"):
            headers = context.headers
        elif hasattr(context, "_headers"):
            headers = context._headers

    # If still no headers dict available, return None
    if not headers:
        return None

    # Get the x-adcp-auth header (case-insensitive lookup)
    auth_token = _get_header_case_insensitive(headers, "x-adcp-auth")

    # Log all relevant headers for debugging
    host_header = _get_header_case_insensitive(headers, "host")
    apx_host_header = _get_header_case_insensitive(headers, "apx-incoming-host")
    tenant_header = _get_header_case_insensitive(headers, "x-adcp-tenant")
    console.print("[blue]Auth Headers Debug:[/blue]")
    console.print(f"  Host: {host_header}")
    console.print(f"  Apx-Incoming-Host: {apx_host_header}")
    console.print(f"  x-adcp-tenant: {tenant_header}")
    console.print(f"  x-adcp-auth: {'Present' if auth_token else 'Missing'}")

    if not auth_token:
        console.print("[yellow]No x-adcp-auth token found - OK for discovery endpoints[/yellow]")
        return None  # No auth provided - this is OK for discovery endpoints

    # Check if a specific tenant was requested via header or subdomain
    requested_tenant_id = None
    tenant_context = None
    detection_method = None

    # 1. Check host header for subdomain FIRST (most common case)
    if not requested_tenant_id:
        host = _get_header_case_insensitive(headers, "host") or ""
        subdomain = host.split(".")[0] if "." in host else None
        console.print(f"[blue]Extracted subdomain from Host header: {subdomain}[/blue]")
        if subdomain and subdomain not in ["localhost", "adcp-sales-agent", "www", "admin"]:
            # Look up tenant by subdomain to get actual tenant_id
            console.print(f"[blue]Looking up tenant by subdomain: {subdomain}[/blue]")
            tenant_context = get_tenant_by_subdomain(subdomain)
            if tenant_context:
                requested_tenant_id = tenant_context["tenant_id"]
                detection_method = "subdomain"
                set_current_tenant(tenant_context)
                console.print(
                    f"[green]Tenant detected from subdomain: {subdomain} → tenant_id: {requested_tenant_id}[/green]"
                )
            else:
                console.print(f"[yellow]No tenant found for subdomain: {subdomain}[/yellow]")

    # 2. Check x-adcp-tenant header (set by nginx for path-based routing)
    if not requested_tenant_id:
        tenant_hint = _get_header_case_insensitive(headers, "x-adcp-tenant")
        if tenant_hint:
            console.print(f"[blue]Looking up tenant from x-adcp-tenant header: {tenant_hint}[/blue]")
            # Try to look up by subdomain first (most common case)
            tenant_context = get_tenant_by_subdomain(tenant_hint)
            if tenant_context:
                requested_tenant_id = tenant_context["tenant_id"]
                detection_method = "x-adcp-tenant header (subdomain lookup)"
                set_current_tenant(tenant_context)
                console.print(
                    f"[green]Tenant detected from x-adcp-tenant: {tenant_hint} → tenant_id: {requested_tenant_id}[/green]"
                )
            else:
                # Fallback: assume it's already a tenant_id
                requested_tenant_id = tenant_hint
                detection_method = "x-adcp-tenant header (direct)"
                console.print(f"[yellow]Using x-adcp-tenant as tenant_id directly: {requested_tenant_id}[/yellow]")

    # 3. Check Apx-Incoming-Host header (for Approximated.app virtual hosts)
    if not requested_tenant_id:
        apx_host = _get_header_case_insensitive(headers, "apx-incoming-host")
        if apx_host:
            console.print(f"[blue]Looking up tenant by virtual host: {apx_host}[/blue]")
            tenant_context = get_tenant_by_virtual_host(apx_host)
            if tenant_context:
                requested_tenant_id = tenant_context["tenant_id"]
                detection_method = "apx-incoming-host"
                # Set tenant context immediately for virtual host routing
                set_current_tenant(tenant_context)
                console.print(f"[green]Tenant detected from Apx-Incoming-Host: {requested_tenant_id}[/green]")

    if not requested_tenant_id:
        console.print("[yellow]No tenant detected from any source - will use global token lookup[/yellow]")
    else:
        console.print(f"[bold green]Final tenant_id: {requested_tenant_id} (via {detection_method})[/bold green]")

    # Validate token and get principal
    # If a specific tenant was requested, validate against it
    # Otherwise, look up by token alone and set tenant context
    principal_id = get_principal_from_token(auth_token, requested_tenant_id)

    # If token was provided but invalid, raise an error
    # This distinguishes between "no auth" (OK) and "bad auth" (error)
    if principal_id is None:
        from fastmcp.exceptions import ToolError

        raise ToolError(
            "INVALID_AUTH_TOKEN",
            f"Authentication token is invalid for tenant '{requested_tenant_id or 'any'}'. "
            f"The token may be expired, revoked, or associated with a different tenant.",
        )

    return principal_id


def get_principal_adapter_mapping(principal_id: str) -> dict[str, Any]:
    """Get the platform mappings for a principal."""
    tenant = get_current_tenant()
    with get_db_session() as session:
        stmt = select(ModelPrincipal).filter_by(principal_id=principal_id, tenant_id=tenant["tenant_id"])
        principal = session.scalars(stmt).first()
        return principal.platform_mappings if principal else {}


def get_principal_object(principal_id: str) -> Principal | None:
    """Get a Principal object for the given principal_id."""
    tenant = get_current_tenant()
    with get_db_session() as session:
        stmt = select(ModelPrincipal).filter_by(principal_id=principal_id, tenant_id=tenant["tenant_id"])
        principal = session.scalars(stmt).first()

        if principal:
            return Principal(
                principal_id=principal.principal_id,
                name=principal.name,
                platform_mappings=principal.platform_mappings,
            )
    return None


def get_adapter_principal_id(principal_id: str, adapter: str) -> str | None:
    """Get the adapter-specific ID for a principal."""
    mappings = get_principal_adapter_mapping(principal_id)

    # Map adapter names to their specific fields
    adapter_field_map = {
        "gam": "gam_advertiser_id",
        "kevel": "kevel_advertiser_id",
        "triton": "triton_advertiser_id",
        "mock": "mock_advertiser_id",
    }

    field_name = adapter_field_map.get(adapter)
    if field_name:
        return str(mappings.get(field_name, "")) if mappings.get(field_name) else None
    return None


def get_adapter(principal: Principal, dry_run: bool = False, testing_context=None):
    """Get the appropriate adapter instance for the selected adapter type."""
    # Get tenant and adapter config from database
    tenant = get_current_tenant()
    selected_adapter = tenant.get("ad_server", "mock")

    # Get adapter config from adapter_config table
    with get_db_session() as session:
        stmt = select(AdapterConfig).filter_by(tenant_id=tenant["tenant_id"])
        config_row = session.scalars(stmt).first()

        adapter_config = {"enabled": True}
        if config_row:
            adapter_type = config_row.adapter_type
            if adapter_type == "mock":
                adapter_config["dry_run"] = config_row.mock_dry_run
            elif adapter_type == "google_ad_manager":
                adapter_config["network_code"] = config_row.gam_network_code
                adapter_config["refresh_token"] = config_row.gam_refresh_token
                adapter_config["trafficker_id"] = config_row.gam_trafficker_id
                adapter_config["manual_approval_required"] = config_row.gam_manual_approval_required

                # Get advertiser_id from principal's platform_mappings (per-principal, not tenant-level)
                # Support both old format (nested under "google_ad_manager") and new format (root "gam_advertiser_id")
                if principal.platform_mappings:
                    # Try nested format first
                    gam_mappings = principal.platform_mappings.get("google_ad_manager", {})
                    advertiser_id = gam_mappings.get("advertiser_id")

                    # Fall back to root-level format if nested not found
                    if not advertiser_id:
                        advertiser_id = principal.platform_mappings.get("gam_advertiser_id")

                    adapter_config["company_id"] = advertiser_id
                else:
                    adapter_config["company_id"] = None
            elif adapter_type == "kevel":
                adapter_config["network_id"] = config_row.kevel_network_id
                adapter_config["api_key"] = config_row.kevel_api_key
                adapter_config["manual_approval_required"] = config_row.kevel_manual_approval_required
            elif adapter_type == "triton":
                adapter_config["station_id"] = config_row.triton_station_id
                adapter_config["api_key"] = config_row.triton_api_key

    if not selected_adapter:
        # Default to mock if no adapter specified
        selected_adapter = "mock"
        adapter_config = {"enabled": True}

    # Create the appropriate adapter instance with tenant_id and testing context
    tenant_id = tenant["tenant_id"]
    if selected_adapter == "mock":
        return MockAdServerAdapter(
            adapter_config, principal, dry_run, tenant_id=tenant_id, strategy_context=testing_context
        )
    elif selected_adapter == "google_ad_manager":
        return GoogleAdManager(
            adapter_config,
            principal,
            network_code=adapter_config.get("network_code"),
            advertiser_id=adapter_config.get("company_id"),
            trafficker_id=adapter_config.get("trafficker_id"),
            dry_run=dry_run,
            tenant_id=tenant_id,
        )
    elif selected_adapter == "kevel":
        return Kevel(adapter_config, principal, dry_run, tenant_id=tenant_id)
    elif selected_adapter in ["triton", "triton_digital"]:
        return TritonDigital(adapter_config, principal, dry_run, tenant_id=tenant_id)
    else:
        # Default to mock for unsupported adapters
        return MockAdServerAdapter(
            adapter_config, principal, dry_run, tenant_id=tenant_id, strategy_context=testing_context
        )


# --- Initialization ---
# NOTE: Database initialization moved to startup script to avoid import-time failures
# The run_all_services.py script handles database initialization before starting the MCP server

# Try to load config, but use defaults if no tenant context available
try:
    config = load_config()
except (RuntimeError, Exception) as e:
    # Use minimal config for test environments or when DB is unavailable
    # This handles both "No tenant in context" and database connection errors
    if "No tenant in context" in str(e) or "connection" in str(e).lower() or "operational" in str(e).lower():
        config = {
            "creative_engine": {},
            "dry_run": False,
            "adapters": {"mock": {"enabled": True}},
            "ad_server": {"adapter": "mock", "enabled": True},
        }
    else:
        raise

mcp = FastMCP(
    name="AdCPSalesAgent",
    # Use stateless HTTP mode to avoid session requirements
    stateless_http=True,
)

# Initialize creative engine with minimal config (will be tenant-specific later)
creative_engine_config = {}
creative_engine = MockCreativeEngine(creative_engine_config)


def load_media_buys_from_db():
    """Load existing media buys from database into memory on startup."""
    try:
        # We can't load tenant-specific media buys at startup since we don't have tenant context
        # Media buys will be loaded on-demand when needed
        console.print("[dim]Media buys will be loaded on-demand from database[/dim]")
    except Exception as e:
        console.print(f"[yellow]Warning: Could not initialize media buys from database: {e}[/yellow]")


def load_tasks_from_db():
    """[DEPRECATED] This function is no longer needed - tasks are queried directly from database."""
    # This function is kept for backward compatibility but does nothing
    # All task operations now use direct database queries
    pass


# Removed get_task_from_db - replaced by workflow-based system


# --- In-Memory State ---
media_buys: dict[str, tuple[CreateMediaBuyRequest, str]] = {}
creative_assignments: dict[str, dict[str, list[str]]] = {}
creative_statuses: dict[str, CreativeStatus] = {}
product_catalog: list[Product] = []
creative_library: dict[str, Creative] = {}  # creative_id -> Creative
creative_groups: dict[str, CreativeGroup] = {}  # group_id -> CreativeGroup
creative_assignments_v2: dict[str, CreativeAssignment] = {}  # assignment_id -> CreativeAssignment
# REMOVED: human_tasks dictionary - now using direct database queries only

# Note: load_tasks_from_db() is no longer needed - tasks are queried directly from database

# Authentication cache removed - FastMCP v2.11.0+ properly forwards headers

# Import audit logger for later use

# Import context manager for workflow steps
from src.core.context_manager import ContextManager

context_mgr = ContextManager()

# --- Adapter Configuration ---
# Get adapter from config, fallback to mock
SELECTED_ADAPTER = ((config.get("ad_server", {}).get("adapter") or "mock") if config else "mock").lower()
AVAILABLE_ADAPTERS = ["mock", "gam", "kevel", "triton", "triton_digital"]

# --- In-Memory State (already initialized above, just adding context_map) ---
context_map: dict[str, str] = {}  # Maps context_id to media_buy_id

# --- Dry Run Mode ---
DRY_RUN_MODE = config.get("dry_run", False)
if DRY_RUN_MODE:
    console.print("[bold yellow]🏃 DRY RUN MODE ENABLED - Adapter calls will be logged[/bold yellow]")

# Display selected adapter
if SELECTED_ADAPTER not in AVAILABLE_ADAPTERS:
    console.print(f"[bold red]❌ Invalid adapter '{SELECTED_ADAPTER}'. Using 'mock' instead.[/bold red]")
    SELECTED_ADAPTER = "mock"
console.print(f"[bold cyan]🔌 Using adapter: {SELECTED_ADAPTER.upper()}[/bold cyan]")


# --- Creative Conversion Helper ---
def _convert_creative_to_adapter_asset(creative: Creative, package_assignments: list[str]) -> dict[str, Any]:
    """Convert AdCP v1.3+ Creative object to format expected by ad server adapters."""

    # Base asset object with common fields
    asset = {
        "creative_id": creative.creative_id,
        "name": creative.name,
        "format": creative.format,
        "package_assignments": package_assignments,
    }

    # Determine creative type using AdCP v1.3+ logic
    creative_type = creative.get_creative_type()

    if creative_type == "third_party_tag":
        # Third-party tag creative - use AdCP v1.3+ snippet fields
        snippet = creative.get_snippet_content()
        if not snippet:
            raise ValueError(f"No snippet found for third-party creative {creative.creative_id}")

        asset["snippet"] = snippet
        asset["snippet_type"] = creative.snippet_type or _detect_snippet_type(snippet)
        asset["url"] = creative.url  # Keep URL for fallback

    elif creative_type == "native":
        # Native creative - use AdCP v1.3+ template_variables field
        template_vars = creative.get_template_variables_dict()
        if not template_vars:
            raise ValueError(f"No template_variables found for native creative {creative.creative_id}")

        asset["template_variables"] = template_vars
        asset["url"] = creative.url  # Fallback URL

    elif creative_type == "vast":
        # VAST reference
        asset["snippet"] = creative.get_snippet_content() or creative.url
        asset["snippet_type"] = creative.snippet_type or ("vast_xml" if ".xml" in creative.url else "vast_url")

    else:  # hosted_asset
        # Traditional hosted asset (image/video)
        asset["media_url"] = creative.get_primary_content_url()
        asset["url"] = asset["media_url"]  # For backward compatibility

    # Add common optional fields
    if creative.click_url:
        asset["click_url"] = creative.click_url
    if creative.width:
        asset["width"] = creative.width
    if creative.height:
        asset["height"] = creative.height
    if creative.duration:
        asset["duration"] = creative.duration

    # Always preserve delivery_settings (including tracking_urls) for all creative types
    # This ensures impression trackers from buyers flow through to ad servers
    if creative.delivery_settings:
        asset["delivery_settings"] = creative.delivery_settings

    return asset


def _detect_snippet_type(snippet: str) -> str:
    """Auto-detect snippet type from content for legacy support."""
    if snippet.startswith("<?xml") or ".xml" in snippet:
        return "vast_xml"
    elif snippet.startswith("http") and "vast" in snippet.lower():
        return "vast_url"
    elif snippet.startswith("<script"):
        return "javascript"
    else:
        return "html"  # Default


# --- Security Helper ---
def _get_principal_id_from_context(context: Context) -> str:
    """Extracts the token from the header and returns a principal_id.

    Handles both FastMCP Context (with HTTP headers) and ToolContext (with principal_id already set).
    This allows the same implementation function to work from both MCP and A2A paths.
    """
    # Import here to avoid circular dependency
    from src.core.tool_context import ToolContext

    # If this is a ToolContext (from A2A), principal_id is already set
    if isinstance(context, ToolContext):
        console.print(f"[bold green]Authenticated principal '{context.principal_id}' (from ToolContext)[/bold green]")
        return context.principal_id

    # Otherwise, extract from FastMCP Context headers
    principal_id = get_principal_from_context(context)

    # Extract headers for debugging
    headers = {}
    if hasattr(context, "meta"):
        headers = context.meta.get("headers", {})
    auth_header = headers.get("x-adcp-auth", "NOT_PRESENT")
    apx_host = headers.get("apx-incoming-host", "NOT_PRESENT")

    if not principal_id:
        # Determine if header is missing or just invalid
        if auth_header == "NOT_PRESENT":
            raise ToolError(
                f"Missing x-adcp-auth header. "
                f"Apx-Incoming-Host: {apx_host}, "
                f"Tenant: {get_current_tenant().get('tenant_id') if get_current_tenant() else 'NONE'}"
            )
        else:
            # Header present but invalid (token not found in DB)
            raise ToolError(
                f"Invalid x-adcp-auth token (not found in database). "
                f"Token: {auth_header[:20]}..., "
                f"Apx-Incoming-Host: {apx_host}, "
                f"Tenant: {get_current_tenant().get('tenant_id') if get_current_tenant() else 'NONE'}"
            )

    console.print(f"[bold green]Authenticated principal '{principal_id}' (from FastMCP Context)[/bold green]")
    return principal_id


def _verify_principal(media_buy_id: str, context: Context):
    principal_id = _get_principal_id_from_context(context)
    if media_buy_id not in media_buys:
        raise ValueError(f"Media buy '{media_buy_id}' not found.")
    if media_buys[media_buy_id][1] != principal_id:
        # Log security violation
        from src.core.audit_logger import get_audit_logger

        tenant = get_current_tenant()
        security_logger = get_audit_logger("AdCP", tenant["tenant_id"])
        security_logger.log_security_violation(
            operation="access_media_buy",
            principal_id=principal_id,
            resource_id=media_buy_id,
            reason=f"Principal does not own media buy (owner: {media_buys[media_buy_id][1]})",
        )
        raise PermissionError(f"Principal '{principal_id}' does not own media buy '{media_buy_id}'.")


# --- Activity Feed Helper ---


def log_tool_activity(context: Context, tool_name: str, start_time: float = None):
    """Log tool activity to the activity feed."""
    try:
        tenant = get_current_tenant()
        if not tenant:
            return

        # Get principal name
        principal_id = get_principal_from_context(context)
        principal_name = "Unknown"

        if principal_id:
            with get_db_session() as session:
                stmt = select(ModelPrincipal).filter_by(principal_id=principal_id, tenant_id=tenant["tenant_id"])
                principal = session.scalars(stmt).first()
                if principal:
                    principal_name = principal.name

        # Calculate response time if start_time provided
        response_time_ms = None
        if start_time:
            response_time_ms = int((time.time() - start_time) * 1000)

        # Log to activity feed (for WebSocket real-time updates)
        activity_feed.log_api_call(
            tenant_id=tenant["tenant_id"],
            principal_name=principal_name,
            method=tool_name,
            status_code=200,
            response_time_ms=response_time_ms,
        )

        # Also log to audit logs (for persistent dashboard activity feed)
        audit_logger = get_audit_logger("MCP", tenant["tenant_id"])
        details = {"tool": tool_name, "status": "success"}
        if response_time_ms:
            details["response_time_ms"] = response_time_ms

        audit_logger.log_operation(
            operation=tool_name,
            principal_name=principal_name,
            success=True,
            details=details,
        )
    except Exception as e:
        # Don't let activity logging break the main flow
        console.print(f"[yellow]Activity logging error: {e}[/yellow]")


# --- MCP Tools (Full Implementation) ---


async def _get_products_impl(req: GetProductsRequest, context: Context) -> GetProductsResponse:
    """Shared implementation for get_products.

    Contains all business logic for product discovery including policy checks,
    product catalog providers, dynamic pricing, and filtering.

    Args:
        req: GetProductsRequest with all query parameters
        context: FastMCP Context for tenant/principal resolution

    Returns:
        GetProductsResponse containing matching products
    """
    from src.core.tool_context import ToolContext

    start_time = time.time()

    # Handle both old Context and new ToolContext
    if isinstance(context, ToolContext):
        # New context management - everything is already extracted
        testing_ctx_raw = context.testing_context
        # Convert dict testing context back to TestingContext object if needed
        if isinstance(testing_ctx_raw, dict):
            from src.core.testing_hooks import TestingContext

            testing_ctx = TestingContext(**testing_ctx_raw)
        else:
            testing_ctx = testing_ctx_raw
        principal_id = context.principal_id
        tenant = {"tenant_id": context.tenant_id}  # Simplified tenant info
    else:
        # Legacy path - extract from FastMCP Context
        testing_ctx = get_testing_context(context)
        # For discovery endpoints, authentication is optional
        principal_id = get_principal_from_context(context)  # Returns None if no auth
        tenant = get_current_tenant()
        if not tenant:
            raise ToolError("No tenant context available")

    # Get the Principal object with ad server mappings
    principal = get_principal_object(principal_id) if principal_id else None
    principal_data = principal.model_dump() if principal else None

    # Validate promoted_offering per AdCP spec
    if not req.promoted_offering or not req.promoted_offering.strip():
        raise ToolError("promoted_offering is required per AdCP spec and cannot be empty")

    offering = req.promoted_offering.strip()

    # Skip strict validation in test environments (allow simple test values)
    import os

    is_test_mode = (testing_ctx and testing_ctx.test_session_id is not None) or os.getenv("ADCP_TESTING") == "true"

    if not is_test_mode:
        generic_terms = {
            "footwear",
            "shoes",
            "clothing",
            "apparel",
            "electronics",
            "food",
            "beverages",
            "automotive",
            "athletic",
        }
        words = offering.split()

        # Must have at least 2 words (brand + product)
        if len(words) < 2:
            raise ToolError(
                f"Invalid promoted_offering: '{offering}'. Must include both brand and specific product "
                f"(e.g., 'Nike Air Jordan 2025 basketball shoes', not just 'shoes')"
            )

        # Check if it's just generic category terms without a brand
        if all(word.lower() in generic_terms or word.lower() in ["and", "or", "the", "a", "an"] for word in words):
            raise ToolError(
                f"Invalid promoted_offering: '{offering}'. Must include brand name and specific product, "
                f"not just generic category (e.g., 'Nike Air Jordan 2025' not 'athletic footwear')"
            )

    # Check policy compliance first
    policy_service = PolicyCheckService()
    # Safely parse policy_settings that might be JSON string (SQLite) or dict (PostgreSQL JSONB)
    tenant_policies = safe_parse_json_field(tenant.get("policy_settings"), field_name="policy_settings", default={})

    policy_result = await policy_service.check_brief_compliance(
        brief=req.brief,
        promoted_offering=req.promoted_offering,
        tenant_policies=tenant_policies if tenant_policies else None,
    )

    # Log the policy check
    audit_logger = get_audit_logger("AdCP", tenant["tenant_id"])
    audit_logger.log_operation(
        operation="policy_check",
        principal_name=principal_id or "anonymous",
        principal_id=principal_id or "anonymous",
        adapter_id="policy_service",
        success=policy_result.status != PolicyStatus.BLOCKED,
        details={
            "brief": req.brief[:100] + "..." if len(req.brief) > 100 else req.brief,
            "promoted_offering": (
                req.promoted_offering[:100] + "..."
                if req.promoted_offering and len(req.promoted_offering) > 100
                else req.promoted_offering
            ),
            "policy_status": policy_result.status,
            "reason": policy_result.reason,
            "restrictions": policy_result.restrictions,
        },
    )

    # Handle policy result based on settings
    # Use the already parsed policy_settings from above
    policy_settings = tenant_policies

    if policy_result.status == PolicyStatus.BLOCKED:
        # Always block if policy says blocked
        logger.warning(f"Brief blocked by policy: {policy_result.reason}")
        # Return empty products list per AdCP spec (errors handled at transport layer)
        return GetProductsResponse(products=[])

    # If restricted and manual review is required, create a task
    if policy_result.status == PolicyStatus.RESTRICTED and policy_settings.get("require_manual_review", False):
        # Create a manual review task
        from src.core.database.database_session import get_db_session

        with get_db_session() as session:
            task_id = f"policy_review_{tenant['tenant_id']}_{int(datetime.now(UTC).timestamp())}"

            task_details = {
                "brief": req.brief,
                "promoted_offering": req.promoted_offering,
                "principal_id": principal_id,
                "policy_status": policy_result.status,
                "restrictions": policy_result.restrictions,
                "reason": policy_result.reason,
            }

            new_task = Task(
                tenant_id=tenant["tenant_id"],
                task_id=task_id,
                media_buy_id=None,  # No media buy associated
                task_type="policy_review",
                status="pending",
                details=task_details,
                created_at=datetime.now(UTC),
            )
            session.add(new_task)
            session.commit()

        logger.info(f"Created policy review task {task_id} for restricted brief")

        # Return empty list with message about pending review
        return GetProductsResponse(
            products=[],
            message="Request pending manual review due to policy restrictions",
            context_id=context.meta.get("headers", {}).get("x-context-id") if hasattr(context, "meta") else None,
        )

    # Determine product catalog configuration based on tenant's signals discovery settings
    catalog_config = {"provider": "database", "config": {}}  # Default to database provider

    # Check if signals discovery is configured for this tenant
    if hasattr(tenant, "signals_agent_config") and tenant.get("signals_agent_config"):
        signals_config = tenant["signals_agent_config"]

        # Parse signals config if it's a string (SQLite) vs dict (PostgreSQL JSONB)
        if isinstance(signals_config, str):
            import json

            try:
                signals_config = json.loads(signals_config)
            except json.JSONDecodeError:
                logger.error(f"Invalid signals_agent_config JSON for tenant {tenant['tenant_id']}")
                signals_config = {}

        # If signals discovery is enabled, use hybrid provider
        if isinstance(signals_config, dict) and signals_config.get("enabled", False):
            logger.info(f"Using hybrid provider with signals discovery for tenant {tenant['tenant_id']}")
            catalog_config = {
                "provider": "hybrid",
                "config": {
                    "database": {},  # Use database provider defaults
                    "signals_discovery": signals_config,
                    "ranking_strategy": "signals_first",  # Prioritize signals-enhanced products
                    "max_products": 20,
                    "deduplicate": True,
                },
            }

    # Get the product catalog provider for this tenant
    provider = await get_product_catalog_provider(
        tenant["tenant_id"],
        catalog_config,
    )

    # Query products using the brief, including context for signals forwarding
    context_data = {
        "promoted_offering": req.promoted_offering,
        "tenant_id": tenant["tenant_id"],
        "principal_id": principal_id,
    }

    products = await provider.get_products(
        brief=req.brief,
        tenant_id=tenant["tenant_id"],
        principal_id=principal_id,
        principal_data=principal_data,
        context=context_data,
    )

    # Enrich products with dynamic pricing (AdCP PR #79)
    # Calculate floor_cpm, recommended_cpm, estimated_exposures from cached metrics
    try:
        from src.core.database.database_session import get_db_session
        from src.services.dynamic_pricing_service import DynamicPricingService

        # Extract country from request if available (future enhancement: parse from targeting)
        country_code = None  # TODO: Extract from targeting if provided

        with get_db_session() as pricing_session:
            pricing_service = DynamicPricingService(pricing_session)
            products = pricing_service.enrich_products_with_pricing(
                products,
                tenant_id=tenant["tenant_id"],
                country_code=country_code,
                min_exposures=req.min_exposures,
            )
    except Exception as e:
        logger.warning(f"Failed to enrich products with dynamic pricing: {e}. Using defaults.")

    # Apply AdCP filters if provided
    if req.filters:
        filtered_products = []
        for product in products:
            # Filter by delivery_type
            if req.filters.delivery_type and product.delivery_type != req.filters.delivery_type:
                continue

            # Filter by is_fixed_price
            if req.filters.is_fixed_price is not None and product.is_fixed_price != req.filters.is_fixed_price:
                continue

            # Filter by format_types
            if req.filters.format_types:
                # Product.formats is list[str] (format IDs), need to look up types from FORMAT_REGISTRY
                from src.core.schemas import get_format_by_id

                product_format_types = set()
                for format_id in product.formats:
                    if isinstance(format_id, str):
                        format_obj = get_format_by_id(format_id)
                        if format_obj:
                            product_format_types.add(format_obj.type)
                    elif hasattr(format_id, "type"):
                        # Already a Format object
                        product_format_types.add(format_id.type)

                if not any(fmt_type in product_format_types for fmt_type in req.filters.format_types):
                    continue

            # Filter by format_ids
            if req.filters.format_ids:
                # Product.formats is list[str] (format IDs)
                product_format_ids = set()
                for format_id in product.formats:
                    if isinstance(format_id, str):
                        product_format_ids.add(format_id)
                    elif hasattr(format_id, "format_id"):
                        # Already a Format object
                        product_format_ids.add(format_id.format_id)

                if not any(fmt_id in product_format_ids for fmt_id in req.filters.format_ids):
                    continue

            # Filter by standard_formats_only
            if req.filters.standard_formats_only:
                # Check if all formats are IAB standard formats
                # IAB standard formats typically follow patterns like "display_", "video_", "audio_", "native_"
                has_only_standard = True
                for format_id in product.formats:
                    if isinstance(format_id, str):
                        if not format_id.startswith(("display_", "video_", "audio_", "native_")):
                            has_only_standard = False
                            break
                    elif hasattr(format_id, "format_id"):
                        if not format_id.format_id.startswith(("display_", "video_", "audio_", "native_")):
                            has_only_standard = False
                            break

                if not has_only_standard:
                    continue

            # Product passed all filters
            filtered_products.append(product)

        products = filtered_products
        logger.info(f"Applied filters: {req.filters.model_dump(exclude_none=True)}. {len(products)} products remain.")

    # Filter products based on policy compliance
    eligible_products = []
    for product in products:
        is_eligible, reason = policy_service.check_product_eligibility(policy_result, product.model_dump())

        if is_eligible:
            # Product passed policy checks - add to eligible products
            # Note: policy_compliance field removed in AdCP v2.4
            eligible_products.append(product)
        else:
            logger.info(f"Product {product.product_id} excluded: {reason}")

    # Apply min_exposures filtering (AdCP PR #79)
    if req.min_exposures is not None:
        filtered_products = []
        for product in eligible_products:
            # For guaranteed products, check estimated_exposures
            if product.delivery_type == "guaranteed":
                if product.estimated_exposures is not None and product.estimated_exposures >= req.min_exposures:
                    filtered_products.append(product)
                else:
                    logger.info(
                        f"Product {product.product_id} excluded: estimated_exposures "
                        f"({product.estimated_exposures}) < min_exposures ({req.min_exposures})"
                    )
            else:
                # For non-guaranteed, include if recommended_cpm is set (indicates it can meet min_exposures)
                # or if no recommended_cpm is set (product doesn't provide exposure estimates)
                if product.recommended_cpm is not None:
                    filtered_products.append(product)
                else:
                    # Include non-guaranteed products without recommended_cpm (can't filter by exposure estimates)
                    filtered_products.append(product)
        eligible_products = filtered_products

    # Apply testing hooks to response
    response_data = {"products": [p.model_dump_internal() for p in eligible_products]}
    response_data = apply_testing_hooks(response_data, testing_ctx, "get_products")

    # Reconstruct products from modified data
    modified_products = [Product(**p) for p in response_data["products"]]

    # Filter pricing data for anonymous users
    pricing_message = None
    if principal_id is None:  # Anonymous user
        # Remove pricing data from products for anonymous users
        for product in modified_products:
            product.cpm = None
            product.min_spend = None
        pricing_message = "Please connect through an authorized buying agent for pricing data"

    # Log activity
    log_tool_activity(context, "get_products", start_time)

    # Create response with pricing message if anonymous
    base_message = f"Found {len(modified_products)} matching products"
    final_message = f"{base_message}. {pricing_message}" if pricing_message else base_message

    # Set status based on operation result
    status = TaskStatus.from_operation_state(
        operation_type="discovery", has_errors=False, requires_approval=False, requires_auth=principal_id is None
    )

    return GetProductsResponse(products=modified_products, message=final_message, status=status)


<<<<<<< HEAD
@mcp.tool()
async def get_products(req: GetProductsRequest, context: Context = None) -> GetProductsResponse:
=======
@mcp.tool
async def get_products(
    promoted_offering: str,
    brief: str = "",
    adcp_version: str = "1.0.0",
    min_exposures: int | None = None,
    filters: dict | None = None,
    strategy_id: str | None = None,
    webhook_url: str | None = None,
    context: Context = None,
) -> GetProductsResponse:
>>>>>>> 1c7ee459
    """Get available products matching the brief.

    MCP tool wrapper that delegates to the shared implementation.

    Args:
<<<<<<< HEAD
        req: Request containing query parameters for product discovery
=======
        promoted_offering: What is being promoted/advertised (required per AdCP spec)
        brief: Brief description of the advertising campaign or requirements (optional)
        adcp_version: AdCP schema version for this request (default: 1.0.0)
        min_exposures: Minimum impressions needed for measurement validity (AdCP PR #79, optional)
        filters: Structured filters for product discovery (optional)
        strategy_id: Optional strategy ID for linking operations (optional)
        webhook_url: URL for async task completion notifications (AdCP spec, optional)
>>>>>>> 1c7ee459
        context: FastMCP context (automatically provided)

    Returns:
        GetProductsResponse containing matching products
    """
    # Call shared implementation
    return await _get_products_impl(req, context)


def _list_creative_formats_impl(
    req: ListCreativeFormatsRequest | None, context: Context
) -> ListCreativeFormatsResponse:
    """List all available creative formats (AdCP spec endpoint).

    Returns comprehensive standard formats from AdCP registry plus any custom tenant formats.
    Prioritizes database formats over registry formats when format_id conflicts exist.
    Supports optional filtering by type, standard_only, category, and format_ids.
    """
    start_time = time.time()

    # Use default request if none provided
    if req is None:
        req = ListCreativeFormatsRequest()

    # For discovery endpoints, authentication is optional
    principal_id = get_principal_from_context(context)  # Returns None if no auth

    # Get tenant information
    tenant = get_current_tenant()
    if not tenant:
        raise ToolError("No tenant context available")

    formats = []
    format_ids_seen = set()

    # First, query database for tenant-specific and custom formats
    with get_db_session() as session:
        from src.core.database.models import CreativeFormat
        from src.core.schemas import AssetRequirement, Format

        # Get formats for this tenant (or global formats)
        stmt = select(CreativeFormat).where(
            (CreativeFormat.tenant_id == tenant["tenant_id"]) | (CreativeFormat.tenant_id.is_(None))  # Global formats
        )
        db_formats = session.scalars(stmt).all()

        for db_format in db_formats:
            # Convert database model to schema format
            assets_required = []
            if db_format.specs and isinstance(db_format.specs, dict):
                # Convert old specs format to new assets_required format
                if "assets" in db_format.specs:
                    for asset in db_format.specs["assets"]:
                        assets_required.append(
                            AssetRequirement(
                                asset_type=asset.get("asset_type", "unknown"), quantity=1, requirements=asset
                            )
                        )

            format_obj = Format(
                format_id=db_format.format_id,
                name=db_format.name,
                type=db_format.type,
                is_standard=db_format.is_standard or False,
                iab_specification=getattr(db_format, "iab_specification", None),
                requirements=db_format.specs or {},
                assets_required=assets_required if assets_required else None,
            )
            formats.append(format_obj)
            format_ids_seen.add(db_format.format_id)

    # Add standard formats from FORMAT_REGISTRY that aren't already in database
    from src.core.schemas import FORMAT_REGISTRY

    for format_id, standard_format in FORMAT_REGISTRY.items():
        if format_id not in format_ids_seen:
            formats.append(standard_format)
            format_ids_seen.add(format_id)

    # Apply filters from request
    if req.type:
        formats = [f for f in formats if f.type == req.type]

    if req.standard_only:
        formats = [f for f in formats if f.is_standard]

    if req.category:
        # Category maps to is_standard: "standard" -> True, "custom" -> False
        if req.category == "standard":
            formats = [f for f in formats if f.is_standard]
        elif req.category == "custom":
            formats = [f for f in formats if not f.is_standard]

    if req.format_ids:
        # Filter to only the specified format IDs
        format_ids_set = set(req.format_ids)
        formats = [f for f in formats if f.format_id in format_ids_set]

    # Sort formats by type and name for consistent ordering
    formats.sort(key=lambda f: (f.type, f.name))

    # Log the operation
    audit_logger = get_audit_logger("AdCP", tenant["tenant_id"])
    audit_logger.log_operation(
        operation="list_creative_formats",
        principal_name=principal_id or "anonymous",
        principal_id=principal_id or "anonymous",
        adapter_id="N/A",
        success=True,
        details={
            "format_count": len(formats),
            "standard_formats": len([f for f in formats if f.is_standard]),
            "custom_formats": len([f for f in formats if not f.is_standard]),
            "format_types": list({f.type for f in formats}),
        },
    )

    # Log activity
    log_tool_activity(context, "list_creative_formats", start_time)

    message = f"Found {len(formats)} creative formats across {len({f.type for f in formats})} format types"

    # Set status based on operation result
    status = TaskStatus.from_operation_state(
        operation_type="discovery", has_errors=False, requires_approval=False, requires_auth=principal_id is None
    )

    # Create response with schema validation metadata
    response = ListCreativeFormatsResponse(
        formats=formats, message=message, specification_version="AdCP v2.4", status=status
    )

    # Add schema validation metadata for client validation
    from src.core.schema_validation import INCLUDE_SCHEMAS_IN_RESPONSES, enhance_mcp_response_with_schema

    if INCLUDE_SCHEMAS_IN_RESPONSES:
        # Convert to dict, enhance with schema, return enhanced dict
        response_dict = response.model_dump()
        enhanced_response = enhance_mcp_response_with_schema(
            response_data=response_dict,
            model_class=ListCreativeFormatsResponse,
            include_full_schema=False,  # Set to True for development debugging
        )
        # Return the enhanced response (FastMCP handles dict returns)
        return enhanced_response

    return response


@mcp.tool()
def list_creative_formats(
    adcp_version: str = "1.0.0",
    type: str | None = None,
    standard_only: bool | None = None,
    category: str | None = None,
    format_ids: list[str] | None = None,
    webhook_url: str | None = None,
    context: Context = None,
) -> ListCreativeFormatsResponse:
    """List all available creative formats (AdCP spec endpoint).

    MCP tool wrapper that delegates to the shared implementation.

    Args:
        adcp_version: AdCP schema version for this request (default: "1.0.0")
        type: Filter by format type (audio, video, display)
        standard_only: Only return IAB standard formats
        category: Filter by format category (standard, custom)
        format_ids: Filter by specific format IDs
        webhook_url: URL for async task completion notifications (AdCP spec, optional)
        context: FastMCP context (automatically provided)

    Returns:
        ListCreativeFormatsResponse with all available formats
    """
    req = ListCreativeFormatsRequest(
        adcp_version=adcp_version,
        type=type,
        standard_only=standard_only,
        category=category,
        format_ids=format_ids,
    )
    return _list_creative_formats_impl(req, context)


def _sync_creatives_impl(
    creatives: list[dict],
    patch: bool = False,
    assignments: dict = None,
    delete_missing: bool = False,
    dry_run: bool = False,
    validation_mode: str = "strict",
    webhook_url: str | None = None,
    context: Context = None,
) -> SyncCreativesResponse:
    """Sync creative assets to centralized library (AdCP v2.4 spec compliant endpoint).

    Primary creative management endpoint that handles:
    - Bulk creative upload/update with upsert semantics
    - Creative assignment to media buy packages via assignments dict
    - Support for both hosted assets (media_url) and third-party tags (snippet)
    - Patch updates, dry-run mode, and validation options

    Args:
        creatives: Array of creative assets to sync
        patch: When true, only update provided fields (partial update). When false, full upsert.
        assignments: Bulk assignment map of creative_id to package_ids (spec-compliant)
        delete_missing: Delete creatives not in sync payload (use with caution)
        dry_run: Preview changes without applying them
        validation_mode: Validation strictness (strict or lenient)
        context: FastMCP context (automatically provided)

    Returns:
        SyncCreativesResponse with synced creatives and assignments
    """
    from pydantic import ValidationError

    from src.core.schemas import Creative

    # Process raw creative dictionaries without schema validation initially
    # Schema objects will be created later with populated internal fields
    raw_creatives = [creative if isinstance(creative, dict) else creative.model_dump() for creative in creatives]

    start_time = time.time()

    # Authentication
    principal_id = _get_principal_id_from_context(context)

    # Get tenant information
    # If context is ToolContext (A2A), tenant is already set, but verify it matches
    from src.core.tool_context import ToolContext

    if isinstance(context, ToolContext):
        # Tenant context should already be set by A2A handler, but verify
        tenant = get_current_tenant()
        if not tenant or tenant.get("tenant_id") != context.tenant_id:
            # Tenant context wasn't set properly - this shouldn't happen but handle it
            console.print(
                f"[yellow]Warning: Tenant context mismatch, setting from ToolContext: {context.tenant_id}[/yellow]"
            )
            # We need to load the tenant properly - for now use the ID from context
            tenant = {"tenant_id": context.tenant_id}
    else:
        # FastMCP path - tenant should be set by get_principal_from_context
        tenant = get_current_tenant()

    if not tenant:
        raise ToolError("No tenant context available")

    # Track actions per creative for AdCP-compliant response
    from src.core.schemas import SyncCreativeResult

    results: list[SyncCreativeResult] = []
    created_count = 0
    updated_count = 0
    unchanged_count = 0
    failed_count = 0

    # Legacy tracking (still used internally)
    synced_creatives = []
    failed_creatives = []

    # Track creatives requiring approval for workflow creation
    creatives_needing_approval = []

    # Get tenant creative approval settings
    # approval_mode: "auto-approve", "require-human", "ai-powered"
    logger.info(f"[sync_creatives] Tenant dict keys: {list(tenant.keys())}")
    logger.info(f"[sync_creatives] Tenant approval_mode field: {tenant.get('approval_mode', 'NOT FOUND')}")
    approval_mode = tenant.get("approval_mode", "require-human")
    logger.info(f"[sync_creatives] Final approval mode: {approval_mode} (from tenant: {tenant.get('tenant_id')})")

    with get_db_session() as session:
        # Process each creative with proper transaction isolation
        for creative in raw_creatives:
            try:
                # First, validate the creative against the schema before database operations
                try:
                    # Create temporary schema object for validation
                    # Map input fields to schema field names
                    schema_data = {
                        "creative_id": creative.get("creative_id") or str(uuid.uuid4()),
                        "name": creative.get("name", ""),  # Ensure name is never None
                        "format_id": creative.get("format_id") or creative.get("format"),  # Support both field names
                        "click_through_url": creative.get("click_url") or creative.get("click_through_url"),
                        "width": creative.get("width"),
                        "height": creative.get("height"),
                        "duration": creative.get("duration"),
                        "principal_id": principal_id,
                        "created_at": datetime.now(UTC),
                        "updated_at": datetime.now(UTC),
                        "status": "pending",
                    }

                    # Handle snippet vs media content properly (mutually exclusive)
                    if creative.get("snippet"):
                        # Snippet-based creative
                        schema_data.update(
                            {
                                "snippet": creative.get("snippet"),
                                "snippet_type": creative.get("snippet_type"),
                                "content_uri": "<script>/* Snippet-based creative */</script>",  # HTML-looking placeholder
                            }
                        )
                    else:
                        # Media-based creative
                        schema_data["content_uri"] = (
                            creative.get("url") or "https://placeholder.example.com/missing.jpg"
                        )

                    if creative.get("template_variables"):
                        schema_data["template_variables"] = creative.get("template_variables")

                    # Validate by creating a Creative schema object
                    # This will fail if required fields are missing or invalid (like empty name)
                    Creative(**schema_data)

                    # Additional business logic validation
                    if not creative.get("name") or str(creative.get("name")).strip() == "":
                        raise ValueError("Creative name cannot be empty")

                    if not creative.get("format_id") and not creative.get("format"):
                        raise ValueError("Creative format is required")

                except (ValidationError, ValueError) as validation_error:
                    # Creative failed validation - add to failed list
                    creative_id = creative.get("creative_id", "unknown")
                    error_msg = str(validation_error)
                    failed_creatives.append({"creative_id": creative_id, "error": error_msg})
                    failed_count += 1
                    results.append(
                        SyncCreativeResult(
                            creative_id=creative_id,
                            action="failed",
                            errors=[error_msg],
                        )
                    )
                    continue  # Skip to next creative

                # Use savepoint for individual creative transaction isolation
                with session.begin_nested():
                    # Check if creative already exists (always check for upsert/patch behavior)
                    existing_creative = None
                    if creative.get("creative_id"):
                        from src.core.database.models import Creative as DBCreative

                        stmt = select(DBCreative).filter_by(
                            tenant_id=tenant["tenant_id"], creative_id=creative.get("creative_id")
                        )
                        existing_creative = session.scalars(stmt).first()

                    if existing_creative:
                        # Update existing creative (respects patch vs full upsert)
                        existing_creative.updated_at = datetime.now(UTC)

                        # Track changes for result
                        changes = []

                        # Update fields based on patch mode
                        if patch:
                            # Patch mode: only update provided fields
                            if creative.get("name") is not None and creative.get("name") != existing_creative.name:
                                existing_creative.name = creative.get("name")
                                changes.append("name")
                            if creative.get("format_id") or creative.get("format"):
                                new_format = creative.get("format_id") or creative.get("format")
                                if new_format != existing_creative.format:
                                    existing_creative.format = new_format
                                    changes.append("format")
                        else:
                            # Full upsert mode: replace all fields
                            if creative.get("name") != existing_creative.name:
                                existing_creative.name = creative.get("name")
                                changes.append("name")
                            new_format = creative.get("format_id") or creative.get("format")
                            if new_format != existing_creative.format:
                                existing_creative.format = new_format
                                changes.append("format")

                        # Determine creative status based on approval mode
                        creative_format = creative.get("format_id") or creative.get("format")
                        if creative_format:  # Only update approval status if format is provided
                            if approval_mode == "auto-approve":
                                existing_creative.status = "approved"
                                needs_approval = False
                            elif approval_mode == "ai-powered":
                                # Submit to background AI review (async)

                                from src.admin.blueprints.creatives import (
                                    _ai_review_executor,
                                    _ai_review_lock,
                                    _ai_review_tasks,
                                )

                                # Set status to pending immediately
                                existing_creative.status = "pending"
                                needs_approval = True

                                # Submit background task
                                task_id = f"ai_review_{existing_creative.creative_id}_{uuid.uuid4().hex[:8]}"

                                # Need to flush to ensure creative_id is available
                                session.flush()

                                # Import the async function
                                from src.admin.blueprints.creatives import _ai_review_creative_async

                                future = _ai_review_executor.submit(
                                    _ai_review_creative_async,
                                    creative_id=existing_creative.creative_id,
                                    tenant_id=tenant["tenant_id"],
                                    webhook_url=webhook_url,
                                    slack_webhook_url=tenant.get("slack_webhook_url"),
                                    principal_name=principal_id,
                                )

                                # Track the task
                                with _ai_review_lock:
                                    _ai_review_tasks[task_id] = {
                                        "future": future,
                                        "creative_id": existing_creative.creative_id,
                                        "created_at": time.time(),
                                    }

                                logger.info(
                                    f"[sync_creatives] Submitted AI review for {existing_creative.creative_id} (task: {task_id})"
                                )
                            else:  # require-human
                                existing_creative.status = "pending"
                                needs_approval = True
                        else:
                            needs_approval = False

                        # Store creative properties in data field
                        if patch:
                            # Patch mode: merge with existing data
                            data = existing_creative.data or {}
                            if creative.get("url") is not None and data.get("url") != creative.get("url"):
                                data["url"] = creative.get("url")
                                changes.append("url")
                            if creative.get("click_url") is not None and data.get("click_url") != creative.get(
                                "click_url"
                            ):
                                data["click_url"] = creative.get("click_url")
                                changes.append("click_url")
                            if creative.get("width") is not None and data.get("width") != creative.get("width"):
                                data["width"] = creative.get("width")
                                changes.append("width")
                            if creative.get("height") is not None and data.get("height") != creative.get("height"):
                                data["height"] = creative.get("height")
                                changes.append("height")
                            if creative.get("duration") is not None and data.get("duration") != creative.get(
                                "duration"
                            ):
                                data["duration"] = creative.get("duration")
                                changes.append("duration")
                            if creative.get("snippet") is not None:
                                data["snippet"] = creative.get("snippet")
                                data["snippet_type"] = creative.get("snippet_type")
                                changes.append("snippet")
                            if creative.get("template_variables") is not None:
                                data["template_variables"] = creative.get("template_variables")
                                changes.append("template_variables")
                        else:
                            # Full upsert mode: replace all data
                            data = {
                                "url": creative.get("url"),
                                "click_url": creative.get("click_url"),
                                "width": creative.get("width"),
                                "height": creative.get("height"),
                                "duration": creative.get("duration"),
                            }
                            if creative.get("snippet"):
                                data["snippet"] = creative.get("snippet")
                                data["snippet_type"] = creative.get("snippet_type")
                            if creative.get("template_variables"):
                                data["template_variables"] = creative.get("template_variables")
                            # In full upsert, consider all fields as changed
                            changes.extend(["url", "click_url", "width", "height", "duration"])

                        existing_creative.data = data

                        # Mark JSONB field as modified for SQLAlchemy
                        from sqlalchemy.orm import attributes

                        attributes.flag_modified(existing_creative, "data")

                        # Track creatives needing approval for workflow creation
                        if needs_approval:
                            creative_info = {
                                "creative_id": existing_creative.creative_id,
                                "format": creative_format,
                                "name": creative.get("name"),
                                "status": existing_creative.status,
                            }
                            # Include AI review reason if available
                            if (
                                approval_mode == "ai-powered"
                                and existing_creative.data
                                and existing_creative.data.get("ai_review")
                            ):
                                creative_info["ai_review_reason"] = existing_creative.data["ai_review"].get("reason")
                            creatives_needing_approval.append(creative_info)

                        # Record result for updated creative
                        action = "updated" if changes else "unchanged"
                        if action == "updated":
                            updated_count += 1
                        else:
                            unchanged_count += 1

                        results.append(
                            SyncCreativeResult(
                                creative_id=existing_creative.creative_id,
                                action=action,
                                status=existing_creative.status,
                                changes=changes,
                            )
                        )

                    else:
                        # Create new creative
                        from src.core.database.models import Creative as DBCreative

                        # Prepare data field with all creative properties
                        data = {
                            "url": creative.get("url"),
                            "click_url": creative.get("click_url"),
                            "width": creative.get("width"),
                            "height": creative.get("height"),
                            "duration": creative.get("duration"),
                        }

                        # Add AdCP v1.3+ fields to data
                        if creative.get("snippet"):
                            data["snippet"] = creative.get("snippet")
                            data["snippet_type"] = creative.get("snippet_type")

                        if creative.get("template_variables"):
                            data["template_variables"] = creative.get("template_variables")

                        # Determine creative status based on approval mode
                        creative_format = creative.get("format_id") or creative.get("format")

                        # Create initial creative with pending status for AI review
                        creative_status = "pending"
                        needs_approval = False

                        db_creative = DBCreative(
                            tenant_id=tenant["tenant_id"],
                            creative_id=creative.get("creative_id") or str(uuid.uuid4()),
                            name=creative.get("name"),
                            format=creative.get("format_id") or creative.get("format"),
                            principal_id=principal_id,
                            status=creative_status,
                            created_at=datetime.now(UTC),
                            data=data,
                        )

                        session.add(db_creative)
                        session.flush()  # Get the ID

                        # Update creative_id if it was generated
                        if not creative.get("creative_id"):
                            creative["creative_id"] = db_creative.creative_id

                        # Now apply approval mode logic
                        if approval_mode == "auto-approve":
                            db_creative.status = "approved"
                            needs_approval = False
                        elif approval_mode == "ai-powered":
                            # Submit to background AI review (async)

                            from src.admin.blueprints.creatives import (
                                _ai_review_executor,
                                _ai_review_lock,
                                _ai_review_tasks,
                            )

                            # Set status to pending immediately
                            db_creative.status = "pending"
                            needs_approval = True

                            # Submit background task
                            task_id = f"ai_review_{db_creative.creative_id}_{uuid.uuid4().hex[:8]}"

                            # Import the async function
                            from src.admin.blueprints.creatives import _ai_review_creative_async

                            future = _ai_review_executor.submit(
                                _ai_review_creative_async,
                                creative_id=db_creative.creative_id,
                                tenant_id=tenant["tenant_id"],
                                webhook_url=webhook_url,
                                slack_webhook_url=tenant.get("slack_webhook_url"),
                                principal_name=principal_id,
                            )

                            # Track the task
                            with _ai_review_lock:
                                _ai_review_tasks[task_id] = {
                                    "future": future,
                                    "creative_id": db_creative.creative_id,
                                    "created_at": time.time(),
                                }

                            logger.info(
                                f"[sync_creatives] Submitted AI review for new creative {db_creative.creative_id} (task: {task_id})"
                            )
                        else:  # require-human
                            db_creative.status = "pending"
                            needs_approval = True

                        # Track creatives needing approval for workflow creation
                        if needs_approval:
                            creative_info = {
                                "creative_id": db_creative.creative_id,
                                "format": creative_format,
                                "name": creative.get("name"),
                                "status": db_creative.status,  # Include status for Slack notification
                            }
                            # AI review reason will be added asynchronously when review completes
                            # No ai_result available yet in async mode
                            creatives_needing_approval.append(creative_info)

                        # Record result for created creative
                        created_count += 1
                        results.append(
                            SyncCreativeResult(
                                creative_id=db_creative.creative_id,
                                action="created",
                                status=db_creative.status,
                            )
                        )

                    # If we reach here, creative processing succeeded
                    synced_creatives.append(creative)

            except Exception as e:
                # Savepoint automatically rolls back this creative only
                creative_id = creative.get("creative_id", "unknown")
                error_msg = str(e)
                failed_creatives.append({"creative_id": creative_id, "name": creative.get("name"), "error": error_msg})
                failed_count += 1
                results.append(
                    SyncCreativeResult(
                        creative_id=creative_id,
                        action="failed",
                        errors=[error_msg],
                    )
                )

        # Commit all successful creative operations
        session.commit()

    # Process assignments (spec-compliant: creative_id → package_ids mapping)
    assignment_list = []
    # Note: assignments should be a dict, but handle both dict and None
    if assignments and isinstance(assignments, dict):
        with get_db_session() as session:
            from src.core.database.models import CreativeAssignment as DBAssignment
            from src.core.database.models import MediaBuy
            from src.core.schemas import CreativeAssignment

            for creative_id, package_ids in assignments.items():
                for package_id in package_ids:
                    # Find which media buy this package belongs to
                    # Packages are stored in media_buy.raw_request["packages"]
                    stmt = select(MediaBuy).filter_by(tenant_id=tenant["tenant_id"])
                    media_buys = session.scalars(stmt).all()

                    media_buy_id = None
                    for mb in media_buys:
                        packages = mb.raw_request.get("packages", [])
                        if any(pkg.get("package_id") == package_id for pkg in packages):
                            media_buy_id = mb.media_buy_id
                            break

                    if not media_buy_id:
                        # Package not found - skip if in lenient mode, error if strict
                        if validation_mode == "strict":
                            raise ToolError(f"Package not found: {package_id}")
                        else:
                            logger.warning(f"Package not found during assignment: {package_id}, skipping")
                            continue

                    # Create assignment
                    assignment = DBAssignment(
                        tenant_id=tenant["tenant_id"],
                        assignment_id=str(uuid.uuid4()),
                        media_buy_id=media_buy_id,
                        package_id=package_id,
                        creative_id=creative_id,
                        weight=100,
                        created_at=datetime.now(UTC),
                    )

                    session.add(assignment)
                    assignment_list.append(
                        CreativeAssignment(
                            assignment_id=assignment.assignment_id,
                            media_buy_id=assignment.media_buy_id,
                            package_id=assignment.package_id,
                            creative_id=assignment.creative_id,
                            weight=assignment.weight,
                        )
                    )

            session.commit()

    # Create workflow steps for creatives requiring approval
    if creatives_needing_approval:
        from src.core.context_manager import get_context_manager
        from src.core.database.models import ObjectWorkflowMapping

        ctx_manager = get_context_manager()

        # Get or create persistent context for this operation
        # is_async=True because we're creating workflow steps that need tracking
        persistent_ctx = ctx_manager.get_or_create_context(
            principal_id=principal_id, tenant_id=tenant["tenant_id"], is_async=True
        )

        with get_db_session() as session:
            for creative_info in creatives_needing_approval:
                # Build appropriate comment based on status
                status = creative_info.get("status", "pending")
                if status == "rejected":
                    comment = f"Creative '{creative_info['name']}' (format: {creative_info['format']}) was rejected by AI review"
                elif status == "pending":
                    if approval_mode == "ai-powered":
                        comment = f"Creative '{creative_info['name']}' (format: {creative_info['format']}) requires human review per AI recommendation"
                    else:
                        comment = f"Creative '{creative_info['name']}' (format: {creative_info['format']}) requires manual approval"
                else:
                    comment = f"Creative '{creative_info['name']}' (format: {creative_info['format']}) requires review"

                # Create workflow step for creative approval
                request_data_for_workflow = {
                    "creative_id": creative_info["creative_id"],
                    "format": creative_info["format"],
                    "name": creative_info["name"],
                    "status": status,
                    "approval_mode": approval_mode,
                }
                # Store webhook_url if provided for async notification
                if webhook_url:
                    request_data_for_workflow["webhook_url"] = webhook_url

                step = ctx_manager.create_workflow_step(
                    context_id=persistent_ctx.context_id,
                    step_type="creative_approval",
                    owner="publisher",
                    status="requires_approval",
                    tool_name="sync_creatives",
                    request_data=request_data_for_workflow,
                    initial_comment=comment,
                )

                # Create ObjectWorkflowMapping to link creative to workflow step
                # This is CRITICAL for webhook delivery when creative is approved
                mapping = ObjectWorkflowMapping(
                    step_id=step.step_id,
                    object_type="creative",
                    object_id=creative_info["creative_id"],
                    action="approval_required",
                )
                session.add(mapping)

            session.commit()
            console.print(
                f"[blue]📋 Created {len(creatives_needing_approval)} workflow steps for creative approval[/blue]"
            )

        # Send Slack notification for pending/rejected creative reviews
        # Note: For ai-powered mode, notifications are sent AFTER AI review completes (with AI reasoning)
        # Only send immediate notifications for require-human mode or existing creatives with AI review results
        logger.info(
            f"Checking Slack notification: creatives={len(creatives_needing_approval)}, webhook={tenant.get('slack_webhook_url')}, approval_mode={approval_mode}"
        )
        if creatives_needing_approval and tenant.get("slack_webhook_url") and approval_mode == "require-human":
            from src.services.slack_notifier import get_slack_notifier

            logger.info(
                f"Sending Slack notifications for {len(creatives_needing_approval)} creatives (require-human mode)"
            )
            tenant_config = {"features": {"slack_webhook_url": tenant["slack_webhook_url"]}}
            notifier = get_slack_notifier(tenant_config)

            for creative_info in creatives_needing_approval:
                status = creative_info.get("status", "pending")
                ai_review_reason = creative_info.get("ai_review_reason")

                if status == "rejected":
                    # For rejected creatives, send a different notification
                    # TODO: Add notify_creative_rejected method to SlackNotifier
                    notifier.notify_creative_pending(
                        creative_id=creative_info["creative_id"],
                        principal_name=principal_id,
                        format_type=creative_info["format"],
                        media_buy_id=None,
                        tenant_id=tenant["tenant_id"],
                        ai_review_reason=ai_review_reason,
                    )
                else:
                    # For pending creatives (human review required)
                    notifier.notify_creative_pending(
                        creative_id=creative_info["creative_id"],
                        principal_name=principal_id,
                        format_type=creative_info["format"],
                        media_buy_id=None,
                        tenant_id=tenant["tenant_id"],
                        ai_review_reason=ai_review_reason,
                    )

    # Audit logging
    audit_logger = get_audit_logger("AdCP", tenant["tenant_id"])
    audit_logger.log_operation(
        operation="sync_creatives",
        principal_name=principal_id,
        principal_id=principal_id,
        adapter_id="N/A",
        success=len(failed_creatives) == 0,
        details={
            "synced_count": len(synced_creatives),
            "failed_count": len(failed_creatives),
            "assignment_count": len(assignment_list),
            "patch_mode": patch,
            "dry_run": dry_run,
        },
    )

    # Log activity
    log_tool_activity(context, "sync_creatives", start_time)

    # Build message
    message = f"Synced {created_count + updated_count} creatives"
    if created_count:
        message += f" ({created_count} created"
        if updated_count:
            message += f", {updated_count} updated"
        message += ")"
    elif updated_count:
        message += f" ({updated_count} updated)"
    if unchanged_count:
        message += f", {unchanged_count} unchanged"
    if failed_count:
        message += f", {failed_count} failed"
    if assignment_list:
        message += f", {len(assignment_list)} assignments created"
    if creatives_needing_approval:
        message += f", {len(creatives_needing_approval)} require approval"

    # Build AdCP-compliant response
    from src.core.schemas import SyncSummary

    total_processed = created_count + updated_count + unchanged_count + failed_count

    return SyncCreativesResponse(
        adcp_version="2.3.0",
        message=message,
        status="completed",
        summary=SyncSummary(
            total_processed=total_processed,
            created=created_count,
            updated=updated_count,
            unchanged=unchanged_count,
            failed=failed_count,
        ),
        results=results,
        dry_run=dry_run,
    )


@mcp.tool()
def sync_creatives(
    creatives: list[dict],
    patch: bool = False,
    assignments: dict = None,
    delete_missing: bool = False,
    dry_run: bool = False,
    validation_mode: str = "strict",
    webhook_url: str | None = None,
    context: Context = None,
) -> SyncCreativesResponse:
    """Sync creative assets to centralized library (AdCP v2.4 spec compliant endpoint).

    MCP tool wrapper that delegates to the shared implementation.

    Args:
        creatives: List of creative objects to sync
        patch: When true, only update provided fields (partial update). When false, full upsert.
        assignments: Bulk assignment map of creative_id to package_ids (spec-compliant)
        delete_missing: Delete creatives not in sync payload (use with caution)
        dry_run: Preview changes without applying them
        validation_mode: Validation strictness (strict or lenient)
        webhook_url: URL for async task completion notifications (AdCP spec, optional)
        context: FastMCP context (automatically provided)

    Returns:
        SyncCreativesResponse with sync results
    """
    return _sync_creatives_impl(
        creatives=creatives,
        patch=patch,
        assignments=assignments,
        delete_missing=delete_missing,
        dry_run=dry_run,
        validation_mode=validation_mode,
        webhook_url=webhook_url,
        context=context,
    )


def _list_creatives_impl(
    media_buy_id: str = None,
    buyer_ref: str = None,
    status: str = None,
    format: str = None,
    tags: list[str] = None,
    created_after: str = None,
    created_before: str = None,
    search: str = None,
    filters: dict = None,
    sort: dict = None,
    pagination: dict = None,
    fields: list[str] = None,
    include_performance: bool = False,
    include_assignments: bool = False,
    include_sub_assets: bool = False,
    page: int = 1,
    limit: int = 50,
    sort_by: str = "created_date",
    sort_order: str = "desc",
    context: Context = None,
) -> ListCreativesResponse:
    """List and search creative library (AdCP spec endpoint).

    Advanced filtering and search endpoint for the centralized creative library.
    Supports pagination, sorting, and multiple filter criteria.

    Args:
        media_buy_id: Filter by media buy ID (optional)
        buyer_ref: Filter by buyer reference (optional)
        status: Filter by creative status (pending, approved, rejected) (optional)
        format: Filter by creative format (optional)
        tags: Filter by tags (optional)
        created_after: Filter by creation date (ISO string) (optional)
        created_before: Filter by creation date (ISO string) (optional)
        search: Search in creative names and descriptions (optional)
        filters: Advanced filtering options (nested object, optional)
        sort: Sort configuration (nested object, optional)
        pagination: Pagination parameters (nested object, optional)
        fields: Specific fields to return (optional)
        include_performance: Include performance metrics (optional)
        include_assignments: Include package assignments (optional)
        include_sub_assets: Include sub-assets (optional)
        page: Page number for pagination (default: 1)
        limit: Number of results per page (default: 50, max: 1000)
        sort_by: Sort field (created_date, name, status) (default: created_date)
        sort_order: Sort order (asc, desc) (default: desc)
        context: FastMCP context (automatically provided)

    Returns:
        ListCreativesResponse with filtered creative assets and pagination info
    """
    from src.core.schemas import Creative, ListCreativesRequest

    # Parse datetime strings if provided
    created_after_dt = None
    created_before_dt = None
    if created_after:
        try:
            created_after_dt = datetime.fromisoformat(created_after.replace("Z", "+00:00"))
        except ValueError:
            raise ToolError(f"Invalid created_after date format: {created_after}")
    if created_before:
        try:
            created_before_dt = datetime.fromisoformat(created_before.replace("Z", "+00:00"))
        except ValueError:
            raise ToolError(f"Invalid created_before date format: {created_before}")

    # Create request object from individual parameters (MCP-compliant)
    req = ListCreativesRequest(
        media_buy_id=media_buy_id,
        buyer_ref=buyer_ref,
        status=status,
        format=format,
        tags=tags or [],
        created_after=created_after_dt,
        created_before=created_before_dt,
        search=search,
        filters=filters,
        sort=sort,
        pagination=pagination,
        fields=fields,
        include_performance=include_performance,
        include_assignments=include_assignments,
        include_sub_assets=include_sub_assets,
        page=page,
        limit=min(limit, 1000),  # Enforce max limit
        sort_by=sort_by,
        sort_order=sort_order,
    )

    start_time = time.time()

    # Authentication (optional for discovery, like list_creative_formats)
    principal_id = get_principal_from_context(context)  # Returns None if no auth

    # Get tenant information
    tenant = get_current_tenant()
    if not tenant:
        raise ToolError("No tenant context available")

    creatives = []
    total_count = 0

    with get_db_session() as session:
        from src.core.database.models import Creative as DBCreative
        from src.core.database.models import CreativeAssignment as DBAssignment
        from src.core.database.models import MediaBuy

        # Build query
        stmt = select(DBCreative).filter_by(tenant_id=tenant["tenant_id"])

        # Apply filters
        if req.media_buy_id:
            # Filter by media buy assignments
            stmt = stmt.join(DBAssignment, DBCreative.creative_id == DBAssignment.creative_id).where(
                DBAssignment.media_buy_id == req.media_buy_id
            )

        if req.buyer_ref:
            # Filter by buyer_ref through media buy
            stmt = (
                stmt.join(DBAssignment, DBCreative.creative_id == DBAssignment.creative_id)
                .join(MediaBuy, DBAssignment.media_buy_id == MediaBuy.media_buy_id)
                .where(MediaBuy.buyer_ref == req.buyer_ref)
            )

        if req.status:
            stmt = stmt.where(DBCreative.status == req.status)

        if req.format:
            stmt = stmt.where(DBCreative.format == req.format)

        if req.tags:
            # Simple tag filtering - in production, might use JSON operators
            for tag in req.tags:
                stmt = stmt.where(DBCreative.name.contains(tag))  # Simplified

        if req.created_after:
            stmt = stmt.where(DBCreative.created_at >= req.created_after)

        if req.created_before:
            stmt = stmt.where(DBCreative.created_at <= req.created_before)

        if req.search:
            # Search in name and description
            search_term = f"%{req.search}%"
            stmt = stmt.where(DBCreative.name.ilike(search_term))

        # Get total count before pagination
        from sqlalchemy import func

        total_count = session.scalar(select(func.count()).select_from(stmt.subquery()))

        # Apply sorting
        if req.sort_by == "name":
            sort_column = DBCreative.name
        elif req.sort_by == "status":
            sort_column = DBCreative.status
        else:  # Default to created_date
            sort_column = DBCreative.created_at

        if req.sort_order == "asc":
            stmt = stmt.order_by(sort_column.asc())
        else:
            stmt = stmt.order_by(sort_column.desc())

        # Apply pagination
        offset = (req.page - 1) * req.limit
        db_creatives = session.scalars(stmt.offset(offset).limit(req.limit)).all()

        # Convert to schema objects
        for db_creative in db_creatives:
            # Create schema object with correct field names and data field access
            schema_data = {
                "creative_id": db_creative.creative_id,
                "name": db_creative.name,
                "format_id": db_creative.format,  # Use correct field name
                "click_through_url": db_creative.data.get("click_url") if db_creative.data else None,  # From data field
                "width": db_creative.data.get("width") if db_creative.data else None,
                "height": db_creative.data.get("height") if db_creative.data else None,
                "duration": db_creative.data.get("duration") if db_creative.data else None,
                "status": db_creative.status,
                "template_variables": db_creative.data.get("template_variables", {}) if db_creative.data else {},
                "principal_id": db_creative.principal_id,
                "created_at": db_creative.created_at or datetime.now(UTC),
                "updated_at": db_creative.updated_at or datetime.now(UTC),
            }

            # Handle content_uri - required field even for snippet creatives
            # For snippet creatives, provide an HTML-looking URL to pass validation
            snippet = db_creative.data.get("snippet") if db_creative.data else None
            if snippet:
                schema_data.update(
                    {
                        "snippet": snippet,
                        "snippet_type": db_creative.data.get("snippet_type") if db_creative.data else None,
                        # Use HTML snippet-looking URL to pass _is_html_snippet() validation
                        "content_uri": (
                            db_creative.data.get("url") or "<script>/* Snippet-based creative */</script>"
                            if db_creative.data
                            else "<script>/* Snippet-based creative */</script>"
                        ),
                    }
                )
            else:
                schema_data["content_uri"] = (
                    db_creative.data.get("url") or "https://placeholder.example.com/missing.jpg"
                    if db_creative.data
                    else "https://placeholder.example.com/missing.jpg"
                )

            creative = Creative(**schema_data)
            creatives.append(creative)

    # Calculate pagination info
    has_more = (req.page * req.limit) < total_count

    # Audit logging
    audit_logger = get_audit_logger("AdCP", tenant["tenant_id"])
    audit_logger.log_operation(
        operation="list_creatives",
        principal_name=principal_id,
        principal_id=principal_id,
        adapter_id="N/A",
        success=True,
        details={
            "result_count": len(creatives),
            "total_count": total_count,
            "page": req.page,
            "filters_applied": {
                "media_buy_id": req.media_buy_id,
                "status": req.status,
                "format": req.format,
                "search": req.search,
            },
        },
    )

    # Log activity
    log_tool_activity(context, "list_creatives", start_time)

    message = f"Found {len(creatives)} creatives"
    if total_count > len(creatives):
        message += f" (page {req.page} of {total_count} total)"

    return ListCreativesResponse(
        creatives=creatives, total_count=total_count, page=req.page, limit=req.limit, has_more=has_more, message=message
    )


@mcp.tool()
def list_creatives(
    media_buy_id: str = None,
    buyer_ref: str = None,
    status: str = None,
    format: str = None,
    tags: list[str] = None,
    created_after: str = None,
    created_before: str = None,
    search: str = None,
    filters: dict = None,
    sort: dict = None,
    pagination: dict = None,
    fields: list[str] = None,
    include_performance: bool = False,
    include_assignments: bool = False,
    include_sub_assets: bool = False,
    page: int = 1,
    limit: int = 50,
    sort_by: str = "created_date",
    sort_order: str = "desc",
    webhook_url: str | None = None,
    context: Context = None,
) -> ListCreativesResponse:
    """List and filter creative assets from the centralized library.

    MCP tool wrapper that delegates to the shared implementation.
    Supports both flat parameters (status, format, etc.) and nested objects (filters, sort, pagination)
    for maximum flexibility.
    """
    return _list_creatives_impl(
        media_buy_id,
        buyer_ref,
        status,
        format,
        tags,
        created_after,
        created_before,
        search,
        filters,
        sort,
        pagination,
        fields,
        include_performance,
        include_assignments,
        include_sub_assets,
        page,
        limit,
        sort_by,
        sort_order,
        context,
    )


@mcp.tool()
async def get_signals(req: GetSignalsRequest, context: Context = None) -> GetSignalsResponse:
    """Optional endpoint for discovering available signals (audiences, contextual, etc.)

    Args:
        req: Request containing query parameters for signal discovery
        context: FastMCP context (automatically provided)

    Returns:
        GetSignalsResponse containing matching signals
    """

    _get_principal_id_from_context(context)

    # Get tenant information
    tenant = get_current_tenant()
    if not tenant:
        raise ToolError("No tenant context available")

    # Mock implementation - in production, this would query from a signal provider
    # or the ad server's available audience segments
    signals = []

    # Sample signals for demonstration using AdCP-compliant structure
    sample_signals = [
        Signal(
            signal_agent_segment_id="auto_intenders_q1_2025",
            name="Auto Intenders Q1 2025",
            description="Users actively researching new vehicles in Q1 2025",
            signal_type="marketplace",
            data_provider="Acme Data Solutions",
            coverage_percentage=85.0,
            deployments=[
                SignalDeployment(
                    platform="google_ad_manager",
                    account="123456",
                    is_live=True,
                    scope="account-specific",
                    decisioning_platform_segment_id="gam_auto_intenders",
                    estimated_activation_duration_minutes=0,
                )
            ],
            pricing=SignalPricing(cpm=3.0, currency="USD"),
        ),
        Signal(
            signal_agent_segment_id="luxury_travel_enthusiasts",
            name="Luxury Travel Enthusiasts",
            description="High-income individuals interested in premium travel experiences",
            signal_type="marketplace",
            data_provider="Premium Audience Co",
            coverage_percentage=75.0,
            deployments=[
                SignalDeployment(
                    platform="google_ad_manager",
                    is_live=True,
                    scope="platform-wide",
                    estimated_activation_duration_minutes=15,
                )
            ],
            pricing=SignalPricing(cpm=5.0, currency="USD"),
        ),
        Signal(
            signal_agent_segment_id="sports_content",
            name="Sports Content Pages",
            description="Target ads on sports-related content",
            signal_type="owned",
            data_provider="Publisher Sports Network",
            coverage_percentage=95.0,
            deployments=[
                SignalDeployment(
                    platform="google_ad_manager",
                    is_live=True,
                    scope="account-specific",
                    decisioning_platform_segment_id="sports_contextual",
                )
            ],
            pricing=SignalPricing(cpm=1.5, currency="USD"),
        ),
        Signal(
            signal_agent_segment_id="finance_content",
            name="Finance & Business Content",
            description="Target ads on finance and business content",
            signal_type="owned",
            data_provider="Financial News Corp",
            coverage_percentage=88.0,
            deployments=[SignalDeployment(platform="google_ad_manager", is_live=True, scope="platform-wide")],
            pricing=SignalPricing(cpm=2.0, currency="USD"),
        ),
        Signal(
            signal_agent_segment_id="urban_millennials",
            name="Urban Millennials",
            description="Millennials living in major metropolitan areas",
            signal_type="marketplace",
            data_provider="Demographics Plus",
            coverage_percentage=78.0,
            deployments=[
                SignalDeployment(
                    platform="google_ad_manager",
                    is_live=True,
                    scope="account-specific",
                    estimated_activation_duration_minutes=30,
                )
            ],
            pricing=SignalPricing(cpm=1.8, currency="USD"),
        ),
        Signal(
            signal_agent_segment_id="pet_owners",
            name="Pet Owners",
            description="Households with dogs or cats",
            signal_type="marketplace",
            data_provider="Lifestyle Data Inc",
            coverage_percentage=92.0,
            deployments=[SignalDeployment(platform="google_ad_manager", is_live=True, scope="platform-wide")],
            pricing=SignalPricing(cpm=1.2, currency="USD"),
        ),
    ]

    # Filter based on request parameters using new AdCP-compliant fields
    for signal in sample_signals:
        # Apply signal_spec filter (natural language description matching)
        if req.signal_spec:
            spec_lower = req.signal_spec.lower()
            if (
                spec_lower not in signal.name.lower()
                and spec_lower not in signal.description.lower()
                and spec_lower not in signal.signal_type.lower()
            ):
                continue

        # Apply filters if provided
        if req.filters:
            # Filter by catalog_types (equivalent to old 'type' field)
            if req.filters.catalog_types and signal.signal_type not in req.filters.catalog_types:
                continue

            # Filter by data_providers
            if req.filters.data_providers and signal.data_provider not in req.filters.data_providers:
                continue

            # Filter by max_cpm (using signal's pricing.cpm)
            if req.filters.max_cpm is not None and signal.pricing and signal.pricing.cpm > req.filters.max_cpm:
                continue

            # Filter by min_coverage_percentage
            if (
                req.filters.min_coverage_percentage is not None
                and signal.coverage_percentage < req.filters.min_coverage_percentage
            ):
                continue

        signals.append(signal)

    # Apply max_results limit (AdCP-compliant field name)
    if req.max_results:
        signals = signals[: req.max_results]

    # Set status based on operation result
    status = TaskStatus.from_operation_state(
        operation_type="discovery", has_errors=False, requires_approval=False, requires_auth=False
    )

    return GetSignalsResponse(signals=signals, status=status)


@mcp.tool()
async def activate_signal(
    signal_id: str,
    campaign_id: str = None,
    media_buy_id: str = None,
    context: Context = None,
) -> ActivateSignalResponse:
    """Activate a signal for use in campaigns.

    Args:
        signal_id: Signal ID to activate
        campaign_id: Optional campaign ID to activate signal for
        media_buy_id: Optional media buy ID to activate signal for
        context: FastMCP context (automatically provided)

    Returns:
        ActivateSignalResponse with activation status
    """
    start_time = time.time()

    # Authentication required for signal activation
    principal_id = _get_principal_id_from_context(context)

    # Get tenant information
    tenant = get_current_tenant()
    if not tenant:
        raise ToolError("No tenant context available")

    # Get the Principal object with ad server mappings
    principal = get_principal_object(principal_id)

    # Apply testing hooks
    testing_ctx = get_testing_context(context)
    campaign_info = {"endpoint": "activate_signal", "signal_id": signal_id}
    apply_testing_hooks(testing_ctx, campaign_info)

    try:
        # In a real implementation, this would:
        # 1. Validate the signal exists and is available
        # 2. Check if the principal has permission to activate the signal
        # 3. Communicate with the signal provider's API to activate the signal
        # 4. Update the campaign or media buy configuration to include the signal

        # Mock implementation for demonstration
        activation_success = True
        requires_approval = signal_id.startswith("premium_")  # Mock rule: premium signals need approval

        if requires_approval:
            # Create a human task for approval
            status = TaskStatus.INPUT_REQUIRED
            message = f"Signal {signal_id} requires manual approval before activation"
            activation_details = {
                "approval_required": True,
                "estimated_approval_time_hours": 24,
                "contact": "signals-approval@example.com",
            }
        elif activation_success:
            status = TaskStatus.WORKING  # Activation in progress
            message = f"Signal {signal_id} activation initiated successfully"
            activation_details = {
                "activation_started": datetime.now(UTC).isoformat(),
                "estimated_completion_minutes": 15,
                "platform_segment_id": f"seg_{signal_id}_{uuid.uuid4().hex[:8]}",
            }
        else:
            status = TaskStatus.FAILED
            message = f"Failed to activate signal {signal_id}"
            activation_details = {"error": "Signal provider unavailable"}

        # Log activity
        log_tool_activity(context, "activate_signal", start_time)

        return ActivateSignalResponse(
            signal_id=signal_id, status=status, message=message, activation_details=activation_details
        )

    except Exception as e:
        logger.error(f"Error activating signal {signal_id}: {e}")
        return ActivateSignalResponse(
            signal_id=signal_id,
            status=TaskStatus.FAILED,
            message=f"Failed to activate signal: {str(e)}",
            errors=[{"code": "ACTIVATION_ERROR", "message": str(e)}],
        )


def _list_authorized_properties_impl(
    req: ListAuthorizedPropertiesRequest = None, context: Context = None
) -> ListAuthorizedPropertiesResponse:
    """List all properties this agent is authorized to represent (AdCP spec endpoint).

    Discovers advertising properties (websites, apps, podcasts, etc.) that this
    sales agent is authorized to sell advertising on behalf of publishers.

    Args:
        req: Request parameters including optional tag filters
        context: FastMCP context for authentication

    Returns:
        ListAuthorizedPropertiesResponse with properties and tag metadata
    """
    start_time = time.time()

    # Handle missing request object (allows empty calls)
    if req is None:
        req = ListAuthorizedPropertiesRequest()

    # Get tenant and principal from context
    tenant = get_current_tenant()
    if not tenant:
        raise ToolError("AUTHENTICATION_ERROR", "Could not resolve tenant from context")

    tenant_id = tenant["tenant_id"]
    principal_id = _get_principal_id_from_context(context)

    # Apply testing hooks
    from src.core.testing_hooks import TestingContext
    from src.core.tool_context import ToolContext

    if isinstance(context, ToolContext):
        # ToolContext has testing_context field directly
        testing_context = TestingContext(**context.testing_context) if context.testing_context else TestingContext()
        headers = {}
    else:
        # FastMCP Context has meta.headers
        headers = context.meta.get("headers", {}) if context and context.meta else {}
        testing_context = get_testing_context(headers)

    # Note: apply_testing_hooks signature is (data, testing_ctx, operation, campaign_info)
    # For list_authorized_properties, we don't modify data, so we can skip this call
    # The testing_context is used later if needed

    log_tool_activity(context, "list_authorized_properties", start_time)

    try:
        with get_db_session() as session:
            # Query authorized properties for this tenant
            stmt = select(AuthorizedProperty).where(AuthorizedProperty.tenant_id == tenant_id)

            # Apply tag filtering if requested
            if req.tags:
                # Filter properties that have any of the requested tags
                tag_filters = []
                for tag in req.tags:
                    tag_filters.append(AuthorizedProperty.tags.contains([tag]))
                stmt = stmt.where(sa.or_(*tag_filters))

            # Only include verified properties
            stmt = stmt.where(AuthorizedProperty.verification_status == "verified")

            authorized_properties = session.scalars(stmt).all()

            # Convert database models to Pydantic models
            properties = []
            all_tags = set()

            for prop in authorized_properties:
                # Extract identifiers from JSON
                identifiers = [
                    PropertyIdentifier(type=ident["type"], value=ident["value"]) for ident in (prop.identifiers or [])
                ]

                # Extract tags
                prop_tags = prop.tags or []
                all_tags.update(prop_tags)

                property_obj = Property(
                    property_type=prop.property_type,
                    name=prop.name,
                    identifiers=identifiers,
                    tags=prop_tags,
                    publisher_domain=prop.publisher_domain,
                )
                properties.append(property_obj)

            # Get tag metadata for all referenced tags
            tag_metadata = {}
            if all_tags:
                stmt = select(PropertyTag).where(PropertyTag.tenant_id == tenant_id, PropertyTag.tag_id.in_(all_tags))
                property_tags = session.scalars(stmt).all()

                for tag in property_tags:
                    tag_metadata[tag.tag_id] = PropertyTagMetadata(name=tag.name, description=tag.description)

            # Create response
            response = ListAuthorizedPropertiesResponse(
                adcp_version=req.adcp_version, properties=properties, tags=tag_metadata, errors=[]
            )

            # Log audit
            audit_logger = get_audit_logger("AdCP", tenant_id)
            audit_logger.log_operation(
                operation="list_authorized_properties",
                principal_name=principal_id,
                principal_id=principal_id,
                adapter_id="mcp_server",
                success=True,
                details={
                    "properties_count": len(properties),
                    "requested_tags": req.tags,
                    "response_tags_count": len(tag_metadata),
                },
            )

            return response

    except Exception as e:
        logger.error(f"Error listing authorized properties: {str(e)}")

        # Log audit for failure
        audit_logger = get_audit_logger("AdCP", tenant_id)
        audit_logger.log_operation(
            operation="list_authorized_properties",
            principal_name=principal_id,
            principal_id=principal_id,
            adapter_id="mcp_server",
            success=False,
            error_message=str(e),
        )

        raise ToolError("PROPERTIES_ERROR", f"Failed to list authorized properties: {str(e)}")


@mcp.tool()
def list_authorized_properties(
    req: ListAuthorizedPropertiesRequest = None, webhook_url: str | None = None, context: Context = None
) -> ListAuthorizedPropertiesResponse:
    """List all properties this agent is authorized to represent (AdCP spec endpoint).

    MCP tool wrapper that delegates to the shared implementation.

    Args:
        req: Request parameters including optional tag filters
        webhook_url: URL for async task completion notifications (AdCP spec, optional)
        context: FastMCP context for authentication

    Returns:
        ListAuthorizedPropertiesResponse with properties and tag metadata
    """
    return _list_authorized_properties_impl(req, context)


def _create_media_buy_impl(
    promoted_offering: str,
    po_number: str = None,
    buyer_ref: str = None,
    packages: list = None,
    start_time: str = None,
    end_time: str = None,
    budget: dict = None,
    product_ids: list = None,
    start_date: str = None,
    end_date: str = None,
    total_budget: float = None,
    targeting_overlay: dict = None,
    pacing: str = "even",
    daily_budget: float = None,
    creatives: list = None,
    reporting_webhook: dict = None,
    required_axe_signals: list = None,
    enable_creative_macro: bool = False,
    strategy_id: str = None,
    context: Context = None,
) -> CreateMediaBuyResponse:
    """Create a media buy with the specified parameters.

    Args:
        promoted_offering: Description of advertiser and what is being promoted (required per AdCP spec)
        po_number: Purchase order number (optional)
        buyer_ref: Buyer reference for tracking
        packages: Array of packages with products and budgets
        start_time: Campaign start time (ISO 8601)
        end_time: Campaign end time (ISO 8601)
        budget: Overall campaign budget
        product_ids: Legacy: Product IDs (converted to packages)
        start_date: Legacy: Start date (converted to start_time)
        end_date: Legacy: End date (converted to end_time)
        total_budget: Legacy: Total budget (converted to Budget object)
        targeting_overlay: Targeting overlay configuration
        pacing: Pacing strategy (even, asap, daily_budget)
        daily_budget: Daily budget limit
        creatives: Creative assets for the campaign
        reporting_webhook: Webhook configuration for automated reporting delivery
        required_axe_signals: Required targeting signals
        enable_creative_macro: Enable AXE to provide creative_macro signal
        strategy_id: Optional strategy ID for linking operations
        context: FastMCP context (automatically provided)

    Returns:
        CreateMediaBuyResponse with media buy details
    """
    request_start_time = time.time()

    # Create request object from individual parameters (MCP-compliant)
    req = CreateMediaBuyRequest(
        promoted_offering=promoted_offering,
        po_number=po_number,
        buyer_ref=buyer_ref,
        packages=packages,
        start_time=start_time,
        end_time=end_time,
        budget=budget,
        product_ids=product_ids,
        start_date=start_date,
        end_date=end_date,
        total_budget=total_budget,
        targeting_overlay=targeting_overlay,
        pacing=pacing,
        daily_budget=daily_budget,
        creatives=creatives,
        required_axe_signals=required_axe_signals,
        enable_creative_macro=enable_creative_macro,
        strategy_id=strategy_id,
    )

    # Extract testing context first
    testing_ctx = get_testing_context(context)

    # Authentication and tenant setup
    principal_id = _get_principal_id_from_context(context)
    tenant = get_current_tenant()

    # Context management and workflow step creation - create workflow step FIRST
    ctx_manager = get_context_manager()
    ctx_id = context.headers.get("x-context-id") if hasattr(context, "headers") else None
    persistent_ctx = None
    step = None

    # Create workflow step immediately for tracking all operations
    if not persistent_ctx:
        # Check if we have an existing context ID
        if ctx_id:
            persistent_ctx = ctx_manager.get_context(ctx_id)

        # Create new context if needed
        if not persistent_ctx:
            persistent_ctx = ctx_manager.create_context(tenant_id=tenant["tenant_id"], principal_id=principal_id)

    # Create workflow step for tracking this operation
    step = ctx_manager.create_workflow_step(
        context_id=persistent_ctx.context_id,
        step_type="media_buy_creation",
        owner="system",
        status="in_progress",
        tool_name="create_media_buy",
        request_data=req.model_dump(mode="json"),
    )

    try:
        # Validate input parameters
        # 1. Budget validation
        total_budget = req.get_total_budget()
        if total_budget <= 0:
            error_msg = f"Invalid budget: {total_budget}. Budget must be positive."
            raise ValueError(error_msg)

        # 2. DateTime validation
        from datetime import datetime

        now = datetime.now(UTC)

        # Validate start_time
        if req.start_time is None:
            error_msg = "start_time is required"
            raise ValueError(error_msg)

        # Ensure start_time is timezone-aware for comparison
        start_time = req.start_time
        if start_time.tzinfo is None:
            start_time = start_time.replace(tzinfo=UTC)

        if start_time < now:
            error_msg = f"Invalid start time: {req.start_time}. Start time cannot be in the past."
            raise ValueError(error_msg)

        # Validate end_time
        if req.end_time is None:
            error_msg = "end_time is required"
            raise ValueError(error_msg)

        # Ensure end_time is timezone-aware for comparison
        end_time = req.end_time
        if end_time.tzinfo is None:
            end_time = end_time.replace(tzinfo=UTC)

        if end_time <= start_time:
            error_msg = f"Invalid time range: end time ({req.end_time}) must be after start time ({req.start_time})."
            raise ValueError(error_msg)

        # 3. Package/Product validation
        product_ids = req.get_product_ids()
        if not product_ids:
            error_msg = "At least one product is required."
            raise ValueError(error_msg)

        if req.packages:
            for package in req.packages:
                if not package.products:
                    error_msg = f"Package {package.buyer_ref} must contain at least one product."
                    raise ValueError(error_msg)

        # 4. Currency-specific budget validation
        from decimal import Decimal

        from sqlalchemy import select

        from src.core.database.database_session import get_db_session
        from src.core.database.models import CurrencyLimit
        from src.core.database.models import Product as ProductModel

        # Get currency from budget (AdCP v2.4) or default to USD
        request_currency = None
        if req.budget:
            request_currency = req.budget.currency
        elif req.packages and req.packages[0].budget:
            request_currency = req.packages[0].budget.currency
        else:
            request_currency = "USD"  # Default

        # Get currency limits for this tenant and currency
        with get_db_session() as session:
            stmt = select(CurrencyLimit).where(
                CurrencyLimit.tenant_id == tenant["tenant_id"], CurrencyLimit.currency_code == request_currency
            )
            currency_limit = session.scalars(stmt).first()

            # Check if tenant supports this currency
            if not currency_limit:
                error_msg = (
                    f"Currency {request_currency} is not supported by this publisher. "
                    f"Contact the publisher to add support for this currency."
                )
                raise ValueError(error_msg)

            # Validate minimum product spend
            if currency_limit.min_package_budget:
                # Get products from database to check per-product minimums
                stmt = select(ProductModel).where(
                    ProductModel.tenant_id == tenant["tenant_id"], ProductModel.product_id.in_(product_ids)
                )
                products = session.scalars(stmt).all()

                # Build map of product_id -> minimum spend
                product_min_spends = {}
                for product in products:
                    # Use product-specific override if set, otherwise use currency limit minimum
                    min_spend = (
                        product.min_spend if product.min_spend is not None else currency_limit.min_package_budget
                    )
                    if min_spend is not None:
                        product_min_spends[product.product_id] = Decimal(str(min_spend))

                # Validate budget against minimum spend requirements
                if product_min_spends:
                    # Check if we're in legacy mode (packages without budgets)
                    is_legacy_mode = req.packages and all(not pkg.budget for pkg in req.packages)

                    # For packages with budgets, validate each package's budget
                    if req.packages and not is_legacy_mode:
                        for package in req.packages:
                            # Skip packages without budgets (shouldn't happen in v2.4 format)
                            if not package.budget:
                                continue

                            # Get the minimum spend requirement for products in this package
                            package_product_ids = package.products if package.products else []
                            applicable_min_spends = [
                                product_min_spends[pid] for pid in package_product_ids if pid in product_min_spends
                            ]

                            if applicable_min_spends:
                                # Use the highest minimum spend among all products in package
                                required_min_spend = max(applicable_min_spends)
                                package_budget = Decimal(str(package.budget.total))

                                if package_budget < required_min_spend:
                                    error_msg = (
                                        f"Package budget ({package_budget} {request_currency}) does not meet minimum spend requirement "
                                        f"({required_min_spend} {request_currency}) for products in this package"
                                    )
                                    raise ValueError(error_msg)
                    else:
                        # Legacy mode: single total_budget for all products
                        applicable_min_spends = list(product_min_spends.values())
                        if applicable_min_spends:
                            required_min_spend = max(applicable_min_spends)
                            budget_decimal = Decimal(str(total_budget))

                            if budget_decimal < required_min_spend:
                                error_msg = (
                                    f"Total budget ({total_budget} {request_currency}) does not meet minimum spend requirement "
                                    f"({required_min_spend} {request_currency}) for the selected products"
                                )
                                raise ValueError(error_msg)

            # Validate maximum daily spend per package (if set)
            # This is per-package to prevent buyers from splitting large budgets across many packages
            if currency_limit.max_daily_package_spend:
                flight_days = (req.end_time - req.start_time).days
                if flight_days <= 0:
                    flight_days = 1

                # Check if we're in legacy mode (packages without budgets)
                is_legacy_mode = req.packages and all(not pkg.budget for pkg in req.packages)

                # For packages with budgets, validate each package's daily budget
                if req.packages and not is_legacy_mode:
                    for package in req.packages:
                        if not package.budget:
                            continue
                        package_budget = Decimal(str(package.budget.total))
                        package_daily_budget = package_budget / Decimal(str(flight_days))

                        if package_daily_budget > currency_limit.max_daily_package_spend:
                            error_msg = (
                                f"Package daily budget ({package_daily_budget} {request_currency}) exceeds "
                                f"maximum daily spend per package ({currency_limit.max_daily_package_spend} {request_currency}). "
                                f"This protects against accidental large budgets and prevents GAM line item proliferation."
                            )
                            raise ValueError(error_msg)
                else:
                    # Legacy mode: validate total budget
                    daily_budget = Decimal(str(total_budget)) / Decimal(str(flight_days))

                    if daily_budget > currency_limit.max_daily_package_spend:
                        error_msg = (
                            f"Daily budget ({daily_budget} {request_currency}) exceeds maximum daily spend "
                            f"({currency_limit.max_daily_package_spend} {request_currency}). "
                            f"This protects against accidental large budgets."
                        )
                        raise ValueError(error_msg)

        # Validate targeting doesn't use managed-only dimensions
        if req.targeting_overlay:
            from src.services.targeting_capabilities import validate_overlay_targeting

            violations = validate_overlay_targeting(req.targeting_overlay.model_dump(exclude_none=True))
            if violations:
                error_msg = f"Targeting validation failed: {'; '.join(violations)}"
                raise ValueError(error_msg)

    except (ValueError, PermissionError) as e:
        # Update workflow step as failed
        ctx_manager.update_workflow_step(step.step_id, status="failed", error_message=str(e))

        # Return proper error response instead of raising ToolError
        return CreateMediaBuyResponse(
            adcp_version="2.3.0",
            status="completed",  # Failed is still "completed" status with errors
            buyer_ref=buyer_ref or "unknown",
            errors=[Error(code="validation_error", message=str(e))],
        )

    # Get the Principal object (needed for adapter)
    principal = get_principal_object(principal_id)
    if not principal:
        error_msg = f"Principal {principal_id} not found"
        ctx_manager.update_workflow_step(step.step_id, status="failed", error_message=error_msg)
        return CreateMediaBuyResponse(
            adcp_version="2.3.0",
            status="completed",
            buyer_ref=buyer_ref or "unknown",
            errors=[Error(code="authentication_error", message=error_msg)],
        )

    try:
        # Get the appropriate adapter with testing context
        adapter = get_adapter(principal, dry_run=DRY_RUN_MODE or testing_ctx.dry_run, testing_context=testing_ctx)

        # Check if manual approval is required
        manual_approval_required = (
            adapter.manual_approval_required if hasattr(adapter, "manual_approval_required") else False
        )
        manual_approval_operations = (
            adapter.manual_approval_operations if hasattr(adapter, "manual_approval_operations") else []
        )

        # Check if auto-creation is disabled in tenant config
        auto_create_enabled = tenant.get("auto_create_media_buys", True)
        product_auto_create = True  # Will be set correctly when we get products later

        if manual_approval_required and "create_media_buy" in manual_approval_operations:
            # Update existing workflow step to require approval
            ctx_manager.update_workflow_step(
                step.step_id, status="requires_approval", step_type="approval", owner="publisher"
            )

            # Workflow step already created above - no need for separate task
            pending_media_buy_id = f"pending_{uuid.uuid4().hex[:8]}"

            response_msg = (
                f"Manual approval required. Workflow Step ID: {step.step_id}. Context ID: {persistent_ctx.context_id}"
            )
            ctx_manager.add_message(persistent_ctx.context_id, "assistant", response_msg)

            # Send Slack notification for manual approval requirement
            try:
                # Get principal name for notification
                principal_name = principal.name if principal else principal_id

                # Build notifier config from tenant fields
                notifier_config = {
                    "features": {
                        "slack_webhook_url": tenant.get("slack_webhook_url"),
                        "slack_audit_webhook_url": tenant.get("slack_audit_webhook_url"),
                    }
                }
                slack_notifier = get_slack_notifier(notifier_config)

                # Create notification details
                notification_details = {
                    "total_budget": total_budget,
                    "po_number": req.po_number,
                    "start_time": req.start_time.isoformat() if req.start_time else None,
                    "end_time": req.end_time.isoformat() if req.end_time else None,
                    "product_ids": req.get_product_ids(),
                    "workflow_step_id": step.step_id,
                    "context_id": persistent_ctx.context_id,
                }

                slack_notifier.notify_media_buy_event(
                    event_type="approval_required",
                    media_buy_id=pending_media_buy_id,
                    principal_name=principal_name,
                    details=notification_details,
                    tenant_name=tenant.get("name", "Unknown"),
                    success=True,
                )
                console.print("[green]📧 Sent manual approval notification to Slack[/green]")
            except Exception as e:
                console.print(f"[yellow]⚠️ Failed to send manual approval Slack notification: {e}[/yellow]")

            return CreateMediaBuyResponse(
                media_buy_id=pending_media_buy_id,
                status=TaskStatus.INPUT_REQUIRED,
                detail=response_msg,
                creative_deadline=None,
                message="Your media buy request requires manual approval from the publisher. The request has been queued and will be reviewed shortly.",
            )

        # Get products for the media buy to check product-level auto-creation settings
        catalog = get_product_catalog()
        product_ids = req.get_product_ids()
        products_in_buy = [p for p in catalog if p.product_id in product_ids]

        # Validate and auto-generate GAM implementation_config for each product if needed
        if adapter.__class__.__name__ == "GoogleAdManager":
            from src.services.gam_product_config_service import GAMProductConfigService

            gam_validator = GAMProductConfigService()
            config_errors = []

            for product in products_in_buy:
                # Auto-generate default config if missing
                if not product.implementation_config:
                    logger.info(
                        f"Product '{product.name}' ({product.product_id}) is missing GAM configuration. "
                        f"Auto-generating defaults based on product type."
                    )
                    # Generate defaults based on product delivery type and formats
                    delivery_type = product.delivery_type if hasattr(product, "delivery_type") else "non_guaranteed"
                    formats = product.formats if hasattr(product, "formats") else None
                    product.implementation_config = gam_validator.generate_default_config(
                        delivery_type=delivery_type, formats=formats
                    )

                    # Persist the auto-generated config to database
                    with get_db_session() as db_session:
                        stmt = select(ModelProduct).filter_by(product_id=product.product_id)
                        db_product = db_session.scalars(stmt).first()
                        if db_product:
                            db_product.implementation_config = product.implementation_config
                            db_session.commit()
                            logger.info(f"Saved auto-generated GAM config for product {product.product_id}")

                # Validate the config (whether existing or auto-generated)
                is_valid, error_msg = gam_validator.validate_config(product.implementation_config)
                if not is_valid:
                    config_errors.append(
                        f"Product '{product.name}' ({product.product_id}) has invalid GAM configuration: {error_msg}"
                    )

            if config_errors:
                error_detail = "GAM configuration validation failed:\n" + "\n".join(
                    f"  • {err}" for err in config_errors
                )
                ctx_manager.update_workflow_step(step.step_id, status="failed", error_message=error_detail)
                return CreateMediaBuyResponse(
                    media_buy_id="",
                    status=TaskStatus.FAILED,
                    detail=error_detail,
                    creative_deadline=None,
                    message="Media buy creation failed due to invalid product configuration. Please fix the configuration in Admin UI and try again.",
                    errors=[{"code": "invalid_configuration", "message": err} for err in config_errors],
                )

        product_auto_create = all(
            p.implementation_config.get("auto_create_enabled", True) if p.implementation_config else True
            for p in products_in_buy
        )

        # Check if either tenant or product disables auto-creation
        if not auto_create_enabled or not product_auto_create:
            reason = "Tenant configuration" if not auto_create_enabled else "Product configuration"

            # Update existing workflow step to require approval
            ctx_manager.update_workflow_step(
                step.step_id, status="requires_approval", step_type="approval", owner="publisher"
            )

            # Workflow step already created above - no need for separate task
            pending_media_buy_id = f"pending_{uuid.uuid4().hex[:8]}"

            response_msg = f"Media buy requires approval due to {reason.lower()}. Workflow Step ID: {step.step_id}. Context ID: {persistent_ctx.context_id}"
            ctx_manager.add_message(persistent_ctx.context_id, "assistant", response_msg)

            # Send Slack notification for configuration-based approval requirement
            try:
                # Get principal name for notification
                principal_name = principal.name if principal else principal_id

                # Build notifier config from tenant fields
                notifier_config = {
                    "features": {
                        "slack_webhook_url": tenant.get("slack_webhook_url"),
                        "slack_audit_webhook_url": tenant.get("slack_audit_webhook_url"),
                    }
                }
                slack_notifier = get_slack_notifier(notifier_config)

                # Create notification details including configuration reason
                notification_details = {
                    "total_budget": total_budget,
                    "po_number": req.po_number,
                    "start_time": req.start_time.isoformat() if req.start_time else None,
                    "end_time": req.end_time.isoformat() if req.end_time else None,
                    "product_ids": req.get_product_ids(),
                    "approval_reason": reason,
                    "workflow_step_id": step.step_id,
                    "context_id": persistent_ctx.context_id,
                    "auto_create_enabled": auto_create_enabled,
                    "product_auto_create": product_auto_create,
                }

                slack_notifier.notify_media_buy_event(
                    event_type="config_approval_required",
                    media_buy_id=pending_media_buy_id,
                    principal_name=principal_name,
                    details=notification_details,
                    tenant_name=tenant.get("name", "Unknown"),
                    success=True,
                )
                console.print(f"[green]📧 Sent {reason.lower()} approval notification to Slack[/green]")
            except Exception as e:
                console.print(f"[yellow]⚠️ Failed to send configuration approval Slack notification: {e}[/yellow]")

            return CreateMediaBuyResponse(
                adcp_version="2.3.0",
                status="input-required",
                buyer_ref=req.buyer_ref,
                task_id=step.step_id,
                workflow_step_id=step.step_id,
            )

        # Continue with synchronized media buy creation

        # Note: products_in_buy was already calculated above for product_auto_create check
        # No need to recalculate

        # Note: Key-value pairs are NOT aggregated here anymore.
        # Each product maintains its own custom_targeting_keys in implementation_config
        # which will be applied separately to its corresponding line item in GAM.
        # The adapter (google_ad_manager.py) handles this per-product targeting at line 491-494

        # Convert products to MediaPackages (simplified for now)
        packages = []
        for product in products_in_buy:
            # Use the first format for now
            first_format_id = product.formats[0] if product.formats else None
            packages.append(
                MediaPackage(
                    package_id=product.product_id,
                    name=product.name,
                    delivery_type=product.delivery_type,
                    cpm=product.cpm if product.cpm else 10.0,  # Default CPM
                    impressions=int(total_budget / (product.cpm if product.cpm else 10.0) * 1000),
                    format_ids=[first_format_id] if first_format_id else [],
                )
            )

        # Create the media buy using the adapter (SYNCHRONOUS operation)
        # Defensive null check: ensure start_time and end_time are set
        if not req.start_time or not req.end_time:
            error_msg = "start_time and end_time are required but were not properly set"
            ctx_manager.update_workflow_step(step.step_id, status="failed", error_message=error_msg)
            return CreateMediaBuyResponse(
                adcp_version="2.3.0",
                status="completed",
                buyer_ref=req.buyer_ref,
                errors=[Error(code="invalid_datetime", message=error_msg)],
            )

        # Call adapter with detailed error logging
        try:
            response = adapter.create_media_buy(req, packages, req.start_time, req.end_time)
        except Exception as adapter_error:
            import traceback

            error_traceback = traceback.format_exc()
            logger.error(f"Adapter create_media_buy failed with traceback:\n{error_traceback}")
            raise

        # Store the media buy in memory (for backward compatibility)
        media_buys[response.media_buy_id] = (req, principal_id)

        # Determine initial status based on flight dates
        now = datetime.now(UTC)
        if now < req.start_time:
            media_buy_status = "pending"
        elif now > req.end_time:
            media_buy_status = "completed"
        else:
            media_buy_status = "active"

        # Store the media buy in database (context_id is NULL for synchronous operations)
        tenant = get_current_tenant()
        with get_db_session() as session:
            new_media_buy = MediaBuy(
                media_buy_id=response.media_buy_id,
                tenant_id=tenant["tenant_id"],
                principal_id=principal_id,
                buyer_ref=req.buyer_ref,  # AdCP v2.4 buyer reference
                order_name=req.po_number or f"Order-{response.media_buy_id}",
                advertiser_name=principal.name,
                campaign_objective=getattr(req, "campaign_objective", ""),  # Optional field
                kpi_goal=getattr(req, "kpi_goal", ""),  # Optional field
                budget=total_budget,  # Extract total budget
                currency=req.budget.currency if req.budget else "USD",  # AdCP v2.4 currency field
                start_date=req.start_time.date(),  # Legacy field for compatibility
                end_date=req.end_time.date(),  # Legacy field for compatibility
                start_time=req.start_time,  # AdCP v2.4 datetime scheduling
                end_time=req.end_time,  # AdCP v2.4 datetime scheduling
                status=media_buy_status,
                raw_request=req.model_dump(mode="json"),
            )
            session.add(new_media_buy)
            session.commit()

        # Handle creative_ids in packages if provided (immediate association)
        if req.packages:
            with get_db_session() as session:
                from src.core.database.models import Creative as DBCreative
                from src.core.database.models import CreativeAssignment as DBAssignment

                # Batch load all creatives upfront to avoid N+1 queries
                all_creative_ids = []
                for package in req.packages:
                    if package.creative_ids:
                        all_creative_ids.extend(package.creative_ids)

                creatives_map: dict[str, Any] = {}
                if all_creative_ids:
                    creative_stmt = select(DBCreative).where(
                        DBCreative.tenant_id == tenant["tenant_id"],
                        DBCreative.creative_id.in_(all_creative_ids),
                    )
                    creatives_list = session.scalars(creative_stmt).all()
                    creatives_map = {str(c.creative_id): c for c in creatives_list}

                for i, package in enumerate(req.packages):
                    if package.creative_ids:
                        package_id = f"{response.media_buy_id}_pkg_{i+1}"

                        # Get platform_line_item_id from response if available
                        platform_line_item_id = None
                        if response.packages and i < len(response.packages):
                            platform_line_item_id = response.packages[i].get("platform_line_item_id")

                        # Collect platform creative IDs for association
                        platform_creative_ids = []

                        for creative_id in package.creative_ids:
                            # Get creative from batch-loaded map
                            creative = creatives_map.get(creative_id)

                            if not creative:
                                logger.warning(
                                    f"Creative {creative_id} not found for package {package_id}, skipping assignment"
                                )
                                continue

                            # Create database assignment (always create, even if not yet uploaded to GAM)
                            # Get platform_creative_id from creative.data JSON
                            platform_creative_id = creative.data.get("platform_creative_id") if creative.data else None
                            if platform_creative_id:
                                # Add to association list for immediate GAM association
                                platform_creative_ids.append(platform_creative_id)
                            else:
                                logger.warning(
                                    f"Creative {creative_id} has not been uploaded to ad server yet (no platform_creative_id). "
                                    f"Database assignment will be created, but GAM association will be skipped until creative is uploaded."
                                )

                            # Create database assignment
                            assignment_id = f"assign_{uuid.uuid4().hex[:12]}"
                            assignment = DBAssignment(
                                assignment_id=assignment_id,
                                tenant_id=tenant["tenant_id"],
                                media_buy_id=response.media_buy_id,
                                package_id=package_id,
                                creative_id=creative_id,
                            )
                            session.add(assignment)

                        session.commit()

                        # Associate creatives with line items in ad server immediately
                        if platform_line_item_id and platform_creative_ids:
                            try:
                                console.print(
                                    f"[cyan]Associating {len(platform_creative_ids)} pre-synced creatives with line item {platform_line_item_id}[/cyan]"
                                )
                                association_results = adapter.associate_creatives(
                                    [platform_line_item_id], platform_creative_ids
                                )

                                # Log results
                                for result in association_results:
                                    if result.get("status") == "success":
                                        console.print(
                                            f"  ✓ Associated creative {result['creative_id']} with line item {result['line_item_id']}"
                                        )
                                    else:
                                        console.print(
                                            f"  ✗ Failed to associate creative {result['creative_id']}: {result.get('error', 'Unknown error')}"
                                        )
                            except Exception as e:
                                logger.error(
                                    f"Failed to associate creatives with line item {platform_line_item_id}: {e}"
                                )
                        elif platform_creative_ids:
                            logger.warning(
                                f"Package {package_id} has {len(platform_creative_ids)} creatives but no platform_line_item_id from adapter. "
                                f"Creatives will need to be associated via sync_creatives."
                            )

        # Handle creatives if provided
        if req.creatives:
            # Convert Creative objects to format expected by adapter
            assets = []
            for creative in req.creatives:
                try:
                    asset = _convert_creative_to_adapter_asset(creative, req.product_ids)
                    assets.append(asset)
                except Exception as e:
                    console.print(f"[red]Error converting creative {creative.creative_id}: {e}[/red]")
                    # Add a failed status for this creative
                    creative_statuses[creative.creative_id] = CreativeStatus(
                        creative_id=creative.creative_id, status="rejected", detail=f"Conversion error: {str(e)}"
                    )
                    continue
            statuses = adapter.add_creative_assets(response.media_buy_id, assets, datetime.now())
            for status in statuses:
                creative_statuses[status.creative_id] = CreativeStatus(
                    creative_id=status.creative_id,
                    status="approved" if status.status == "approved" else "pending_review",
                    detail="Creative submitted to ad server",
                )

        # Build packages list for response (AdCP v2.4 format)
        response_packages = []
        for i, package in enumerate(req.packages):
            # Serialize the package to dict to handle any nested Pydantic objects
            # Use model_dump_internal to avoid validation that requires package_id (not set yet on request packages)
            if hasattr(package, "model_dump_internal"):
                package_dict = package.model_dump_internal()
            elif hasattr(package, "model_dump"):
                # Fallback: use model_dump with exclude_none to avoid validation errors
                package_dict = package.model_dump(exclude_none=True, mode="python")
            else:
                package_dict = package

            # Override/add response-specific fields (package_id and status are set by server)
            response_package = {
                **package_dict,
                "package_id": f"{response.media_buy_id}_pkg_{i+1}",
                "status": TaskStatus.WORKING,
            }
            response_packages.append(response_package)

        # Create AdCP v2.4 compliant response
        adcp_response = CreateMediaBuyResponse(
            adcp_version="2.3.0",
            status="working",  # Media buy creation in progress (async operation)
            buyer_ref=req.buyer_ref,
            media_buy_id=response.media_buy_id,
            packages=response_packages,
            creative_deadline=response.creative_deadline,
        )

        # Log activity
        log_tool_activity(context, "create_media_buy", request_start_time)

        # Also log specific media buy activity
        try:
            principal_name = "Unknown"
            with get_db_session() as session:
                stmt = select(ModelPrincipal).filter_by(principal_id=principal_id, tenant_id=tenant["tenant_id"])
                principal_db = session.scalars(stmt).first()
                if principal_db:
                    principal_name = principal_db.name

            # Calculate duration using new datetime fields
            duration_days = (req.end_time - req.start_time).days + 1

            activity_feed.log_media_buy(
                tenant_id=tenant["tenant_id"],
                principal_name=principal_name,
                media_buy_id=response.media_buy_id,
                budget=total_budget,  # Extract total budget
                duration_days=duration_days,
                action="created",
            )
        except:
            pass

        # Apply testing hooks to response with campaign information
        campaign_info = {"start_date": req.start_time, "end_date": req.end_time, "total_budget": total_budget}

        response_data = (
            adcp_response.model_dump_internal()
            if hasattr(adcp_response, "model_dump_internal")
            else adcp_response.model_dump()
        )
        response_data = apply_testing_hooks(response_data, testing_ctx, "create_media_buy", campaign_info)

        # Reconstruct response from modified data
        modified_response = CreateMediaBuyResponse(**response_data)

        # Mark workflow step as completed on success
        ctx_manager.update_workflow_step(step.step_id, status="completed")

        # Send Slack notification for successful media buy creation
        try:
            # Get principal name for notification (reuse from activity logging above)
            principal_name = "Unknown"
            with get_db_session() as session:
                stmt = select(ModelPrincipal).filter_by(principal_id=principal_id, tenant_id=tenant["tenant_id"])
                principal_db = session.scalars(stmt).first()
                if principal_db:
                    principal_name = principal_db.name

            # Build notifier config from tenant fields
            notifier_config = {
                "features": {
                    "slack_webhook_url": tenant.get("slack_webhook_url"),
                    "slack_audit_webhook_url": tenant.get("slack_audit_webhook_url"),
                }
            }
            slack_notifier = get_slack_notifier(notifier_config)

            # Create success notification details
            success_details = {
                "total_budget": total_budget,
                "po_number": req.po_number,
                "start_time": req.start_time.isoformat() if req.start_time else None,
                "end_time": req.end_time.isoformat() if req.end_time else None,
                "product_ids": req.get_product_ids(),
                "duration_days": (req.end_time - req.start_time).days + 1,
                "packages_count": len(response_packages) if response_packages else 0,
                "creatives_count": len(req.creatives) if req.creatives else 0,
                "workflow_step_id": step.step_id,
            }

            slack_notifier.notify_media_buy_event(
                event_type="created",
                media_buy_id=response.media_buy_id,
                principal_name=principal_name,
                details=success_details,
                tenant_name=tenant.get("name", "Unknown"),
                success=True,
            )

            console.print(f"[green]🎉 Sent success notification to Slack for media buy {response.media_buy_id}[/green]")
        except Exception as e:
            console.print(f"[yellow]⚠️ Failed to send success Slack notification: {e}[/yellow]")

        # Log to audit logs for business activity feed
        audit_logger = get_audit_logger("AdCP", tenant["tenant_id"])
        audit_logger.log_operation(
            operation="create_media_buy",
            principal_name=principal_name,
            principal_id=principal_id or "anonymous",
            adapter_id="mcp_server",
            success=True,
            details={
                "media_buy_id": response.media_buy_id,
                "total_budget": total_budget,
                "po_number": req.po_number,
                "duration_days": (req.end_time - req.start_time).days + 1 if req.end_time and req.start_time else 0,
                "product_count": len(req.get_product_ids()),
                "packages_count": len(response_packages) if response_packages else 0,
            },
        )

        return modified_response

    except Exception as e:
        # Update workflow step as failed on any error during execution
        if step:
            ctx_manager.update_workflow_step(step.step_id, status="failed", error_message=str(e))

        # Send Slack notification for failed media buy creation
        try:
            # Get principal name for notification
            principal_name = "Unknown"
            if principal:
                principal_name = principal.name

            # Build notifier config from tenant fields
            notifier_config = {
                "features": {
                    "slack_webhook_url": tenant.get("slack_webhook_url"),
                    "slack_audit_webhook_url": tenant.get("slack_audit_webhook_url"),
                }
            }
            slack_notifier = get_slack_notifier(notifier_config)

            # Create failure notification details
            failure_details = {
                "total_budget": total_budget if "total_budget" in locals() else 0,
                "po_number": req.po_number,
                "start_time": req.start_time.isoformat() if req.start_time else None,
                "end_time": req.end_time.isoformat() if req.end_time else None,
                "product_ids": req.get_product_ids(),
                "error_message": str(e),
                "workflow_step_id": step.step_id if step else "unknown",
            }

            slack_notifier.notify_media_buy_event(
                event_type="failed",
                media_buy_id=None,
                principal_name=principal_name,
                details=failure_details,
                tenant_name=tenant.get("name", "Unknown"),
                success=False,
                error_message=str(e),
            )

            console.print(f"[red]❌ Sent failure notification to Slack: {str(e)}[/red]")
        except Exception as notify_error:
            console.print(f"[yellow]⚠️ Failed to send failure Slack notification: {notify_error}[/yellow]")

        # Log to audit logs for failed operation
        try:
            audit_logger = get_audit_logger("AdCP", tenant["tenant_id"])
            audit_logger.log_operation(
                operation="create_media_buy",
                principal_name=principal.name if principal else "unknown",
                principal_id=principal_id or "anonymous",
                adapter_id="mcp_server",
                success=False,
                error_message=str(e),
                details={
                    "error_type": type(e).__name__,
                    "error_message": str(e),
                    "po_number": req.po_number if req else None,
                    "total_budget": total_budget if "total_budget" in locals() else 0,
                },
            )
        except:
            pass

        raise ToolError("MEDIA_BUY_CREATION_ERROR", f"Failed to create media buy: {str(e)}")


@mcp.tool()
def create_media_buy(
    promoted_offering: str,
    po_number: str = None,
    buyer_ref: str = None,
    packages: list = None,
    start_time: str = None,
    end_time: str = None,
    budget: dict = None,
    product_ids: list = None,
    start_date: str = None,
    end_date: str = None,
    total_budget: float = None,
    targeting_overlay: dict = None,
    pacing: str = "even",
    daily_budget: float = None,
    creatives: list = None,
    reporting_webhook: dict = None,
    required_axe_signals: list = None,
    enable_creative_macro: bool = False,
    strategy_id: str = None,
    webhook_url: str | None = None,
    context: Context = None,
) -> CreateMediaBuyResponse:
    """Create a media buy with the specified parameters.

    MCP tool wrapper that delegates to the shared implementation.

    Args:
        promoted_offering: Description of advertiser and what is being promoted (required per AdCP spec)
        po_number: Purchase order number (optional)
        buyer_ref: Buyer reference for tracking
        packages: Array of packages with products and budgets
        start_time: Campaign start time (ISO 8601)
        end_time: Campaign end time (ISO 8601)
        budget: Overall campaign budget
        product_ids: Legacy: Product IDs (converted to packages)
        start_date: Legacy: Start date (converted to start_time)
        end_date: Legacy: End date (converted to end_time)
        total_budget: Legacy: Total budget (converted to Budget object)
        targeting_overlay: Targeting overlay configuration
        pacing: Pacing strategy (even, asap, daily_budget)
        daily_budget: Daily budget limit
        creatives: Creative assets for the campaign
        reporting_webhook: Webhook configuration for automated reporting delivery
        required_axe_signals: Required targeting signals
        enable_creative_macro: Enable AXE to provide creative_macro signal
        strategy_id: Optional strategy ID for linking operations
        webhook_url: URL for async task completion notifications (AdCP spec, optional)
        context: FastMCP context (automatically provided)

    Returns:
        CreateMediaBuyResponse with media buy details
    """
    return _create_media_buy_impl(
        promoted_offering=promoted_offering,
        po_number=po_number,
        buyer_ref=buyer_ref,
        packages=packages,
        start_time=start_time,
        end_time=end_time,
        budget=budget,
        product_ids=product_ids,
        start_date=start_date,
        end_date=end_date,
        total_budget=total_budget,
        targeting_overlay=targeting_overlay,
        pacing=pacing,
        daily_budget=daily_budget,
        creatives=creatives,
        reporting_webhook=reporting_webhook,
        required_axe_signals=required_axe_signals,
        enable_creative_macro=enable_creative_macro,
        strategy_id=strategy_id,
        context=context,
    )


# Unified update tools
@mcp.tool()
def update_media_buy(
    media_buy_id: str,
    buyer_ref: str = None,
    active: bool = None,
    flight_start_date: str = None,
    flight_end_date: str = None,
    budget: float = None,
    currency: str = None,
    targeting_overlay: dict = None,
    start_time: str = None,
    end_time: str = None,
    pacing: str = None,
    daily_budget: float = None,
    packages: list = None,
    creatives: list = None,
    webhook_url: str | None = None,
    context: Context = None,
) -> UpdateMediaBuyResponse:
    """Update a media buy with campaign-level and/or package-level changes.

    Args:
        media_buy_id: Media buy ID to update (required)
        buyer_ref: Update buyer reference
        active: True to activate, False to pause entire campaign
        flight_start_date: Change start date (if not started)
        flight_end_date: Extend or shorten campaign
        budget: Update total budget
        currency: Update currency (ISO 4217)
        targeting_overlay: Update global targeting
        start_time: Update start datetime
        end_time: Update end datetime
        pacing: Pacing strategy (even, asap, daily_budget)
        daily_budget: Daily spend cap across all packages
        packages: Package-specific updates
        creatives: Add new creatives
        webhook_url: URL for async task completion notifications (AdCP spec, optional)
        context: FastMCP context (automatically provided)

    Returns:
        UpdateMediaBuyResponse with updated media buy details
    """
    # Create request object from individual parameters (MCP-compliant)
    req = UpdateMediaBuyRequest(
        media_buy_id=media_buy_id,
        buyer_ref=buyer_ref,
        active=active,
        flight_start_date=flight_start_date,
        flight_end_date=flight_end_date,
        budget=budget,
        currency=currency,
        targeting_overlay=targeting_overlay,
        start_time=start_time,
        end_time=end_time,
        pacing=pacing,
        daily_budget=daily_budget,
        packages=packages,
        creatives=creatives,
    )

    _verify_principal(req.media_buy_id, context)
    _, principal_id = media_buys[req.media_buy_id]
    tenant = get_current_tenant()

    # Create or get persistent context
    ctx_manager = get_context_manager()
    ctx_id = context.headers.get("x-context-id") if hasattr(context, "headers") else None
    persistent_ctx = ctx_manager.get_or_create_context(
        tenant_id=tenant["tenant_id"],
        principal_id=principal_id,
        context_id=ctx_id,
        is_async=True,
    )

    # Create workflow step for this tool call
    step = ctx_manager.create_workflow_step(
        context_id=persistent_ctx.context_id,
        step_type="tool_call",
        owner="principal",
        status="in_progress",
        tool_name="update_media_buy",
        request_data=req.model_dump(mode="json"),  # Convert dates to strings
    )

    principal = get_principal_object(principal_id)
    if not principal:
        error_msg = f"Principal {principal_id} not found"
        ctx_manager.update_workflow_step(step.step_id, status="failed", error_message=error_msg)
        return UpdateMediaBuyResponse(
            status="failed",
            message=f"Update failed: {error_msg}",
            errors=[{"code": "principal_not_found", "message": error_msg}],
        )

    adapter = get_adapter(principal, dry_run=DRY_RUN_MODE)
    today = req.today or date.today()

    # Check if manual approval is required
    manual_approval_required = (
        adapter.manual_approval_required if hasattr(adapter, "manual_approval_required") else False
    )
    manual_approval_operations = (
        adapter.manual_approval_operations if hasattr(adapter, "manual_approval_operations") else []
    )

    if manual_approval_required and "update_media_buy" in manual_approval_operations:
        # Workflow step already created above - update its status
        ctx_manager.update_workflow_step(
            step.step_id,
            status="requires_approval",
            add_comment={"user": "system", "comment": "Publisher requires manual approval for all media buy updates"},
        )

        return UpdateMediaBuyResponse(
            status="pending_manual",
            detail=f"Manual approval required. Workflow Step ID: {step.step_id}",
        )

    # Validate currency limits if flight dates or budget changes
    # This prevents workarounds where buyers extend flight to bypass daily max
    if req.start_time or req.end_time or req.budget or (req.packages and any(pkg.budget for pkg in req.packages)):
        from decimal import Decimal

        from sqlalchemy import select

        from src.core.database.database_session import get_db_session
        from src.core.database.models import CurrencyLimit
        from src.core.database.models import MediaBuy as MediaBuyModel

        # Get media buy from database to check currency and current dates
        with get_db_session() as session:
            stmt = select(MediaBuyModel).where(MediaBuyModel.media_buy_id == req.media_buy_id)
            media_buy = session.scalars(stmt).first()

            if media_buy:
                # Determine currency (use updated or existing)
                request_currency = req.currency or media_buy.currency or "USD"

                # Get currency limit
                stmt = select(CurrencyLimit).where(
                    CurrencyLimit.tenant_id == tenant["tenant_id"], CurrencyLimit.currency_code == request_currency
                )
                currency_limit = session.scalars(stmt).first()

                if not currency_limit:
                    error_msg = f"Currency {request_currency} is not supported by this publisher."
                    ctx_manager.update_workflow_step(step.step_id, status="failed", error_message=error_msg)
                    return UpdateMediaBuyResponse(status="failed", detail=error_msg)

                # Calculate new flight duration
                start = req.start_time if req.start_time else media_buy.start_time
                end = req.end_time if req.end_time else media_buy.end_time

                # Parse datetime strings if needed
                from datetime import datetime as dt

                if isinstance(start, str):
                    start = dt.fromisoformat(start.replace("Z", "+00:00"))
                if isinstance(end, str):
                    end = dt.fromisoformat(end.replace("Z", "+00:00"))

                flight_days = (end - start).days
                if flight_days <= 0:
                    flight_days = 1

                # Validate max daily spend for packages
                if currency_limit.max_daily_package_spend and req.packages:
                    for pkg_update in req.packages:
                        if pkg_update.budget:
                            package_budget = Decimal(str(pkg_update.budget))
                            package_daily = package_budget / Decimal(str(flight_days))

                            if package_daily > currency_limit.max_daily_package_spend:
                                error_msg = (
                                    f"Updated package daily budget ({package_daily} {request_currency}) "
                                    f"exceeds maximum ({currency_limit.max_daily_package_spend} {request_currency}). "
                                    f"Flight date changes that reduce daily budget are not allowed to bypass limits."
                                )
                                ctx_manager.update_workflow_step(step.step_id, status="failed", error_message=error_msg)
                                return UpdateMediaBuyResponse(status="failed", detail=error_msg)

    # Handle campaign-level updates
    if req.active is not None:
        action = "resume_media_buy" if req.active else "pause_media_buy"
        result = adapter.update_media_buy(
            media_buy_id=req.media_buy_id,
            action=action,
            package_id=None,
            budget=None,
            today=datetime.combine(today, datetime.min.time()),
        )
        if result.status == "failed":
            return result

    # Handle package-level updates
    if req.packages:
        for pkg_update in req.packages:
            # Handle active/pause state
            if pkg_update.active is not None:
                action = "resume_package" if pkg_update.active else "pause_package"
                result = adapter.update_media_buy(
                    media_buy_id=req.media_buy_id,
                    action=action,
                    package_id=pkg_update.package_id,
                    budget=None,
                    today=datetime.combine(today, datetime.min.time()),
                )
                if result.status == "failed":
                    ctx_manager.update_workflow_step(
                        step.step_id,
                        status="failed",
                        error_message=result.detail or "Update failed",
                    )
                    return result

            # Handle budget updates
            if pkg_update.impressions is not None:
                result = adapter.update_media_buy(
                    media_buy_id=req.media_buy_id,
                    action="update_package_impressions",
                    package_id=pkg_update.package_id,
                    budget=pkg_update.impressions,
                    today=datetime.combine(today, datetime.min.time()),
                )
                if result.status == "failed":
                    ctx_manager.update_workflow_step(
                        step.step_id,
                        status="failed",
                        error_message=result.detail or "Update failed",
                    )
                    return result
            elif pkg_update.budget is not None:
                result = adapter.update_media_buy(
                    media_buy_id=req.media_buy_id,
                    action="update_package_budget",
                    package_id=pkg_update.package_id,
                    budget=int(pkg_update.budget),
                    today=datetime.combine(today, datetime.min.time()),
                )
                if result.status == "failed":
                    ctx_manager.update_workflow_step(
                        step.step_id,
                        status="failed",
                        error_message=result.detail or "Update failed",
                    )
                    return result

    # Handle budget updates (support both Budget object and float)
    if req.budget is not None:
        if isinstance(req.budget, dict):
            # Handle Budget object
            total_budget = req.budget.get("total", 0)
            currency = req.budget.get("currency", "USD")
        elif hasattr(req.budget, "total"):
            # Handle Budget model instance
            total_budget = req.budget.total
            currency = req.budget.currency
        else:
            # Handle float
            total_budget = req.budget
            currency = req.currency or "USD"

        if total_budget <= 0:
            error_msg = f"Invalid budget: {total_budget}. Budget must be positive."
            ctx_manager.update_workflow_step(step.step_id, status="failed", error_message=error_msg)
            return UpdateMediaBuyResponse(status="failed", detail=error_msg)

        # Store budget update in media buy
        if req.media_buy_id in media_buys:
            buy_data = media_buys[req.media_buy_id]
            if isinstance(buy_data, tuple) and len(buy_data) >= 2:
                # Update with new budget info
                media_buys[req.media_buy_id] = (
                    {
                        "budget": total_budget,
                        "currency": currency,
                        "buyer_ref": req.buyer_ref or buy_data[0].get("buyer_ref"),
                    },
                    buy_data[1],  # Keep principal_id
                )

    # Validate update parameters (backwards compatibility)
    if req.total_budget is not None and req.total_budget <= 0:
        error_msg = f"Invalid budget: {req.total_budget}. Budget must be positive."
        ctx_manager.update_workflow_step(step.step_id, status="failed", error_message=error_msg)
        return UpdateMediaBuyResponse(status="failed", detail=error_msg)

    buy_request, _ = media_buys[req.media_buy_id]
    if req.total_budget is not None:
        buy_request.total_budget = req.total_budget
    if req.targeting_overlay is not None:
        # Validate targeting doesn't use managed-only dimensions
        from src.services.targeting_capabilities import validate_overlay_targeting

        violations = validate_overlay_targeting(req.targeting_overlay.model_dump(exclude_none=True))
        if violations:
            error_msg = f"Targeting validation failed: {'; '.join(violations)}"
            ctx_manager.update_workflow_step(step.step_id, status="failed", error_message=error_msg)
            return UpdateMediaBuyResponse(status="failed", detail=error_msg)
        buy_request.targeting_overlay = req.targeting_overlay
    if req.creative_assignments:
        creative_assignments[req.media_buy_id] = req.creative_assignments

    # Create ObjectWorkflowMapping to link media buy update to workflow step
    # This enables webhook delivery when the update completes
    from src.core.database.database_session import get_db_session
    from src.core.database.models import ObjectWorkflowMapping

    with get_db_session() as session:
        mapping = ObjectWorkflowMapping(
            step_id=step.step_id,
            object_type="media_buy",
            object_id=req.media_buy_id,
            action="update",
        )
        session.add(mapping)
        session.commit()

    # Update workflow step with success
    ctx_manager.update_workflow_step(
        step.step_id,
        status="completed",
        response_data={
            "status": "accepted",
            "updates_applied": {
                "campaign_level": req.active is not None,
                "package_count": len(req.packages) if req.packages else 0,
                "total_budget": req.total_budget is not None,
                "targeting": req.targeting_overlay is not None,
            },
        },
    )

    return UpdateMediaBuyResponse(
        status="accepted",
        implementation_date=datetime.combine(today, datetime.min.time()),
        detail="Media buy updated successfully",
    )


def _get_media_buy_delivery_impl(req: GetMediaBuyDeliveryRequest, context: Context) -> GetMediaBuyDeliveryResponse:
    """Get delivery data for one or more media buys.

    AdCP-compliant implementation that handles start_date/end_date parameters
    and returns spec-compliant response format.
    """
    from datetime import date, datetime, timedelta

    # Extract testing context for time simulation and event jumping
    testing_ctx = get_testing_context(context)

    principal_id = _get_principal_id_from_context(context)

    # Get the Principal object
    principal = get_principal_object(principal_id)
    if not principal:
        # Return AdCP-compliant error response
        return GetMediaBuyDeliveryResponse(
            adcp_version="1.5.0",
            reporting_period=ReportingPeriod(start=datetime.now().isoformat(), end=datetime.now().isoformat()),
            currency="USD",
            aggregated_totals=AggregatedTotals(impressions=0, spend=0, media_buy_count=0),
            deliveries=[],
            errors=[{"code": "principal_not_found", "message": f"Principal {principal_id} not found"}],
        )

    # Get the appropriate adapter
    adapter = get_adapter(principal, dry_run=DRY_RUN_MODE)

    # Determine reporting period
    if req.start_date and req.end_date:
        # Use provided date range
        start_dt = datetime.strptime(req.start_date, "%Y-%m-%d")
        end_dt = datetime.strptime(req.end_date, "%Y-%m-%d")
    else:
        # Default to last 30 days
        end_dt = datetime.now()
        start_dt = end_dt - timedelta(days=30)

    reporting_period = ReportingPeriod(start=start_dt.isoformat(), end=end_dt.isoformat())

    # Determine reference date for status calculations (use end_date or current date)
    reference_date = end_dt.date() if req.end_date else date.today()

    # Determine which media buys to fetch
    target_media_buys = []

    if req.media_buy_ids:
        # Specific media buy IDs requested
        for media_buy_id in req.media_buy_ids:
            if media_buy_id in media_buys:
                buy_request, buy_principal_id = media_buys[media_buy_id]
                if buy_principal_id == principal_id:
                    target_media_buys.append((media_buy_id, buy_request))
                else:
                    console.print(f"[yellow]Skipping {media_buy_id} - not owned by principal[/yellow]")
            else:
                console.print(f"[yellow]Media buy {media_buy_id} not found[/yellow]")
    elif req.buyer_refs:
        # Buyer references requested
        for media_buy_id, (buy_request, buy_principal_id) in media_buys.items():
            if (
                buy_principal_id == principal_id
                and hasattr(buy_request, "buyer_ref")
                and buy_request.buyer_ref in req.buyer_refs
            ):
                target_media_buys.append((media_buy_id, buy_request))
    else:
        # Use status_filter to determine which buys to fetch
        valid_statuses = ["active", "pending", "paused", "completed", "failed"]
        filter_statuses = []

        if req.status_filter:
            if isinstance(req.status_filter, str):
                if req.status_filter == "all":
                    filter_statuses = valid_statuses
                else:
                    filter_statuses = [req.status_filter]
            elif isinstance(req.status_filter, list):
                filter_statuses = req.status_filter
        else:
            # Default to active
            filter_statuses = ["active"]

        for media_buy_id, (buy_request, buy_principal_id) in media_buys.items():
            if buy_principal_id == principal_id:
                # Determine current status
                if reference_date < buy_request.flight_start_date:
                    current_status = "pending"
                elif reference_date > buy_request.flight_end_date:
                    current_status = "completed"
                else:
                    current_status = "active"

                if current_status in filter_statuses:
                    target_media_buys.append((media_buy_id, buy_request))

    # Collect delivery data for each media buy
    deliveries = []
    total_spend = 0.0
    total_impressions = 0
    media_buy_count = 0

    for media_buy_id, buy_request in target_media_buys:
        try:
            # Apply time simulation from testing context
            simulation_datetime = end_dt
            if testing_ctx.mock_time:
                simulation_datetime = testing_ctx.mock_time
            elif testing_ctx.jump_to_event:
                # Calculate time based on event
                simulation_datetime = TimeSimulator.jump_to_event_time(
                    testing_ctx.jump_to_event,
                    datetime.combine(buy_request.flight_start_date, datetime.min.time()),
                    datetime.combine(buy_request.flight_end_date, datetime.min.time()),
                )

            # Determine status
            if simulation_datetime.date() < buy_request.flight_start_date:
                status = "pending"
            elif simulation_datetime.date() > buy_request.flight_end_date:
                status = "completed"
            else:
                status = "active"

            # Create delivery metrics
            if any(
                [testing_ctx.dry_run, testing_ctx.mock_time, testing_ctx.jump_to_event, testing_ctx.test_session_id]
            ):
                # Use simulation for testing
                start_dt = datetime.combine(buy_request.flight_start_date, datetime.min.time())
                end_dt_campaign = datetime.combine(buy_request.flight_end_date, datetime.min.time())
                progress = TimeSimulator.calculate_campaign_progress(start_dt, end_dt_campaign, simulation_datetime)

                simulated_metrics = DeliverySimulator.calculate_simulated_metrics(
                    buy_request.total_budget, progress, testing_ctx
                )

                spend = simulated_metrics["spend"]
                impressions = simulated_metrics["impressions"]
            else:
                # Generate realistic delivery metrics
                campaign_days = (buy_request.flight_end_date - buy_request.flight_start_date).days
                days_elapsed = max(0, (simulation_datetime.date() - buy_request.flight_start_date).days)

                if campaign_days > 0:
                    progress = min(1.0, days_elapsed / campaign_days) if status != "pending" else 0.0
                else:
                    progress = 1.0 if status == "completed" else 0.0

                spend = float(buy_request.total_budget * progress)
                impressions = int(spend * 1000)  # Assume $1 CPM for simplicity

            # Create package delivery data
            package_deliveries = []
            if hasattr(buy_request, "product_ids"):
                for i, product_id in enumerate(buy_request.product_ids):
                    package_spend = spend / len(buy_request.product_ids)
                    package_impressions = impressions / len(buy_request.product_ids)

                    package_deliveries.append(
                        PackageDelivery(
                            package_id=f"pkg_{product_id}_{i}",
                            buyer_ref=getattr(buy_request, "buyer_ref", None),
                            impressions=package_impressions,
                            spend=package_spend,
                            pacing_index=1.0 if status == "active" else 0.0,
                        )
                    )

            # Create delivery data
            delivery_data = MediaBuyDeliveryData(
                media_buy_id=media_buy_id,
                buyer_ref=getattr(buy_request, "buyer_ref", None),
                status=status,
                totals=DeliveryTotals(impressions=impressions, spend=spend),
                by_package=package_deliveries,
            )

            deliveries.append(delivery_data)
            total_spend += spend
            total_impressions += impressions
            media_buy_count += 1

        except Exception as e:
            console.print(f"[red]Error getting delivery for {media_buy_id}: {e}[/red]")
            # Continue with other media buys

    # Create AdCP-compliant response
    response = GetMediaBuyDeliveryResponse(
        adcp_version="1.5.0",
        reporting_period=reporting_period,
        currency="USD",
        aggregated_totals=AggregatedTotals(
            impressions=total_impressions, spend=total_spend, media_buy_count=media_buy_count
        ),
        deliveries=deliveries,
    )

    # Apply testing hooks if needed
    if any([testing_ctx.dry_run, testing_ctx.mock_time, testing_ctx.jump_to_event, testing_ctx.test_session_id]):
        # Create campaign info for testing hooks
        campaign_info = None
        if target_media_buys:
            first_buy = target_media_buys[0][1]
            campaign_info = {
                "start_date": datetime.combine(first_buy.flight_start_date, datetime.min.time()),
                "end_date": datetime.combine(first_buy.flight_end_date, datetime.min.time()),
                "total_budget": first_buy.total_budget,
            }

        # Convert to dict for testing hooks
        response_data = response.model_dump()
        response_data = apply_testing_hooks(response_data, testing_ctx, "get_media_buy_delivery", campaign_info)

        # Reconstruct response from modified data
        response = GetMediaBuyDeliveryResponse(**response_data)

    return response


@mcp.tool()
def get_media_buy_delivery(
    media_buy_ids: list[str] = None,
    buyer_refs: list[str] = None,
    status_filter: str = None,
    start_date: str = None,
    end_date: str = None,
    webhook_url: str | None = None,
    context: Context = None,
) -> GetMediaBuyDeliveryResponse:
    """Get delivery data for media buys.

    AdCP-compliant implementation of get_media_buy_delivery tool.

    Args:
        media_buy_ids: Array of publisher media buy IDs to get delivery data for (optional)
        buyer_refs: Array of buyer reference IDs to get delivery data for (optional)
        status_filter: Filter by status - single status or array: 'active', 'pending', 'paused', 'completed', 'failed', 'all' (optional)
        start_date: Start date for reporting period in YYYY-MM-DD format (optional)
        end_date: End date for reporting period in YYYY-MM-DD format (optional)
        webhook_url: URL for async task completion notifications (AdCP spec, optional)
        context: FastMCP context (automatically provided)

    Returns:
        GetMediaBuyDeliveryResponse with AdCP-compliant delivery data for the requested media buys
    """
    # Create AdCP-compliant request object
    req = GetMediaBuyDeliveryRequest(
        media_buy_ids=media_buy_ids,
        buyer_refs=buyer_refs,
        status_filter=status_filter,
        start_date=start_date,
        end_date=end_date,
    )

    return _get_media_buy_delivery_impl(req, context)


# --- Admin Tools ---


def _require_admin(context: Context) -> None:
    """Verify the request is from an admin user."""
    principal_id = get_principal_from_context(context)
    if principal_id != "admin":
        raise PermissionError("This operation requires admin privileges")


@mcp.tool()
def update_performance_index(
    media_buy_id: str, performance_data: list[dict[str, Any]], webhook_url: str | None = None, context: Context = None
) -> UpdatePerformanceIndexResponse:
    """Update performance index data for a media buy.

    Args:
        media_buy_id: ID of the media buy to update
        performance_data: List of performance data objects
        webhook_url: URL for async task completion notifications (AdCP spec, optional)
        context: FastMCP context (automatically provided)

    Returns:
        UpdatePerformanceIndexResponse with operation status
    """
    # Create request object from individual parameters (MCP-compliant)
    # Convert dict performance_data to ProductPerformance objects
    from src.core.schemas import ProductPerformance

    performance_objects = [ProductPerformance(**perf) for perf in performance_data]
    req = UpdatePerformanceIndexRequest(media_buy_id=media_buy_id, performance_data=performance_objects)

    _verify_principal(req.media_buy_id, context)
    buy_request, principal_id = media_buys[req.media_buy_id]

    # Get the Principal object
    principal = get_principal_object(principal_id)
    if not principal:
        return UpdatePerformanceIndexResponse(
            status="failed",
            message=f"Principal {principal_id} not found",
            errors=[{"code": "principal_not_found", "message": f"Principal {principal_id} not found"}],
        )

    # Get the appropriate adapter
    adapter = get_adapter(principal, dry_run=DRY_RUN_MODE)

    # Convert ProductPerformance to PackagePerformance for the adapter
    package_performance = [
        PackagePerformance(package_id=perf.product_id, performance_index=perf.performance_index)
        for perf in req.performance_data
    ]

    # Call the adapter's update method
    success = adapter.update_media_buy_performance_index(req.media_buy_id, package_performance)

    # Log the performance update
    console.print(f"[bold green]Performance Index Update for {req.media_buy_id}:[/bold green]")
    for perf in req.performance_data:
        status_emoji = "📈" if perf.performance_index > 1.0 else "📉" if perf.performance_index < 1.0 else "➡️"
        console.print(
            f"  {status_emoji} {perf.product_id}: {perf.performance_index:.2f} (confidence: {perf.confidence_score or 'N/A'})"
        )

    # Simulate optimization based on performance
    if any(p.performance_index < 0.8 for p in req.performance_data):
        console.print("  [yellow]⚠️  Low performance detected - optimization recommended[/yellow]")

    return UpdatePerformanceIndexResponse(
        status="success" if success else "failed",
        detail=f"Performance index updated for {len(req.performance_data)} products",
    )


# --- Human-in-the-Loop Task Queue Tools ---


# @mcp.tool  # DEPRECATED - removed from MCP interface
def create_workflow_step_for_task(req, context):
    """DEPRECATED - Use context_mgr.create_workflow_step() directly."""
    raise ToolError("DEPRECATED", "This function has been deprecated. Use workflow steps directly.")
    # Original implementation removed - see git history if needed
    principal_id = get_principal_from_context(context)
    if not principal_id:
        raise ToolError("AUTHENTICATION_REQUIRED", "You must provide a valid x-adcp-auth header")

    # Get or create context for this workflow
    tenant = get_current_tenant()
    ctx_id = context.headers.get("x-context-id") if hasattr(context, "headers") else None

    # For human tasks, we always need a context
    if ctx_id:
        persistent_ctx = context_mgr.get_context(ctx_id)
    else:
        persistent_ctx = context_mgr.create_context(tenant_id=tenant["tenant_id"], principal_id=principal_id)
        ctx_id = persistent_ctx.context_id

    # Calculate due date
    due_by = None
    if req.due_in_hours:
        due_by = datetime.now() + timedelta(hours=req.due_in_hours)
    elif req.priority == "urgent":
        due_by = datetime.now() + timedelta(hours=4)
    elif req.priority == "high":
        due_by = datetime.now() + timedelta(hours=24)
    elif req.priority == "medium":
        due_by = datetime.now() + timedelta(hours=48)

    # Determine owner based on task type
    owner = "publisher"  # Most human tasks need publisher action
    if req.task_type in ["compliance_review", "manual_approval"]:
        owner = "publisher"
    elif req.task_type == "creative_approval":
        owner = "principal" if req.context_data and req.context_data.get("principal_action_needed") else "publisher"

    # Build object mappings if we have related objects
    object_mappings = []
    if req.media_buy_id:
        object_mappings.append(
            {
                "object_type": "media_buy",
                "object_id": req.media_buy_id,
                "action": "approval_required",
            }
        )
    if req.creative_id:
        object_mappings.append(
            {
                "object_type": "creative",
                "object_id": req.creative_id,
                "action": "approval_required",
            }
        )

    # Create workflow step
    step = context_mgr.create_workflow_step(
        context_id=ctx_id,
        is_async=True,
        step_type="approval",
        owner=owner,
        status="requires_approval",
        tool_name=req.operation,
        request_data={
            "task_type": req.task_type,
            "principal_id": principal_id,
            "adapter_name": req.adapter_name,
            "priority": req.priority,
            "media_buy_id": req.media_buy_id,
            "creative_id": req.creative_id,
            "operation": req.operation,
            "error_detail": req.error_detail,
            "context_data": req.context_data,
            "due_by": due_by.isoformat() if due_by else None,
        },
        assigned_to=req.assigned_to,
        object_mappings=object_mappings,
        initial_comment=req.error_detail or "Manual approval required",
    )

    task_id = step.step_id

    # Log task creation
    audit_logger = get_audit_logger("AdCP", tenant["tenant_id"])
    audit_logger.log_operation(
        operation="create_human_task",
        principal_name=principal_id,
        principal_id=principal_id,
        adapter_id="task_queue",
        success=True,
        details={
            "task_id": task_id,
            "task_type": req.task_type,
            "priority": req.priority,
        },
    )

    # Log high priority tasks
    if req.priority in ["high", "urgent"]:
        console.print(f"[bold red]🚨 HIGH PRIORITY TASK CREATED: {task_id}[/bold red]")
        console.print(f"   Type: {req.task_type}")
        console.print(f"   Error: {req.error_detail}")

    # Send webhook notification for urgent tasks (if configured)
    tenant = get_current_tenant()
    webhook_url = tenant.get("hitl_webhook_url")
    if webhook_url and req.priority == "urgent":
        try:
            import requests

            requests.post(
                webhook_url,
                json={
                    "task_id": task_id,
                    "type": req.task_type,
                    "priority": req.priority,
                    "principal": principal_id,
                    "error": req.error_detail,
                    "tenant": tenant["tenant_id"],
                },
                timeout=5,
            )
        except:
            pass  # Don't fail task creation if webhook fails

    # Task is now handled entirely through WorkflowStep - no separate Task table needed
    console.print(f"[green]✅ Created workflow step {task_id}[/green]")

    # Send Slack notification for new tasks
    try:
        # Build notifier config from tenant fields
        notifier_config = {
            "features": {
                "slack_webhook_url": tenant.get("slack_webhook_url"),
                "slack_audit_webhook_url": tenant.get("slack_audit_webhook_url"),
            }
        }
        slack_notifier = get_slack_notifier(notifier_config)
        slack_notifier.notify_new_task(
            task_id=task_id,
            task_type=req.task_type,
            principal_name=principal_id,
            media_buy_id=req.media_buy_id,
            details={
                "priority": req.priority,
                "error": req.error_detail,
                "operation": req.operation,
                "adapter": req.adapter_name,
            },
            tenant_name=tenant["name"],
        )
    except Exception as e:
        console.print(f"[yellow]Failed to send Slack notification: {e}[/yellow]")

    return CreateHumanTaskResponse(task_id=task_id, status="pending", due_by=due_by)


# Removed get_pending_workflows - replaced by admin dashboard workflow views


# Removed assign_task - assignment handled through admin UI workflow management


# @mcp.tool  # DEPRECATED - removed from MCP interface
def complete_task(req, context):
    """Complete a human task with resolution details."""
    # DEPRECATED: This function has been deprecated in favor of workflow steps
    raise ToolError(
        "DEPRECATED", "Task system has been replaced with workflow steps. Use Admin UI workflow management."
    )

    with get_db_session() as db_session:
        stmt = select(Task).filter_by(task_id=req.task_id, tenant_id=tenant["tenant_id"])
        db_task = db_session.scalars(stmt).first()

        if not db_task:
            raise ToolError("NOT_FOUND", f"Task {req.task_id} not found")

        # Update database fields
        db_task.status = "completed" if req.resolution in ["approved", "completed"] else "failed"
        db_task.resolution = req.resolution
        db_task.resolution_notes = req.resolution_detail
        db_task.resolved_by = req.resolved_by
        db_task.completed_at = datetime.now(UTC)
        db_task.updated_at = datetime.now(UTC)

        # Preserve original metadata while adding resolution info
        original_metadata = db_task.task_metadata or {}
        db_task.task_metadata = {
            **original_metadata,  # Keep original fields
            "resolution": req.resolution,
            "resolution_detail": req.resolution_detail,
        }
        db_session.commit()

        # Create HumanTask object for backward compatibility (e.g., for Slack notifications)
        task = HumanTask(
            task_id=db_task.task_id,
            task_type=db_task.task_type,
            priority=original_metadata.get("priority", "medium"),
            media_buy_id=db_task.media_buy_id,
            creative_id=original_metadata.get("creative_id"),
            operation=original_metadata.get("operation"),
            principal_id=original_metadata.get("principal_id"),
            adapter_name=original_metadata.get("adapter_name"),
            error_detail=original_metadata.get("error_detail") or db_task.description,
            context_data=db_task.details or {},
            status=db_task.status,
            created_at=db_task.created_at,
            due_by=db_task.due_date,
            assigned_to=db_task.assigned_to,
            resolution=db_task.resolution,
            resolution_detail=db_task.resolution_notes,
            resolved_by=db_task.resolved_by,
            completed_at=db_task.completed_at,
        )

    audit_logger = get_audit_logger("AdCP", tenant["tenant_id"])
    audit_logger.log_operation(
        operation="complete_task",
        principal_name="admin",
        principal_id=principal_id,
        adapter_id="task_queue",
        success=True,
        details={
            "task_id": req.task_id,
            "resolution": req.resolution,
            "resolved_by": req.resolved_by,
        },
    )

    # Send Slack notification for task completion
    try:
        # Build notifier config from tenant fields
        notifier_config = {
            "features": {
                "slack_webhook_url": tenant.get("slack_webhook_url"),
                "slack_audit_webhook_url": tenant.get("slack_audit_webhook_url"),
            }
        }
        slack_notifier = get_slack_notifier(notifier_config)
        slack_notifier.notify_task_completed(
            task_id=req.task_id,
            task_type=task.task_type,
            completed_by=req.resolved_by,
            success=task.status == "completed",
            error_message=req.resolution_detail if task.status == "failed" else None,
        )
    except Exception as e:
        console.print(f"[yellow]Failed to send Slack notification: {e}[/yellow]")

    # Handle specific task types
    if task.task_type == "creative_approval" and task.creative_id:
        if req.resolution == "approved":
            # Update creative status
            if task.creative_id in creative_statuses:
                creative_statuses[task.creative_id].status = "approved"
                creative_statuses[task.creative_id].detail = "Manually approved by " + req.resolved_by
                console.print(f"[green]✅ Creative {task.creative_id} approved[/green]")

    elif task.task_type == "manual_approval" and task.operation:
        if req.resolution == "approved":
            # Execute the deferred operation
            console.print(f"[green]✅ Executing deferred operation: {task.operation}[/green]")

            # Get principal for the operation
            principal = get_principal_object(task.principal_id)
            if principal:
                adapter = get_adapter(principal, dry_run=DRY_RUN_MODE)

                if task.operation == "create_media_buy":
                    # Reconstruct and execute the create_media_buy request
                    original_req = CreateMediaBuyRequest(**task.context_data["request"])

                    # Get products for the media buy
                    catalog = get_product_catalog()
                    products_in_buy = [p for p in catalog if p.product_id in original_req.product_ids]

                    # Convert products to MediaPackages
                    packages = []
                    for product in products_in_buy:
                        first_format_id = product.formats[0] if product.formats else None
                        packages.append(
                            MediaPackage(
                                package_id=product.product_id,
                                name=product.name,
                                delivery_type=product.delivery_type,
                                cpm=product.cpm if product.cpm else 10.0,
                                impressions=int(
                                    original_req.total_budget / (product.cpm if product.cpm else 10.0) * 1000
                                ),
                                format_ids=[first_format_id] if first_format_id else [],
                            )
                        )

                    # Execute the actual creation
                    start_time = datetime.combine(original_req.start_date, datetime.min.time())
                    end_time = datetime.combine(original_req.end_date, datetime.max.time())
                    response = adapter.create_media_buy(original_req, packages, start_time, end_time)

                    # Store the media buy in memory (for backward compatibility)
                    media_buys[response.media_buy_id] = (
                        original_req,
                        task.principal_id,
                    )

                    # Store the media buy in database
                    tenant = get_current_tenant()
                    with get_db_session() as session:
                        principal = get_principal_object(task.principal_id)
                        new_media_buy = MediaBuy(
                            media_buy_id=response.media_buy_id,
                            tenant_id=tenant["tenant_id"],
                            principal_id=task.principal_id,
                            order_name=original_req.po_number or f"Order-{response.media_buy_id}",
                            advertiser_name=principal.name if principal else "Unknown",
                            campaign_objective=getattr(original_req, "campaign_objective", ""),  # Optional field
                            kpi_goal=getattr(original_req, "kpi_goal", ""),  # Optional field
                            budget=original_req.total_budget,
                            start_date=original_req.start_date.isoformat(),
                            end_date=original_req.end_date.isoformat(),
                            status=response.status or "active",
                            raw_request=original_req.model_dump(mode="json"),
                        )
                        session.add(new_media_buy)
                        session.commit()
                    console.print(f"[green]Media buy {response.media_buy_id} created after manual approval[/green]")

                elif task.operation == "update_media_buy":
                    # Reconstruct and execute the update_media_buy request
                    original_req = UpdateMediaBuyRequest(**task.context_data["request"])
                    today = original_req.today or date.today()

                    # Execute the updates
                    if original_req.active is not None:
                        action = "resume_media_buy" if original_req.active else "pause_media_buy"
                        adapter.update_media_buy(
                            media_buy_id=original_req.media_buy_id,
                            action=action,
                            package_id=None,
                            budget=None,
                            today=datetime.combine(today, datetime.min.time()),
                        )

                    # Handle package updates
                    if original_req.packages:
                        for pkg_update in original_req.packages:
                            if pkg_update.active is not None:
                                action = "resume_package" if pkg_update.active else "pause_package"
                                adapter.update_media_buy(
                                    media_buy_id=original_req.media_buy_id,
                                    action=action,
                                    package_id=pkg_update.package_id,
                                    budget=None,
                                    today=datetime.combine(today, datetime.min.time()),
                                )

                    console.print(f"[green]Media buy {original_req.media_buy_id} updated after manual approval[/green]")
        else:
            console.print(f"[red]❌ Manual approval rejected for {task.operation}[/red]")

    return {
        "status": "success",
        "detail": f"Task {req.task_id} completed with resolution: {req.resolution}",
    }


# @mcp.tool  # DEPRECATED - removed from MCP interface
def verify_task(req, context):
    """Verify if a task was completed correctly by checking actual state."""
    # Get task from database
    tenant = get_current_tenant()
    task = get_task_from_db(req.task_id, tenant["tenant_id"])
    if not task:
        raise ToolError("NOT_FOUND", f"Task {req.task_id} not found")
    actual_state = {}
    expected_state = req.expected_outcome or {}
    discrepancies = []
    verified = True

    # Verify based on task type and operation
    if task.task_type == "manual_approval" and task.operation == "update_media_buy":
        # Extract expected changes from task context
        if task.context_data and "request" in task.context_data:
            update_req = task.context_data["request"]
            media_buy_id = update_req.get("media_buy_id")

            if media_buy_id and media_buy_id in media_buys:
                # Get current state
                buy_request, principal_id = media_buys[media_buy_id]

                # Check daily budget if it was being updated
                if "daily_budget" in update_req:
                    expected_budget = update_req["daily_budget"]
                    actual_budget = getattr(buy_request, "daily_budget", None)

                    actual_state["daily_budget"] = actual_budget
                    expected_state["daily_budget"] = expected_budget

                    if actual_budget != expected_budget:
                        discrepancies.append(f"Daily budget is ${actual_budget}, expected ${expected_budget}")
                        verified = False

                # Check active status
                if "active" in update_req:
                    # Would need to check adapter status
                    # For now, assume task completion means it worked
                    actual_state["active"] = task.status == "completed"
                    expected_state["active"] = update_req["active"]

                # Check package updates
                if "packages" in update_req:
                    for pkg_update in update_req["packages"]:
                        if "budget" in pkg_update:
                            # Would need to query adapter for actual package budget
                            expected_state[f"package_{pkg_update['package_id']}_budget"] = pkg_update["budget"]
                            # For demo, assume it matches if task completed
                            actual_state[f"package_{pkg_update['package_id']}_budget"] = (
                                pkg_update["budget"] if task.status == "completed" else 0
                            )

    elif task.task_type == "creative_approval":
        # Check if creative was actually approved
        creative_id = task.creative_id
        if creative_id and creative_id in creative_statuses:
            actual_status = creative_statuses[creative_id].status
            actual_state["creative_status"] = actual_status
            expected_state["creative_status"] = "approved"

            if actual_status != "approved" and task.resolution == "approved":
                discrepancies.append(f"Creative {creative_id} status is {actual_status}, expected approved")
                verified = False

    return VerifyTaskResponse(
        task_id=req.task_id,
        verified=verified,
        actual_state=actual_state,
        expected_state=expected_state,
        discrepancies=discrepancies,
    )


# @mcp.tool  # DEPRECATED - removed from MCP interface
def mark_task_complete(req, context):
    """Mark a task as complete with automatic verification."""
    # Admin only
    principal_id = get_principal_from_context(context)
    tenant = get_current_tenant()
    if principal_id != f"{tenant['tenant_id']}_admin":
        raise ToolError("PERMISSION_DENIED", "Only administrators can mark tasks complete")

    # First verify the task
    verify_req = VerifyTaskRequest(task_id=req.task_id)
    verification = verify_task(verify_req, context)

    if not verification.verified and not req.override_verification:
        return {
            "status": "verification_failed",
            "verified": False,
            "discrepancies": verification.discrepancies,
            "message": "Task verification failed. Use override_verification=true to force completion.",
        }

    # Update task in database directly
    from src.core.database.database_session import get_db_session

    # DEPRECATED: Task model removed in favor of workflow system
    raise ToolError("DEPRECATED", "Task system has been replaced with workflow steps.")

    with get_db_session() as db_session:
        stmt = select(Task).filter_by(task_id=req.task_id, tenant_id=tenant["tenant_id"])
        db_task = db_session.scalars(stmt).first()

        if not db_task:
            raise ToolError("NOT_FOUND", f"Task {req.task_id} not found")

        # Mark as complete
        resolution_detail = f"Marked complete by {req.completed_by}"
        if not verification.verified:
            resolution_detail += " (verification overridden)"

        db_task.status = "completed"
        db_task.resolution = "completed"
        db_task.resolution_notes = resolution_detail
        db_task.resolved_by = req.completed_by
        db_task.completed_at = datetime.now(UTC)
        db_task.updated_at = datetime.now(UTC)

        # Update metadata with verification results
        original_metadata = db_task.task_metadata or {}
        db_task.task_metadata = {
            **original_metadata,
            "resolution": "completed",
            "resolution_detail": resolution_detail,
            "verification": verification.model_dump(),
        }
        db_session.commit()

    audit_logger = get_audit_logger("AdCP", tenant["tenant_id"])
    audit_logger.log_operation(
        operation="mark_task_complete",
        principal_name="admin",
        principal_id=principal_id,
        adapter_id="task_queue",
        success=True,
        details={
            "task_id": req.task_id,
            "verified": verification.verified,
            "override": req.override_verification,
            "completed_by": req.completed_by,
        },
    )

    return {
        "status": "success",
        "task_id": req.task_id,
        "verified": verification.verified,
        "verification_details": {
            "actual_state": verification.actual_state,
            "expected_state": verification.expected_state,
            "discrepancies": verification.discrepancies,
        },
        "message": f"Task marked complete by {req.completed_by}",
    }


# Dry run logs are now handled by the adapters themselves


def get_product_catalog() -> list[Product]:
    """Get products for the current tenant."""
    tenant = get_current_tenant()

    with get_db_session() as session:
        stmt = select(ModelProduct).filter_by(tenant_id=tenant["tenant_id"])
        products = session.scalars(stmt).all()

        loaded_products = []
        for product in products:
            # Convert ORM model to Pydantic schema
            # Parse JSON fields that might be strings (SQLite) or dicts (PostgreSQL)
            def safe_json_parse(value):
                if isinstance(value, str):
                    try:
                        return json.loads(value)
                    except (json.JSONDecodeError, TypeError):
                        return value
                return value

            # Parse formats - now stored as strings by the validator
            format_ids = safe_json_parse(product.formats) or []
            # Ensure it's a list of strings (validator guarantees this)
            if not isinstance(format_ids, list):
                format_ids = []

            product_data = {
                "product_id": product.product_id,
                "name": product.name,
                "description": product.description,
                "formats": format_ids,
                "delivery_type": product.delivery_type,
                "is_fixed_price": product.is_fixed_price,
                "cpm": float(product.cpm) if product.cpm else None,
                "min_spend": float(product.min_spend) if hasattr(product, "min_spend") and product.min_spend else None,
                "measurement": (
                    safe_json_parse(product.measurement)
                    if hasattr(product, "measurement") and product.measurement
                    else None
                ),
                "creative_policy": (
                    safe_json_parse(product.creative_policy)
                    if hasattr(product, "creative_policy") and product.creative_policy
                    else None
                ),
                "is_custom": product.is_custom,
                "expires_at": product.expires_at,
                # Note: brief_relevance is populated dynamically when brief is provided
                "implementation_config": safe_json_parse(product.implementation_config),
            }
            loaded_products.append(Product(**product_data))

    return loaded_products


# Creative macro support is now simplified to a single creative_macro string
# that AEE can provide as a third type of provided_signal.
# Ad servers like GAM can inject this string into creatives.

if __name__ == "__main__":
    init_db(exit_on_error=True)  # Exit on error when run as main
    # Server is now run via run_server.py script

# Always add health check endpoint
from fastapi import Request
from fastapi.responses import JSONResponse

# --- Strategy and Simulation Control ---
from src.core.strategy import StrategyManager


def get_strategy_manager(context: Context | None) -> StrategyManager:
    """Get strategy manager for current context."""
    principal_id = get_principal_from_context(context)
    tenant_config = get_current_tenant()

    if not tenant_config:
        raise ToolError("No tenant configuration found")

    return StrategyManager(tenant_id=tenant_config.get("tenant_id"), principal_id=principal_id)


@mcp.custom_route("/health", methods=["GET"])
async def health(request: Request):
    """Health check endpoint."""
    return JSONResponse({"status": "healthy", "service": "mcp"})


@mcp.custom_route("/debug/tenant", methods=["GET"])
async def debug_tenant(request: Request):
    """Debug endpoint to check tenant detection from headers."""
    headers = dict(request.headers)

    # Check for Apx-Incoming-Host header
    apx_host = headers.get("apx-incoming-host") or headers.get("Apx-Incoming-Host")
    host_header = headers.get("host") or headers.get("Host")

    # Resolve tenant using same logic as auth
    tenant_id = None
    tenant_name = None
    detection_method = None

    # Try Apx-Incoming-Host first
    if apx_host:
        tenant = get_tenant_by_virtual_host(apx_host)
        if tenant:
            tenant_id = tenant.get("tenant_id")
            tenant_name = tenant.get("name")
            detection_method = "apx-incoming-host"

    # Try Host header subdomain
    if not tenant_id and host_header:
        subdomain = host_header.split(".")[0] if "." in host_header else None
        if subdomain and subdomain not in ["localhost", "adcp-sales-agent", "www", "sales-agent"]:
            tenant_id = subdomain
            detection_method = "host-subdomain"

    response_data = {
        "tenant_id": tenant_id,
        "tenant_name": tenant_name,
        "detection_method": detection_method,
        "apx_incoming_host": apx_host,
        "host": host_header,
    }

    # Add X-Tenant-Id header to response
    response = JSONResponse(response_data)
    if tenant_id:
        response.headers["X-Tenant-Id"] = tenant_id

    return response


@mcp.custom_route("/debug/root", methods=["GET"])
async def debug_root(request: Request):
    """Debug endpoint to test root route logic without redirects."""
    headers = dict(request.headers)

    # Check for Apx-Incoming-Host header (Approximated.app virtual host)
    # Try both capitalized and lowercase versions since HTTP header names are case-insensitive
    apx_host = headers.get("apx-incoming-host") or headers.get("Apx-Incoming-Host")
    # Also check standard Host header for direct virtual hosts
    host_header = headers.get("host") or headers.get("Host")

    virtual_host = apx_host or host_header

    # Get tenant
    tenant = get_tenant_by_virtual_host(virtual_host) if virtual_host else None

    debug_info = {
        "all_headers": headers,
        "apx_host": apx_host,
        "host_header": host_header,
        "virtual_host": virtual_host,
        "tenant_found": tenant is not None,
        "tenant_id": tenant.get("tenant_id") if tenant else None,
        "tenant_name": tenant.get("name") if tenant else None,
    }

    # Also test landing page generation
    if tenant:
        try:
            html_content = generate_tenant_landing_page(tenant, virtual_host)
            debug_info["landing_page_generated"] = True
            debug_info["landing_page_length"] = len(html_content)
        except Exception as e:
            debug_info["landing_page_generated"] = False
            debug_info["landing_page_error"] = str(e)

    return JSONResponse(debug_info)


@mcp.custom_route("/debug/landing", methods=["GET"])
async def debug_landing(request: Request):
    """Debug endpoint to test landing page generation directly."""
    headers = dict(request.headers)

    # Same logic as root route
    apx_host = headers.get("apx-incoming-host") or headers.get("Apx-Incoming-Host")
    host_header = headers.get("host") or headers.get("Host")
    virtual_host = apx_host or host_header

    if virtual_host:
        tenant = get_tenant_by_virtual_host(virtual_host)
        if tenant:
            try:
                html_content = generate_tenant_landing_page(tenant, virtual_host)
                return HTMLResponse(content=html_content)
            except Exception as e:
                return JSONResponse({"error": f"Landing page generation failed: {e}"}, status_code=500)

    return JSONResponse({"error": "No tenant found"}, status_code=404)


@mcp.custom_route("/debug/root-logic", methods=["GET"])
async def debug_root_logic(request: Request):
    """Debug endpoint that exactly mimics the root route logic for testing."""
    headers = dict(request.headers)

    # Exact same logic as root route
    apx_host = headers.get("apx-incoming-host") or headers.get("Apx-Incoming-Host")
    host_header = headers.get("host") or headers.get("Host")
    virtual_host = apx_host or host_header

    debug_info = {"step": "initial", "virtual_host": virtual_host, "apx_host": apx_host, "host_header": host_header}

    if virtual_host:
        debug_info["step"] = "virtual_host_found"

        # First try to look up tenant by exact virtual host match
        tenant = get_tenant_by_virtual_host(virtual_host)
        debug_info["exact_tenant_lookup"] = tenant is not None

        # If no exact match, check for domain-based routing patterns
        if not tenant and ".sales-agent.scope3.com" in virtual_host and not virtual_host.startswith("admin."):
            debug_info["step"] = "subdomain_fallback"
            subdomain = virtual_host.split(".sales-agent.scope3.com")[0]
            debug_info["extracted_subdomain"] = subdomain

            # This is the fallback logic we don't need for test-agent
            try:
                with get_db_session() as db_session:
                    stmt = select(Tenant).filter_by(subdomain=subdomain, is_active=True)
                    tenant_obj = db_session.scalars(stmt).first()
                    if tenant_obj:
                        debug_info["subdomain_tenant_found"] = True
                        # Build tenant dict...
                    else:
                        debug_info["subdomain_tenant_found"] = False
            except Exception as e:
                debug_info["subdomain_error"] = str(e)

        if tenant:
            debug_info["step"] = "tenant_found"
            debug_info["tenant_id"] = tenant.get("tenant_id")
            debug_info["tenant_name"] = tenant.get("name")

            # Try landing page generation
            try:
                html_content = generate_tenant_landing_page(tenant, virtual_host)
                debug_info["step"] = "landing_page_success"
                debug_info["landing_page_length"] = len(html_content)
                debug_info["would_return"] = "HTMLResponse"
            except Exception as e:
                debug_info["step"] = "landing_page_error"
                debug_info["error"] = str(e)
                debug_info["would_return"] = "fallback HTMLResponse"
        else:
            debug_info["step"] = "no_tenant_found"
            debug_info["would_return"] = "redirect to /admin/"
    else:
        debug_info["step"] = "no_virtual_host"
        debug_info["would_return"] = "redirect to /admin/"

    return JSONResponse(debug_info)


@mcp.custom_route("/health/config", methods=["GET"])
async def health_config(request: Request):
    """Configuration health check endpoint."""
    try:
        from src.core.startup import validate_startup_requirements

        validate_startup_requirements()
        return JSONResponse(
            {
                "status": "healthy",
                "service": "mcp",
                "component": "configuration",
                "message": "All configuration validation passed",
            }
        )
    except Exception as e:
        return JSONResponse(
            {"status": "unhealthy", "service": "mcp", "component": "configuration", "error": str(e)}, status_code=500
        )


# Add admin UI routes when running unified
unified_mode = os.environ.get("ADCP_UNIFIED_MODE")
logger.info(f"STARTUP: ADCP_UNIFIED_MODE = '{unified_mode}' (type: {type(unified_mode)})")
if unified_mode:
    from fastapi.middleware.wsgi import WSGIMiddleware
    from fastapi.responses import HTMLResponse, RedirectResponse

    from src.admin.app import create_app

    # Create Flask app and get the app instance
    flask_admin_app, _ = create_app()

    # Create WSGI middleware for Flask app
    admin_wsgi = WSGIMiddleware(flask_admin_app)

    logger.info("STARTUP: Registering unified mode routes...")

    logger.info("STARTUP: ADCP_UNIFIED_MODE enabled, registering routes...")

    async def handle_landing_page(request: Request):
        """Common landing page logic for both root and /landing routes."""
        headers = dict(request.headers)
        apx_host = headers.get("apx-incoming-host") or headers.get("Apx-Incoming-Host")

        # Check if this is an external domain request
        if apx_host and apx_host.endswith(".adcontextprotocol.org"):
            # Look up tenant by virtual host
            tenant = get_tenant_by_virtual_host(apx_host)

            if tenant:
                # Generate tenant landing page
                try:
                    html_content = generate_tenant_landing_page(tenant, apx_host)
                    return HTMLResponse(content=html_content)
                except Exception as e:
                    logger.error(f"Error generating landing page: {e}", exc_info=True)
                    return HTMLResponse(
                        content=f"""
                    <html>
                    <body>
                    <h1>Welcome to {tenant.get('name', 'AdCP Sales Agent')}</h1>
                    <p>This is a sales agent for advertising inventory.</p>
                    <p>Domain: {apx_host}</p>
                    </body>
                    </html>
                    """
                    )

        # Check if this is a subdomain request
        if apx_host and ".sales-agent.scope3.com" in apx_host:
            # Extract subdomain from apx_host
            subdomain = apx_host.split(".sales-agent.scope3.com")[0]

            # Look up tenant by subdomain
            try:
                with get_db_session() as db_session:
                    stmt = select(Tenant).filter_by(subdomain=subdomain, is_active=True)
                    tenant_obj = db_session.scalars(stmt).first()
                    if tenant_obj:
                        tenant = {
                            "tenant_id": tenant_obj.tenant_id,
                            "name": tenant_obj.name,
                            "subdomain": tenant_obj.subdomain,
                            "virtual_host": tenant_obj.virtual_host,
                        }
                        # Generate tenant landing page for subdomain
                        try:
                            html_content = generate_tenant_landing_page(tenant, apx_host)
                            return HTMLResponse(content=html_content)
                        except Exception as e:
                            logger.error(f"Error generating subdomain landing page: {e}", exc_info=True)
                            return HTMLResponse(
                                content=f"""
                            <html>
                            <body>
                            <h1>Welcome to {tenant.get('name', 'AdCP Sales Agent')}</h1>
                            <p>Subdomain: {apx_host}</p>
                            </body>
                            </html>
                            """
                            )
            except Exception as e:
                logger.error(f"Error looking up subdomain {subdomain}: {e}")

        # Fallback for unrecognized domains
        return HTMLResponse(
            content=f"""
        <html>
        <body>
        <h1>🎉 LANDING PAGE WORKING!</h1>
        <p>Domain: {apx_host}</p>
        <p>Success! The landing page is working.</p>
        </body>
        </html>
        """
        )

    # Task Management Tools (for HITL)

    @mcp.tool
    def list_tasks(
        status: str = None,
        object_type: str = None,
        object_id: str = None,
        limit: int = 20,
        offset: int = 0,
        context: Context = None,
    ) -> dict:
        """List workflow tasks with filtering options.

        Args:
            status: Filter by task status ("pending", "in_progress", "completed", "failed", "requires_approval")
            object_type: Filter by object type ("media_buy", "creative", "product")
            object_id: Filter by specific object ID
            limit: Maximum number of tasks to return (default: 20)
            offset: Number of tasks to skip (default: 0)
            context: MCP context (automatically provided)

        Returns:
            Dict containing tasks list and pagination info
        """

        # Get tenant and principal info
        tenant = get_current_tenant()
        principal_id = _get_principal_id_from_context(context)

        with get_db_session() as session:
            # Base query for workflow steps in this tenant
            stmt = select(WorkflowStep).join(Context).where(Context.tenant_id == tenant["tenant_id"])

            # Apply status filter
            if status:
                stmt = stmt.where(WorkflowStep.status == status)

            # Apply object type/ID filters
            if object_type and object_id:
                stmt = stmt.join(ObjectWorkflowMapping).where(
                    ObjectWorkflowMapping.object_type == object_type, ObjectWorkflowMapping.object_id == object_id
                )
            elif object_type:
                stmt = stmt.join(ObjectWorkflowMapping).where(ObjectWorkflowMapping.object_type == object_type)

            # Get total count before pagination
            from sqlalchemy import func

            total = session.scalar(select(func.count()).select_from(stmt.subquery()))

            # Apply pagination and ordering
            tasks = session.scalars(stmt.order_by(WorkflowStep.created_at.desc()).offset(offset).limit(limit)).all()

            # Format tasks for response
            formatted_tasks = []
            for task in tasks:
                # Get associated objects
                stmt = select(ObjectWorkflowMapping).filter_by(step_id=task.step_id)
                mappings = session.scalars(stmt).all()

                formatted_task = {
                    "task_id": task.step_id,
                    "status": task.status,
                    "type": task.step_type,
                    "tool_name": task.tool_name,
                    "owner": task.owner,
                    "created_at": task.created_at.isoformat() if task.created_at else None,
                    "updated_at": task.updated_at.isoformat() if task.updated_at else None,
                    "context_id": task.context_id,
                    "associated_objects": [
                        {"type": m.object_type, "id": m.object_id, "action": m.action} for m in mappings
                    ],
                }

                # Add error message if failed
                if task.status == "failed" and task.error:
                    formatted_task["error_message"] = task.error

                # Add basic request info if available
                if task.request_data:
                    if isinstance(task.request_data, dict):
                        formatted_task["summary"] = {
                            "operation": task.request_data.get("operation"),
                            "media_buy_id": task.request_data.get("media_buy_id"),
                            "po_number": (
                                task.request_data.get("request", {}).get("po_number")
                                if task.request_data.get("request")
                                else None
                            ),
                        }

                formatted_tasks.append(formatted_task)

            return {
                "tasks": formatted_tasks,
                "total": total,
                "offset": offset,
                "limit": limit,
                "has_more": offset + limit < total,
            }

    @mcp.tool
    def get_task(task_id: str, context: Context = None) -> dict:
        """Get detailed information about a specific task.

        Args:
            task_id: The unique task/workflow step ID
            context: MCP context (automatically provided)

        Returns:
            Dict containing complete task details
        """

        # Get tenant info
        tenant = get_current_tenant()
        principal_id = _get_principal_id_from_context(context)

        with get_db_session() as session:
            # Find the task in this tenant
            stmt = (
                select(WorkflowStep)
                .join(Context)
                .where(WorkflowStep.step_id == task_id, Context.tenant_id == tenant["tenant_id"])
            )
            task = session.scalars(stmt).first()

            if not task:
                raise ValueError(f"Task {task_id} not found")

            # Get associated objects
            stmt = select(ObjectWorkflowMapping).filter_by(step_id=task_id)
            mappings = session.scalars(stmt).all()

            # Build detailed response
            task_detail = {
                "task_id": task.step_id,
                "context_id": task.context_id,
                "status": task.status,
                "type": task.step_type,
                "tool_name": task.tool_name,
                "owner": task.owner,
                "created_at": task.created_at.isoformat() if task.created_at else None,
                "updated_at": task.updated_at.isoformat() if task.updated_at else None,
                "request_data": task.request_data,
                "response_data": task.response_data,
                "error_message": task.error,
                "associated_objects": [
                    {
                        "type": m.object_type,
                        "id": m.object_id,
                        "action": m.action,
                        "created_at": m.created_at.isoformat(),
                    }
                    for m in mappings
                ],
            }

            return task_detail

    @mcp.tool
    def complete_task(
        task_id: str,
        status: str = "completed",
        response_data: dict = None,
        error_message: str = None,
        context: Context = None,
    ) -> dict:
        """Complete a pending task (simulates human approval or async completion).

        Args:
            task_id: The unique task/workflow step ID
            status: New status ("completed" or "failed")
            response_data: Optional response data for completed tasks
            error_message: Error message if status is "failed"
            context: MCP context (automatically provided)

        Returns:
            Dict containing task completion status
        """

        # Get tenant info
        tenant = get_current_tenant()
        principal_id = _get_principal_id_from_context(context)

        if status not in ["completed", "failed"]:
            raise ValueError(f"Invalid status '{status}'. Must be 'completed' or 'failed'")

        with get_db_session() as session:
            # Find the task in this tenant
            stmt = (
                select(WorkflowStep)
                .join(Context)
                .where(WorkflowStep.step_id == task_id, Context.tenant_id == tenant["tenant_id"])
            )
            task = session.scalars(stmt).first()

            if not task:
                raise ValueError(f"Task {task_id} not found")

            if task.status not in ["pending", "in_progress", "requires_approval"]:
                raise ValueError(f"Task {task_id} is already {task.status} and cannot be completed")

            # Update task status
            task.status = status
            task.updated_at = datetime.now(UTC)

            if status == "completed":
                task.response_data = response_data or {"manually_completed": True, "completed_by": principal_id}
                task.error = None
            else:  # failed
                task.error = error_message or "Task marked as failed manually"
                if response_data:
                    task.response_data = response_data

            session.commit()

            # Log the completion
            audit_logger = get_audit_logger("task_management", tenant["tenant_id"])
            audit_logger.log_operation(
                operation="complete_task",
                principal_name="Manual Completion",
                principal_id=principal_id,
                adapter_id="system",
                success=True,
                details={
                    "task_id": task_id,
                    "new_status": status,
                    "original_status": "pending",  # We know it was pending/in_progress
                    "task_type": task.step_type,
                },
            )

            return {
                "task_id": task_id,
                "status": status,
                "message": f"Task {task_id} marked as {status}",
                "completed_at": task.updated_at.isoformat(),
                "completed_by": principal_id,
            }

    @mcp.custom_route("/", methods=["GET"])
    async def root(request: Request):
        """Root route handler for all domains."""
        return await handle_landing_page(request)

    @mcp.custom_route("/landing", methods=["GET"])
    async def landing_page(request: Request):
        """Landing page route for external domains."""
        return await handle_landing_page(request)

    logger.info("STARTUP: Registered root route")

    @mcp.custom_route(
        "/admin/{path:path}",
        methods=["GET", "POST", "PUT", "DELETE", "PATCH", "OPTIONS", "HEAD"],
    )
    async def admin_handler(request: Request, path: str = ""):
        """Handle admin UI requests."""
        # Forward to Flask app
        scope = request.scope.copy()
        scope["path"] = f"/{path}" if path else "/"

        receive = request.receive
        send = request._send

        await admin_wsgi(scope, receive, send)

    @mcp.custom_route(
        "/tenant/{tenant_id}/admin/{path:path}",
        methods=["GET", "POST", "PUT", "DELETE", "PATCH", "OPTIONS", "HEAD"],
    )
    async def tenant_admin_handler(request: Request, tenant_id: str, path: str = ""):
        """Handle tenant-specific admin requests."""
        # Forward to Flask app with tenant context
        scope = request.scope.copy()
        scope["path"] = f"/tenant/{tenant_id}/{path}" if path else f"/tenant/{tenant_id}"

        receive = request.receive
        send = request._send

        await admin_wsgi(scope, receive, send)

    @mcp.custom_route("/tenant/{tenant_id}", methods=["GET"])
    async def tenant_root(request: Request, tenant_id: str):
        """Redirect to tenant admin."""
        return RedirectResponse(url=f"/tenant/{tenant_id}/admin/")<|MERGE_RESOLUTION|>--- conflicted
+++ resolved
@@ -1179,10 +1179,6 @@
     return GetProductsResponse(products=modified_products, message=final_message, status=status)
 
 
-<<<<<<< HEAD
-@mcp.tool()
-async def get_products(req: GetProductsRequest, context: Context = None) -> GetProductsResponse:
-=======
 @mcp.tool
 async def get_products(
     promoted_offering: str,
@@ -1194,15 +1190,11 @@
     webhook_url: str | None = None,
     context: Context = None,
 ) -> GetProductsResponse:
->>>>>>> 1c7ee459
     """Get available products matching the brief.
 
     MCP tool wrapper that delegates to the shared implementation.
 
     Args:
-<<<<<<< HEAD
-        req: Request containing query parameters for product discovery
-=======
         promoted_offering: What is being promoted/advertised (required per AdCP spec)
         brief: Brief description of the advertising campaign or requirements (optional)
         adcp_version: AdCP schema version for this request (default: 1.0.0)
@@ -1210,12 +1202,21 @@
         filters: Structured filters for product discovery (optional)
         strategy_id: Optional strategy ID for linking operations (optional)
         webhook_url: URL for async task completion notifications (AdCP spec, optional)
->>>>>>> 1c7ee459
         context: FastMCP context (automatically provided)
 
     Returns:
         GetProductsResponse containing matching products
     """
+    # Build request object for shared implementation
+    req = GetProductsRequest(
+        promoted_offering=promoted_offering,
+        brief=brief,
+        adcp_version=adcp_version,
+        min_exposures=min_exposures,
+        filters=filters,
+        strategy_id=strategy_id,
+        webhook_url=webhook_url,
+    )
     # Call shared implementation
     return await _get_products_impl(req, context)
 
