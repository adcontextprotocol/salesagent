--- conflicted
+++ resolved
@@ -426,19 +426,10 @@
 
     model_config = {"arbitrary_types_allowed": True}
 
-<<<<<<< HEAD
-    # Fields from generated schema (flexible - accepts dicts or objects)
-    publisher_domains: list[str] = Field(
-        ..., description="Publisher domains this agent is authorized to represent", min_length=1
-    )
-    properties: list[Any] | None = Field(None, description="Array of authorized properties")
-    tags: dict[str, Any] = Field(default_factory=dict, description="Metadata for tags")
-=======
     # Fields from AdCP spec (v2.0+ uses publisher_domains instead of properties)
     publisher_domains: list[str] = Field(
         ..., description="Publisher domains this agent is authorized to represent", min_length=1
     )
->>>>>>> 2671fcb2
     primary_channels: list[str] | None = Field(None, description="Primary advertising channels")
     primary_countries: list[str] | None = Field(None, description="Primary countries (ISO 3166-1 alpha-2)")
     portfolio_description: str | None = Field(None, description="Markdown portfolio description", max_length=5000)
