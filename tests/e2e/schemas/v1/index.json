--- conflicted
+++ resolved
@@ -102,13 +102,10 @@
         "pricing-option": {
           "$ref": "/schemas/v1/core/pricing-option.json",
           "description": "A pricing model option offered by a publisher for a product"
-<<<<<<< HEAD
-=======
         },
         "protocol-envelope": {
           "$ref": "/schemas/v1/core/protocol-envelope.json",
           "description": "Standard envelope structure added by protocol layer (MCP, A2A, REST) that wraps task response payloads with protocol-level fields like status, context_id, task_id, and message"
->>>>>>> 4c6eb950
         }
       }
     },
