{
  "etag": "W/\"68f9296c-1256\"",
  "last-modified": "Wed, 22 Oct 2025 18:58:52 GMT",
<<<<<<< HEAD
  "downloaded_at": "2025-10-22T17:00:13.888021",
=======
  "downloaded_at": "2025-10-22T16:45:44.544892",
>>>>>>> 2671fcb2
  "schema_ref": "/schemas/v1/core/product.json"
}<|MERGE_RESOLUTION|>--- conflicted
+++ resolved
@@ -1,10 +1,6 @@
 {
   "etag": "W/\"68f9296c-1256\"",
   "last-modified": "Wed, 22 Oct 2025 18:58:52 GMT",
-<<<<<<< HEAD
-  "downloaded_at": "2025-10-22T17:00:13.888021",
-=======
   "downloaded_at": "2025-10-22T16:45:44.544892",
->>>>>>> 2671fcb2
   "schema_ref": "/schemas/v1/core/product.json"
 }