--- conflicted
+++ resolved
@@ -64,21 +64,10 @@
   },
   "oneOf": [
     {
-<<<<<<< HEAD
-      "required": [
-        "promoted_offering"
-      ]
-    },
-    {
-      "required": [
-        "brand_manifest"
-      ]
-=======
       "required": ["promoted_offering"]
     },
     {
       "required": ["brand_manifest"]
->>>>>>> bfc2597b
     }
   ],
   "additionalProperties": false
