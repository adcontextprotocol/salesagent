--- conflicted
+++ resolved
@@ -76,14 +76,6 @@
       ]
     }
   },
-<<<<<<< HEAD
-  "required": [
-    "buyer_ref",
-    "packages",
-    "start_time",
-    "end_time",
-    "budget"
-=======
   "required": ["buyer_ref", "packages", "start_time", "end_time", "budget"],
   "oneOf": [
     {
@@ -92,19 +84,6 @@
     {
       "required": ["brand_manifest"]
     }
->>>>>>> bfc2597b
-  ],
-  "oneOf": [
-    {
-      "required": [
-        "promoted_offering"
-      ]
-    },
-    {
-      "required": [
-        "brand_manifest"
-      ]
-    }
   ],
   "additionalProperties": false
 }