"""
Standalone test for AdCP schema validation functionality.

This test validates that our schema validation system works correctly
without needing a running server, by testing the validation logic directly.
"""

import pytest

from .adcp_schema_validator import AdCPSchemaValidator, SchemaValidationError


@pytest.mark.asyncio
async def test_schema_validator_initialization():
    """Test that the schema validator can be initialized and download schemas."""
    async with AdCPSchemaValidator() as validator:
        # Test that we can get the schema index
        index = await validator.get_schema_index()
        assert isinstance(index, dict)
        assert "schemas" in index
        assert "media-buy" in index["schemas"]

        # Test that we can find task schemas
        schema_ref = await validator._find_schema_ref_for_task("get-products", "response")
        assert schema_ref is not None
        assert "get-products-response" in schema_ref


@pytest.mark.asyncio
async def test_valid_get_products_response():
    """Test validation of a valid get-products response."""
    async with AdCPSchemaValidator() as validator:
        # Create a valid response according to the AdCP spec
        valid_response = {
            "adcp_version": "1.0.0",  # Required by AdCP spec
            "products": [
                {
                    "product_id": "test-product-1",
                    "name": "Test Display Product",
                    "description": "Test description",
                    "format_ids": ["display_300x250"],  # AdCP spec uses format_ids, not formats
                    "delivery_type": "guaranteed",
<<<<<<< HEAD
                    "delivery_measurement": {"provider": "Google Ad Manager"},  # Required by updated schema
                    "pricing_options": [  # Required by updated schema
=======
                    "delivery_measurement": {
                        "provider": "Google Ad Manager with IAS viewability",
                        "notes": "MRC-accredited viewability. 50% in-view for 1s display / 2s video",
                    },
                    "pricing_options": [
>>>>>>> f4800354
                        {
                            "pricing_option_id": "cpm_usd_guaranteed",
                            "pricing_model": "cpm",
                            "rate": 5.0,
                            "currency": "USD",
<<<<<<< HEAD
=======
                            "min_spend_per_package": 1000.0,
>>>>>>> f4800354
                        }
                    ],
                    "property_tags": [
                        "premium_content"
                    ],  # Required by AdCP - must have either properties or property_tags
                }
            ],
        }

        # This should not raise an exception
        await validator.validate_response("get-products", valid_response)


@pytest.mark.asyncio
async def test_invalid_get_products_response():
    """Test validation of an invalid get-products response."""
    async with AdCPSchemaValidator() as validator:
        # Create an invalid response (missing required 'products' field)
        invalid_response = {
            "message": "Here are some products",
            "context_id": "test-context",
            # Missing required 'products' field
        }

        # This should raise a SchemaValidationError
        with pytest.raises(SchemaValidationError) as exc_info:
            await validator.validate_response("get-products", invalid_response)

        error = exc_info.value
        assert "products" in str(error).lower()
        assert len(error.validation_errors) > 0


@pytest.mark.asyncio
async def test_get_products_request_validation():
    """Test validation of get-products request parameters."""
    async with AdCPSchemaValidator() as validator:
        # Valid request
        valid_request = {"brief": "Looking for display advertising", "promoted_offering": "premium display"}

        # Should not raise exception
        await validator.validate_request("get-products", valid_request)

        # Test with minimal required request
        minimal_request = {"promoted_offering": "test product"}
        await validator.validate_request("get-products", minimal_request)


@pytest.mark.asyncio
async def test_offline_mode():
    """Test that offline mode works with cached schemas."""
    # First, ensure schemas are cached by using online mode
    async with AdCPSchemaValidator() as validator:
        await validator.validate_response("get-products", {"adcp_version": "1.0.0", "products": []})

    # Now test offline mode
    async with AdCPSchemaValidator(offline_mode=True) as offline_validator:
        # Should work with cached schemas
        await offline_validator.validate_response("get-products", {"adcp_version": "1.0.0", "products": []})


@pytest.mark.asyncio
async def test_schema_caching():
    """Test that schemas are properly cached for performance."""
    async with AdCPSchemaValidator() as validator:
        # First call should download the schema
        schema_ref = await validator._find_schema_ref_for_task("get-products", "response")
        schema1 = await validator.get_schema(schema_ref)

        # Second call should use cached version
        schema2 = await validator.get_schema(schema_ref)

        # Should be the same object (cached)
        assert schema1 is schema2

        # Check that compiled validators are also cached
        validator1 = validator._get_compiled_validator(schema1)
        validator2 = validator._get_compiled_validator(schema1)
        assert validator1 is validator2


@pytest.mark.asyncio
async def test_task_name_mapping():
    """Test that different task name formats are handled correctly."""
    async with AdCPSchemaValidator() as validator:
        # Test hyphen format (schema format)
        schema_ref1 = await validator._find_schema_ref_for_task("get-products", "response")

        # Test underscore format (should be converted)
        # Note: this tests the logic in the test client that converts underscore to hyphen
        assert schema_ref1 is not None
        assert "get-products" in schema_ref1


if __name__ == "__main__":
    import asyncio

    async def run_tests():
        """Run tests manually for debugging."""
        print("Testing schema validator initialization...")
        await test_schema_validator_initialization()
        print("✓ Initialization test passed")

        print("Testing valid response validation...")
        await test_valid_get_products_response()
        print("✓ Valid response test passed")

        print("Testing invalid response validation...")
        await test_invalid_get_products_response()
        print("✓ Invalid response test passed")

        print("Testing request validation...")
        await test_get_products_request_validation()
        print("✓ Request validation test passed")

        print("Testing schema caching...")
        await test_schema_caching()
        print("✓ Schema caching test passed")

        print("All tests passed!")

    asyncio.run(run_tests())<|MERGE_RESOLUTION|>--- conflicted
+++ resolved
@@ -40,25 +40,17 @@
                     "description": "Test description",
                     "format_ids": ["display_300x250"],  # AdCP spec uses format_ids, not formats
                     "delivery_type": "guaranteed",
-<<<<<<< HEAD
-                    "delivery_measurement": {"provider": "Google Ad Manager"},  # Required by updated schema
-                    "pricing_options": [  # Required by updated schema
-=======
                     "delivery_measurement": {
                         "provider": "Google Ad Manager with IAS viewability",
                         "notes": "MRC-accredited viewability. 50% in-view for 1s display / 2s video",
                     },
                     "pricing_options": [
->>>>>>> f4800354
                         {
                             "pricing_option_id": "cpm_usd_guaranteed",
                             "pricing_model": "cpm",
                             "rate": 5.0,
                             "currency": "USD",
-<<<<<<< HEAD
-=======
                             "min_spend_per_package": 1000.0,
->>>>>>> f4800354
                         }
                     ],
                     "property_tags": [
