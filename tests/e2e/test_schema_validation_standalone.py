--- conflicted
+++ resolved
@@ -92,28 +92,16 @@
 async def test_get_products_request_validation():
     """Test validation of get-products request parameters."""
     async with AdCPSchemaValidator() as validator:
-<<<<<<< HEAD
-        # Valid request with brand_manifest (required per AdCP v2.4+)
-        # brand_manifest requires either 'url' or 'name' (anyOf)
-        valid_request = {
-            "brief": "Looking for display advertising",
-            "brand_manifest": {"name": "Test Brand", "url": "https://example.com"},
-=======
         # Valid request with required brand_manifest (must have url or name)
         valid_request = {
             "brief": "Looking for display advertising",
             "brand_manifest": {"url": "https://example.com", "name": "Example Brand"},
->>>>>>> f7bbe11a
         }
 
         # Should not raise exception
         await validator.validate_request("get-products", valid_request)
 
-<<<<<<< HEAD
-        # Test with minimal required request - brand_manifest with just name
-=======
         # Test with minimal required request (brand_manifest with just name)
->>>>>>> f7bbe11a
         minimal_request = {"brand_manifest": {"name": "Test Brand"}}
         await validator.validate_request("get-products", minimal_request)
 
