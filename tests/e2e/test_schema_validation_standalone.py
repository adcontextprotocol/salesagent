--- conflicted
+++ resolved
@@ -30,11 +30,7 @@
 async def test_valid_get_products_response():
     """Test validation of a valid get-products response."""
     async with AdCPSchemaValidator() as validator:
-<<<<<<< HEAD
-        # Create a valid response according to the AdCP spec v2.4
-=======
         # Create a valid response according to the AdCP v2.0+ spec
->>>>>>> 2671fcb2
         valid_response = {
             "products": [
                 {
@@ -64,15 +60,6 @@
                             "min_spend_per_package": 1000.0,
                         }
                     ],
-<<<<<<< HEAD
-                    "publisher_properties": [
-                        {
-                            "publisher_domain": "example.com",
-                            "property_tags": ["premium_content"],
-                        }
-                    ],  # Required by AdCP v2.4 - must have publisher_properties with domain and property_ids/property_tags
-=======
->>>>>>> 2671fcb2
                 }
             ],
         }
