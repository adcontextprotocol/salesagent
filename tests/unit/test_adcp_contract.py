--- conflicted
+++ resolved
@@ -2447,17 +2447,11 @@
         # Verify required fields are present
         assert "signals" in adcp_response
 
-<<<<<<< HEAD
         # Verify field count (signals is required, errors is optional)
+        # Per AdCP PR #113, protocol fields removed from domain responses
         assert (
             len(adcp_response) >= 1
         ), f"GetSignalsResponse should have at least 1 core field (signals), got {len(adcp_response)}"
-=======
-        # Verify field count (at least 3 core fields)
-        assert (
-            len(adcp_response) >= 3
-        ), f"GetSignalsResponse should have at least 3 core fields, got {len(adcp_response)}"
->>>>>>> 5b14bb71
 
         # Test with all fields
         signal_data = {
