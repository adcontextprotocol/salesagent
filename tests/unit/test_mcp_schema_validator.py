--- conflicted
+++ resolved
@@ -67,12 +67,8 @@
 @mcp.tool
 async def get_products(
     promoted_offering: str | None = None,
-<<<<<<< HEAD
-=======
     brand_manifest: Any | None = None,
->>>>>>> bfc2597b
     brief: str = "",
-    brand_manifest: dict | str | None = None,
     adcp_version: str = "1.0.0",
     min_exposures: int | None = None,
     filters: dict | None = None,
