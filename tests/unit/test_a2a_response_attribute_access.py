"""Test A2A response attribute access patterns.

Ensures A2A handlers access response attributes correctly per AdCP schema.
Prevents AttributeError bugs like the list_creatives total_count issue.
"""

import pytest

from src.core.schemas import (
    GetProductsResponse,
    ListAuthorizedPropertiesResponse,
    ListCreativeFormatsResponse,
    ListCreativesResponse,
    Pagination,
    QuerySummary,
)


class TestA2AResponseAttributeAccess:
    """Test that A2A handlers access response attributes correctly."""

    def test_list_creatives_response_attribute_access(self):
        """Verify A2A handler accesses ListCreativesResponse attributes correctly.

        This test prevents regression of the bug where A2A handler tried to access:
        - response.total_count (doesn't exist)
        - response.page (doesn't exist)
        - response.limit (doesn't exist)
        - response.has_more (doesn't exist)

        Instead it should access:
        - response.query_summary.total_matching
        - response.pagination.current_page
        - response.pagination.limit
        - response.pagination.has_more
        """
        # Create a minimal ListCreativesResponse
        response = ListCreativesResponse(
            query_summary=QuerySummary(total_matching=10, returned=2, filters_applied=[], sort_applied=None),
            pagination=Pagination(limit=50, offset=0, has_more=True, total_pages=1, current_page=1),
            creatives=[],
        )

        # Verify correct attribute paths exist
        assert response.query_summary.total_matching == 10
        assert response.pagination.current_page == 1
        assert response.pagination.limit == 50
        assert response.pagination.has_more is True

        # Verify incorrect attribute paths don't exist (would cause AttributeError)
        with pytest.raises(AttributeError):
            _ = response.total_count

        with pytest.raises(AttributeError):
            _ = response.page

        with pytest.raises(AttributeError):
            _ = response.limit  # Not on response, only on pagination

        with pytest.raises(AttributeError):
            _ = response.has_more  # Not on response, only on pagination

    def test_get_products_response_attribute_access(self):
        """Verify GetProductsResponse has expected flat structure."""
        response = GetProductsResponse(products=[])

        # Verify expected attributes exist
        assert hasattr(response, "products")
        assert isinstance(response.products, list)

    def test_list_creative_formats_response_attribute_access(self):
        """Verify ListCreativeFormatsResponse has expected flat structure."""
        response = ListCreativeFormatsResponse(formats=[])

        # Verify expected attributes exist
        assert hasattr(response, "formats")
        assert isinstance(response.formats, list)

    def test_list_authorized_properties_response_attribute_access(self):
<<<<<<< HEAD
        """Verify ListAuthorizedPropertiesResponse has expected flat structure per AdCP v2.4 spec."""
        response = ListAuthorizedPropertiesResponse(publisher_domains=["example.com"])

        # Verify expected attributes exist (per AdCP v2.4 spec)
        assert hasattr(response, "publisher_domains")
        assert isinstance(response.publisher_domains, list)
        assert response.publisher_domains == ["example.com"]
=======
        """Verify ListAuthorizedPropertiesResponse has expected flat structure."""
        response = ListAuthorizedPropertiesResponse(publisher_domains=["example.com"], tags={})

        # Verify expected attributes exist
        assert hasattr(response, "publisher_domains")
        assert hasattr(response, "tags")
        assert isinstance(response.publisher_domains, list)
        assert isinstance(response.tags, dict)
>>>>>>> dcac65a2

    def test_a2a_list_creatives_handler_attribute_extraction(self):
        """Verify A2A handler can extract attributes correctly from response.

        This simulates what the A2A handler does with the response.
        Tests the FIXED version that accesses nested attributes correctly.
        """
        # Create minimal response
        response = ListCreativesResponse(
            query_summary=QuerySummary(total_matching=5, returned=0, filters_applied=[], sort_applied=None),
            pagination=Pagination(limit=50, offset=0, has_more=False, total_pages=1, current_page=1),
            creatives=[],
        )

        # Simulate what A2A handler does (the fixed version)
        creatives_list = [creative.model_dump() for creative in response.creatives]
        total_count = response.query_summary.total_matching  # ✅ Correct
        page = response.pagination.current_page  # ✅ Correct
        limit = response.pagination.limit  # ✅ Correct
        has_more = response.pagination.has_more  # ✅ Correct

        # Verify extraction worked
        assert creatives_list == []
        assert total_count == 5
        assert page == 1
        assert limit == 50
        assert has_more is False

        # Build A2A response format (what the handler returns)
        a2a_response = {
            "success": True,
            "creatives": creatives_list,
            "total_count": total_count,
            "page": page,
            "limit": limit,
            "has_more": has_more,
            "message": str(response),
        }

        # Verify A2A response has expected structure
        assert a2a_response["success"] is True
        assert a2a_response["total_count"] == 5
        assert a2a_response["page"] == 1
        assert a2a_response["limit"] == 50
        assert a2a_response["has_more"] is False<|MERGE_RESOLUTION|>--- conflicted
+++ resolved
@@ -77,15 +77,6 @@
         assert isinstance(response.formats, list)
 
     def test_list_authorized_properties_response_attribute_access(self):
-<<<<<<< HEAD
-        """Verify ListAuthorizedPropertiesResponse has expected flat structure per AdCP v2.4 spec."""
-        response = ListAuthorizedPropertiesResponse(publisher_domains=["example.com"])
-
-        # Verify expected attributes exist (per AdCP v2.4 spec)
-        assert hasattr(response, "publisher_domains")
-        assert isinstance(response.publisher_domains, list)
-        assert response.publisher_domains == ["example.com"]
-=======
         """Verify ListAuthorizedPropertiesResponse has expected flat structure."""
         response = ListAuthorizedPropertiesResponse(publisher_domains=["example.com"], tags={})
 
@@ -94,7 +85,6 @@
         assert hasattr(response, "tags")
         assert isinstance(response.publisher_domains, list)
         assert isinstance(response.tags, dict)
->>>>>>> dcac65a2
 
     def test_a2a_list_creatives_handler_attribute_extraction(self):
         """Verify A2A handler can extract attributes correctly from response.
