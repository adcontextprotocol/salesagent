--- conflicted
+++ resolved
@@ -155,36 +155,16 @@
     """Test ListAuthorizedPropertiesResponse schema validation."""
 
     def test_response_with_minimal_fields(self):
-<<<<<<< HEAD
-        """Test response with only required fields (per AdCP v2.4 spec)."""
-        response = ListAuthorizedPropertiesResponse(publisher_domains=["example.com"])
-
-        assert response.publisher_domains == ["example.com"]
-=======
         """Test response with only required fields."""
         response = ListAuthorizedPropertiesResponse(publisher_domains=["example.com"])
 
         assert response.publisher_domains == ["example.com"]
         assert response.tags == {}
->>>>>>> dcac65a2
         assert response.errors is None
 
     def test_response_with_all_fields(self):
         """Test response with all fields (per AdCP v2.4 spec)."""
         response = ListAuthorizedPropertiesResponse(
-<<<<<<< HEAD
-            publisher_domains=["example.com", "test.com"],
-            primary_channels=["display", "video"],
-            primary_countries=["US", "CA"],
-            portfolio_description="Premium content properties",
-            advertising_policies="No gambling or adult content",
-            errors=[{"code": "WARNING", "message": "Test warning"}],
-        )
-
-        assert len(response.publisher_domains) == 2
-        assert response.primary_channels == ["display", "video"]
-        assert response.primary_countries == ["US", "CA"]
-=======
             publisher_domains=["example.com"],
             tags={"premium_content": tag_metadata},
             errors=[{"code": "WARNING", "message": "Test warning"}],
@@ -192,7 +172,6 @@
 
         assert len(response.publisher_domains) == 1
         assert "premium_content" in response.tags
->>>>>>> dcac65a2
         assert len(response.errors) == 1
 
     def test_response_model_dump_includes_empty_errors(self):
@@ -207,16 +186,8 @@
         """Test that ListAuthorizedPropertiesResponse complies with AdCP v2.4 schema."""
         # Create response with all required + optional fields
         response = ListAuthorizedPropertiesResponse(
-<<<<<<< HEAD
-            publisher_domains=["example.com", "test.com"],
-            primary_channels=["display"],
-            primary_countries=["US"],
-            portfolio_description="Test portfolio",
-            advertising_policies="Standard IAB policies",
-=======
             publisher_domains=["example.com"],
             tags={"test": PropertyTagMetadata(name="Test", description="Test tag")},
->>>>>>> dcac65a2
             errors=[],
         )
 
