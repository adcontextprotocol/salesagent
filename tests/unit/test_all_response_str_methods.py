"""Test that all MCP response classes have human-readable __str__() methods."""

from datetime import UTC, datetime

from src.core.schemas import (
    ActivateSignalResponse,
    CreateHumanTaskResponse,
    CreateMediaBuyResponse,
    Creative,
    Format,
    GetProductsResponse,
    ListCreativeFormatsResponse,
    ListCreativesResponse,
    Pagination,
    Product,
    QuerySummary,
    SimulationControlResponse,
    SyncCreativesResponse,
    UpdateMediaBuyResponse,
    UpdatePerformanceIndexResponse,
)


class TestResponseStrMethods:
    """Test __str__() methods return human-readable content for MCP."""

    def test_get_products_response_with_pricing(self):
        """GetProductsResponse with pricing returns standard message."""
        product = Product(
            product_id="test",
            name="Test",
            description="Test",
            formats=["banner"],
            delivery_type="guaranteed",
            is_fixed_price=True,
            is_custom=False,
            currency="USD",
            property_tags=["all_inventory"],  # Required per AdCP spec
            cpm=10.0,  # Has pricing
            min_spend=100.0,
        )
        resp = GetProductsResponse(products=[product])
        assert str(resp) == "Found 1 product that matches your requirements."

    def test_get_products_response_with_multiple_products(self):
        """GetProductsResponse with multiple products generates count-based message."""
        products = [
            Product(
                product_id=f"p{i}",
                name=f"Product {i}",
                description="Test",
                formats=["banner"],
                property_tags=["all_inventory"],  # Required per AdCP spec
                delivery_type="guaranteed",
                is_fixed_price=True,
                is_custom=False,
                currency="USD",
                cpm=10.0,  # Has pricing
                min_spend=100.0,
            )
            for i in range(3)
        ]
        resp = GetProductsResponse(products=products)
        assert str(resp) == "Found 3 products that match your requirements."

    def test_get_products_response_anonymous_user(self):
        """GetProductsResponse without pricing (anonymous user) adds auth message."""
        products = [
            Product(
                product_id=f"p{i}",
                name=f"Product {i}",
                description="Test",
                formats=["banner"],
                property_tags=["all_inventory"],
                delivery_type="guaranteed",
                is_fixed_price=True,
                is_custom=False,
                currency="USD",
                # No cpm or min_spend - anonymous user
            )
            for i in range(2)
        ]
        resp = GetProductsResponse(products=products)
        assert (
            str(resp)
            == "Found 2 products that match your requirements. Please connect through an authorized buying agent for pricing data."
        )

    def test_list_creative_formats_response_single_format(self):
        """ListCreativeFormatsResponse with single format generates appropriate message."""
        fmt = Format(format_id="banner_300x250", name="Banner", type="display")
        resp = ListCreativeFormatsResponse(formats=[fmt])
        assert str(resp) == "Found 1 creative format."

    def test_list_creative_formats_response_multiple_formats(self):
        """ListCreativeFormatsResponse with multiple formats generates count."""
        formats = [Format(format_id=f"fmt{i}", name=f"Format {i}", type="display") for i in range(5)]
        resp = ListCreativeFormatsResponse(formats=formats)
        assert str(resp) == "Found 5 creative formats."

    def test_list_creative_formats_response_empty(self):
        """ListCreativeFormatsResponse with no formats generates appropriate message."""
        resp = ListCreativeFormatsResponse(formats=[])
        assert str(resp) == "No creative formats are currently supported."

    def test_sync_creatives_response(self):
        """SyncCreativesResponse generates message from summary data."""
        from src.core.schemas import SyncSummary

        resp = SyncCreativesResponse(
            summary=SyncSummary(total_processed=3, created=2, updated=1, unchanged=0, deleted=0, failed=0),
            dry_run=False,
        )
        assert str(resp) == "Creative sync completed: 2 created, 1 updated"

    def test_list_creatives_response(self):
<<<<<<< HEAD
        """ListCreativesResponse generates message from creatives count."""
=======
        """ListCreativesResponse generates message dynamically from query_summary."""
>>>>>>> a6aa42cb
        creative = Creative(
            creative_id="cr1",
            name="Test Creative",
            format_id="display_300x250",
            content_uri="https://example.com/creative.jpg",
            principal_id="prin_123",
            created_at=datetime.now(UTC),
            updated_at=datetime.now(UTC),
        )
        resp = ListCreativesResponse(
            query_summary=QuerySummary(total_matching=1, returned=1, has_more=False),
            pagination=Pagination(limit=10, offset=0, has_more=False),
            creatives=[creative],
        )
        assert str(resp) == "Found 1 creative."

    def test_activate_signal_response_success(self):
        """ActivateSignalResponse shows success message."""
        resp = ActivateSignalResponse(signal_id="sig_123", activation_details={"platform_id": "seg_456"})
        assert str(resp) == "Signal sig_123 activated successfully."

    def test_activate_signal_response_with_errors(self):
        """ActivateSignalResponse with errors shows error count."""
        from src.core.schemas import Error

        resp = ActivateSignalResponse(
            signal_id="sig_123",
            errors=[Error(code="ACTIVATION_FAILED", message="Failed to activate")],
        )
        assert str(resp) == "Signal sig_123 activation encountered 1 error(s)."

    def test_simulation_control_response_with_message(self):
        """SimulationControlResponse with message returns the message."""
        resp = SimulationControlResponse(status="ok", message="Simulation advanced to 2025-01-15")
        assert str(resp) == "Simulation advanced to 2025-01-15"

    def test_simulation_control_response_without_message(self):
        """SimulationControlResponse without message shows status."""
        resp = SimulationControlResponse(status="ok")
        assert str(resp) == "Simulation control: ok"

    def test_create_media_buy_response_with_id(self):
        """CreateMediaBuyResponse shows created media buy ID."""
        resp = CreateMediaBuyResponse(buyer_ref="ref_123", media_buy_id="mb_456", packages=[])
        assert str(resp) == "Media buy mb_456 created successfully."

    def test_create_media_buy_response_without_id(self):
        """CreateMediaBuyResponse without ID shows buyer ref."""
        resp = CreateMediaBuyResponse(buyer_ref="ref_123", packages=[])
        assert str(resp) == "Media buy ref_123 created."

    def test_update_media_buy_response(self):
        """UpdateMediaBuyResponse shows updated media buy ID."""
        resp = UpdateMediaBuyResponse(media_buy_id="mb_123", buyer_ref="ref_456", affected_packages=[])
        assert str(resp) == "Media buy mb_123 updated successfully."

    # Note: GetMediaBuyDeliveryResponse, CreateCreativeResponse, GetSignalsResponse
    # have complex nested models. Their __str__() methods are implemented and work,
    # but creating test instances requires many nested fields. Tested via integration tests.

    def test_update_performance_index_response(self):
        """UpdatePerformanceIndexResponse returns detail field."""
        resp = UpdatePerformanceIndexResponse(status="success", detail="Performance index updated for 5 products")
        assert str(resp) == "Performance index updated for 5 products"

    def test_create_human_task_response(self):
        """CreateHumanTaskResponse shows task ID and status."""
        resp = CreateHumanTaskResponse(task_id="task_123", status="pending")
        assert str(resp) == "Task task_123 created with status: pending"

    def test_all_responses_avoid_json_in_content(self):
        """Verify no response __str__ contains JSON-like content."""
        from src.core.schemas import SyncSummary

        # Test a few responses to ensure they don't leak JSON
        responses = [
            GetProductsResponse(products=[]),
            ListCreativeFormatsResponse(formats=[]),
            SyncCreativesResponse(
                summary=SyncSummary(total_processed=0, created=0, updated=0, unchanged=0, deleted=0, failed=0),
                dry_run=False,
            ),
            CreateMediaBuyResponse(buyer_ref="ref", packages=[]),
        ]

        for resp in responses:
            content = str(resp)
            # Should not contain obvious JSON markers (allowing empty dicts/lists in messages)
            assert "adcp_version=" not in content
            assert "product_id=" not in content<|MERGE_RESOLUTION|>--- conflicted
+++ resolved
@@ -2,15 +2,17 @@
 
 from datetime import UTC, datetime
 
+from src.core.schema_adapters import (
+    ActivateSignalResponse,
+    GetProductsResponse,
+    ListCreativeFormatsResponse,
+    ListCreativesResponse,
+)
 from src.core.schemas import (
-    ActivateSignalResponse,
     CreateHumanTaskResponse,
     CreateMediaBuyResponse,
     Creative,
     Format,
-    GetProductsResponse,
-    ListCreativeFormatsResponse,
-    ListCreativesResponse,
     Pagination,
     Product,
     QuerySummary,
@@ -114,11 +116,7 @@
         assert str(resp) == "Creative sync completed: 2 created, 1 updated"
 
     def test_list_creatives_response(self):
-<<<<<<< HEAD
-        """ListCreativesResponse generates message from creatives count."""
-=======
         """ListCreativesResponse generates message dynamically from query_summary."""
->>>>>>> a6aa42cb
         creative = Creative(
             creative_id="cr1",
             name="Test Creative",
@@ -135,20 +133,33 @@
         )
         assert str(resp) == "Found 1 creative."
 
-    def test_activate_signal_response_success(self):
-        """ActivateSignalResponse shows success message."""
-        resp = ActivateSignalResponse(signal_id="sig_123", activation_details={"platform_id": "seg_456"})
-        assert str(resp) == "Signal sig_123 activated successfully."
-
-    def test_activate_signal_response_with_errors(self):
-        """ActivateSignalResponse with errors shows error count."""
-        from src.core.schemas import Error
-
+    def test_activate_signal_response_deployed(self):
+        """ActivateSignalResponse with deployed status shows platform ID."""
         resp = ActivateSignalResponse(
-            signal_id="sig_123",
-            errors=[Error(code="ACTIVATION_FAILED", message="Failed to activate")],
-        )
-        assert str(resp) == "Signal sig_123 activation encountered 1 error(s)."
+            task_id="task_123",
+            status="deployed",
+            decisioning_platform_segment_id="seg_456",
+        )
+        assert str(resp) == "Signal activated successfully (platform ID: seg_456)."
+
+    def test_activate_signal_response_processing(self):
+        """ActivateSignalResponse with processing status shows ETA."""
+        resp = ActivateSignalResponse(
+            task_id="task_123",
+            status="processing",
+            estimated_activation_duration_minutes=5.0,
+        )
+        assert str(resp) == "Signal activation in progress (ETA: 5.0 min)."
+
+    def test_activate_signal_response_pending(self):
+        """ActivateSignalResponse with pending status shows task ID."""
+        resp = ActivateSignalResponse(task_id="task_123", status="pending")
+        assert str(resp) == "Signal activation pending (task ID: task_123)."
+
+    def test_activate_signal_response_failed(self):
+        """ActivateSignalResponse with failed status shows task ID."""
+        resp = ActivateSignalResponse(task_id="task_123", status="failed")
+        assert str(resp) == "Signal activation failed (task ID: task_123)."
 
     def test_simulation_control_response_with_message(self):
         """SimulationControlResponse with message returns the message."""
