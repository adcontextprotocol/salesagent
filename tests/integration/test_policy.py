--- conflicted
+++ resolved
@@ -14,10 +14,6 @@
 def policy_service():
     """Create a policy service without API key for basic testing."""
     # Service without AI will just allow everything with a warning
-<<<<<<< HEAD
-    # Explicitly pass None to ensure AI is disabled, regardless of environment
-    return PolicyCheckService(gemini_api_key=None)
-=======
     # Must clear GEMINI_API_KEY env var to ensure AI is truly disabled
     with patch.dict("os.environ", {}, clear=False):
         # Remove GEMINI_API_KEY if present
@@ -25,7 +21,6 @@
 
         os.environ.pop("GEMINI_API_KEY", None)
         return PolicyCheckService(gemini_api_key=None)
->>>>>>> 1c7ee459
 
 
 @pytest.fixture
