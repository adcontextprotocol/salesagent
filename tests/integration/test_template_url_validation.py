--- conflicted
+++ resolved
@@ -163,11 +163,7 @@
                             if "authorized_properties" in endpoint and "property" in endpoint:
                                 test_params["property_id"] = "test_property"
 
-<<<<<<< HEAD
-                            # Add principal_id and config_id for webhook endpoints
-=======
                             # Add parameters for webhook endpoints
->>>>>>> fd8a505c
                             if "webhook" in endpoint:
                                 test_params["principal_id"] = "test_principal"
                                 if "delete" in endpoint or "toggle" in endpoint:
@@ -258,11 +254,7 @@
                                 if needs_tenant:
                                     test_params["tenant_id"] = "test"
 
-<<<<<<< HEAD
-                                # Add principal_id and config_id for webhook endpoints
-=======
                                 # Add parameters for webhook endpoints
->>>>>>> fd8a505c
                                 if "webhook" in endpoint:
                                     test_params["principal_id"] = "test_principal"
                                     if "delete" in endpoint or "toggle" in endpoint:
