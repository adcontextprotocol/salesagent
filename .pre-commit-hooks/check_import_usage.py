--- conflicted
+++ resolved
@@ -18,12 +18,10 @@
 
 
 class ImportCollector(ast.NodeVisitor):
-    """Collect all imported names, module-level assignments, and class definitions."""
+    """Collect all imported names from a module."""
 
     def __init__(self):
         self.imports: set[str] = set()
-        self.module_variables: set[str] = set()
-        self.defined_classes: set[str] = set()
 
     def visit_Import(self, node):
         for alias in node.names:
@@ -38,17 +36,6 @@
         self.generic_visit(node)
 
     def visit_Assign(self, node):
-<<<<<<< HEAD
-        """Collect module-level variable names."""
-        for target in node.targets:
-            if isinstance(target, ast.Name):
-                self.module_variables.add(target.id)
-        self.generic_visit(node)
-
-    def visit_ClassDef(self, node):
-        """Collect class definitions in this file."""
-        self.defined_classes.add(node.name)
-=======
         """Collect variable assignments that create aliases or module-level constants."""
         # Track simple Name = ... assignments at module level
         if len(node.targets) == 1 and isinstance(node.targets[0], ast.Name):
@@ -57,7 +44,6 @@
             # Add to imports so it's recognized as defined
             # This handles aliases (Task = WorkflowStep) and constants (SELECTED_ADAPTER = ...)
             self.imports.add(var_name)
->>>>>>> 99f677f1
         self.generic_visit(node)
 
 
@@ -176,14 +162,6 @@
         if name in import_collector.imports:
             continue
 
-        # Skip if defined as module-level variable
-        if name in import_collector.module_variables:
-            continue
-
-        # Skip if defined as a class in this file
-        if name in import_collector.defined_classes:
-            continue
-
         # Skip common false positives
         if name in ["self", "cls", "super"]:
             continue
