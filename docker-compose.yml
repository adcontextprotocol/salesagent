--- conflicted
+++ resolved
@@ -76,11 +76,7 @@
     command: python -m src.admin.server
     environment:
       DATABASE_URL: postgresql://adcp_user:secure_password_change_me@postgres:5432/adcp?sslmode=disable
-<<<<<<< HEAD
       ADMIN_UI_PORT: ${CONDUCTOR_ADMIN_PORT:-${ADMIN_UI_PORT:-8001}}
-=======
-      ADMIN_UI_PORT: 8001
->>>>>>> 2fd3ac72
       FLASK_ENV: production
       FLASK_DEBUG: ${FLASK_DEBUG:-0}
       FLASK_SECRET_KEY: ${FLASK_SECRET_KEY:-dev-secret-key-change-in-production}
@@ -111,11 +107,7 @@
         condition: service_healthy
 
     ports:
-<<<<<<< HEAD
       - "${CONDUCTOR_ADMIN_PORT:-${ADMIN_UI_PORT:-8001}}:${CONDUCTOR_ADMIN_PORT:-${ADMIN_UI_PORT:-8001}}"
-=======
-      - "${ADMIN_UI_PORT:-8001}:8001"
->>>>>>> 2fd3ac72
 
     volumes:
       # Mount OAuth credentials file
@@ -123,11 +115,7 @@
       - ./audit_logs:/app/audit_logs
 
     healthcheck:
-<<<<<<< HEAD
       test: ["CMD", "curl", "-f", "http://localhost:${CONDUCTOR_ADMIN_PORT:-${ADMIN_UI_PORT:-8001}}/health"]
-=======
-      test: ["CMD", "curl", "-f", "http://localhost:8001/health"]
->>>>>>> 2fd3ac72
       interval: 30s
       timeout: 10s
       retries: 3
