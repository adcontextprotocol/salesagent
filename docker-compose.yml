--- conflicted
+++ resolved
@@ -51,21 +51,13 @@
 
   admin-ui:
     build: .
-<<<<<<< HEAD
-    command: ./start_admin_ui.sh
-=======
     command: python admin_ui_prod.py
->>>>>>> 419d4d59
     environment:
       DATABASE_URL: postgresql://adcp_user:secure_password_change_me@postgres:5432/adcp?sslmode=disable
       ADMIN_UI_PORT: ${ADMIN_UI_PORT:-8003}
       FLASK_APP: admin_ui.py
       FLASK_ENV: production
-<<<<<<< HEAD
-      FLASK_DEBUG: ""
-=======
       FLASK_DEBUG: 0
->>>>>>> 419d4d59
       # Gemini API key (required for AI features)
       GEMINI_API_KEY: ${GEMINI_API_KEY}
       # Super admin authorization (set these via .env file)
@@ -77,7 +69,6 @@
       GOOGLE_OAUTH_CREDENTIALS_FILE: ${GOOGLE_OAUTH_CREDENTIALS_FILE:-}
       # Test mode
       ADCP_AUTH_TEST_MODE: ${ADCP_AUTH_TEST_MODE:-false}
-      FLASK_DEBUG: ${FLASK_DEBUG:-0}
     
     depends_on:
       postgres:
