#!/usr/bin/env python3
"""Admin UI with Google OAuth2 authentication."""

from flask import Flask, render_template, request, jsonify, redirect, url_for, session, flash, send_from_directory, g
from flask_socketio import SocketIO, emit, join_room, leave_room
import secrets
import json
import os
import uuid
import logging
<<<<<<< HEAD
import asyncio
=======
import traceback
>>>>>>> 3a714b9d
from datetime import datetime, timezone
from functools import wraps
from authlib.integrations.flask_client import OAuth
from db_config import get_db_connection, DatabaseConfig
from validation import FormValidator, validate_form_data, sanitize_form_data

# Configure logging
logging.basicConfig(level=logging.INFO)

app = Flask(__name__)
app.secret_key = os.environ.get('FLASK_SECRET_KEY', secrets.token_hex(32))
app.logger.setLevel(logging.INFO)

# Initialize SocketIO with Flask app
socketio = SocketIO(app, cors_allowed_origins="*", async_mode='threading')

# Import schemas after Flask app is created
from schemas import Principal

# Import and register super admin API blueprint
from superadmin_api import superadmin_api
app.register_blueprint(superadmin_api)

# Import and register sync API blueprint
from sync_api import sync_api
app.register_blueprint(sync_api, url_prefix='/api/sync')

# Import and register GAM reporting API blueprint
from adapters.gam_reporting_api import gam_reporting_api
app.register_blueprint(gam_reporting_api)

# Import GAM inventory service for targeting browser
from gam_inventory_service import GAMInventoryService, create_inventory_endpoints as register_inventory_endpoints, SessionLocal, db_session

# Import activity feed for WebSocket support
from activity_feed import activity_feed

# Configure for being mounted at different paths and proxy headers
class ProxyFix:
    def __init__(self, app):
        self.app = app
    
    def __call__(self, environ, start_response):
        # Handle being mounted under /admin
        script_name = environ.get('HTTP_X_SCRIPT_NAME', '')
        if script_name:
            environ['SCRIPT_NAME'] = script_name
            path_info = environ['PATH_INFO']
            if path_info.startswith(script_name):
                environ['PATH_INFO'] = path_info[len(script_name):]
        
        # Handle proxy headers for correct URL generation
        if environ.get('HTTP_X_FORWARDED_HOST'):
            environ['HTTP_HOST'] = environ['HTTP_X_FORWARDED_HOST']
        if environ.get('HTTP_X_FORWARDED_PROTO'):
            environ['wsgi.url_scheme'] = environ['HTTP_X_FORWARDED_PROTO']
        if environ.get('HTTP_X_FORWARDED_PORT'):
            environ['SERVER_PORT'] = environ['HTTP_X_FORWARDED_PORT']
            
        return self.app(environ, start_response)

app.wsgi_app = ProxyFix(app.wsgi_app)

# OAuth Configuration
GOOGLE_CLIENT_ID = None
GOOGLE_CLIENT_SECRET = None

print(f"DEBUG: Environment variables at startup:")
print(f"DEBUG: GOOGLE_CLIENT_ID={os.environ.get('GOOGLE_CLIENT_ID')}")
print(f"DEBUG: GOOGLE_CLIENT_SECRET exists={bool(os.environ.get('GOOGLE_CLIENT_SECRET'))}")
print(f"DEBUG: GOOGLE_OAUTH_CREDENTIALS_FILE={os.environ.get('GOOGLE_OAUTH_CREDENTIALS_FILE')}")

# Load Google OAuth credentials
# First check environment variable, then look for any client_secret*.json file
oauth_creds_file = os.environ.get('GOOGLE_OAUTH_CREDENTIALS_FILE')

if not oauth_creds_file:
    # Look for any client_secret*.json file in the current directory
    import glob
    creds_files = [f for f in glob.glob('client_secret*.json') if os.path.isfile(f)]
    if creds_files:
        oauth_creds_file = creds_files[0]
        
print(f"DEBUG: After file search, oauth_creds_file={repr(oauth_creds_file)}")

if oauth_creds_file and os.path.exists(oauth_creds_file):
    with open(oauth_creds_file) as f:
        creds = json.load(f)
        GOOGLE_CLIENT_ID = creds['web']['client_id']
        GOOGLE_CLIENT_SECRET = creds['web']['client_secret']
else:
    # Try environment variables as fallback
    GOOGLE_CLIENT_ID = os.environ.get('GOOGLE_CLIENT_ID')
    GOOGLE_CLIENT_SECRET = os.environ.get('GOOGLE_CLIENT_SECRET')
    print(f"DEBUG: oauth_creds_file={oauth_creds_file}")
    print(f"DEBUG: GOOGLE_CLIENT_ID from env={GOOGLE_CLIENT_ID}")
    print(f"DEBUG: GOOGLE_CLIENT_SECRET exists={bool(GOOGLE_CLIENT_SECRET)}")

# Test mode configuration - ONLY FOR AUTOMATED TESTING
TEST_MODE_ENABLED = os.environ.get('ADCP_AUTH_TEST_MODE', '').lower() == 'true'
if TEST_MODE_ENABLED:
    print("⚠️  WARNING: Test authentication mode is ENABLED. This should NEVER be used in production!")
    print("⚠️  OAuth authentication is BYPASSED. Disable by removing ADCP_AUTH_TEST_MODE environment variable.")

# Super admin configuration from environment or config
SUPER_ADMIN_EMAILS = os.environ.get('SUPER_ADMIN_EMAILS', '').split(',') if os.environ.get('SUPER_ADMIN_EMAILS') else []
SUPER_ADMIN_DOMAINS = os.environ.get('SUPER_ADMIN_DOMAINS', '').split(',') if os.environ.get('SUPER_ADMIN_DOMAINS') else []

# Default super admin config if none provided
if not SUPER_ADMIN_EMAILS and not SUPER_ADMIN_DOMAINS:
    # You should set these via environment variables in production
    SUPER_ADMIN_EMAILS = []  # e.g., ['admin@example.com']
    SUPER_ADMIN_DOMAINS = []  # e.g., ['example.com']

# Test mode users - predefined for automated testing
# Passwords are loaded from environment variables with defaults for convenience
TEST_USERS = {}
if TEST_MODE_ENABLED:
    # Only populate test users when test mode is enabled
    TEST_USERS = {
        os.environ.get('TEST_SUPER_ADMIN_EMAIL', 'test_super_admin@example.com'): {
            'name': 'Test Super Admin',
            'role': 'super_admin',
            'password': os.environ.get('TEST_SUPER_ADMIN_PASSWORD', 'test123')
        },
        os.environ.get('TEST_TENANT_ADMIN_EMAIL', 'test_tenant_admin@example.com'): {
            'name': 'Test Tenant Admin', 
            'role': 'tenant_admin',
            'password': os.environ.get('TEST_TENANT_ADMIN_PASSWORD', 'test123')
        },
        os.environ.get('TEST_TENANT_USER_EMAIL', 'test_tenant_user@example.com'): {
            'name': 'Test Tenant User',
            'role': 'tenant_user', 
            'password': os.environ.get('TEST_TENANT_USER_PASSWORD', 'test123')
        }
    }
    
    # Log test mode configuration (without passwords)
    print("Test mode users configured:")
    for email in TEST_USERS:
        print(f"  - {email} ({TEST_USERS[email]['role']})")

# Initialize OAuth
oauth = OAuth(app)
google = oauth.register(
    name='google',
    client_id=GOOGLE_CLIENT_ID,
    client_secret=GOOGLE_CLIENT_SECRET,
    server_metadata_url='https://accounts.google.com/.well-known/openid-configuration',
    client_kwargs={
        'scope': 'openid email profile'
    }
)

@app.before_request
def before_request():
    """Set global variables for templates."""
    g.test_mode = TEST_MODE_ENABLED

def parse_json_config(config_str):
    """Parse JSON config from database, handling both string and dict types."""
    if isinstance(config_str, dict):
        return config_str
    elif config_str:
        return json.loads(config_str)
    else:
        return {}

def get_tenant_config_from_db(conn, tenant_id):
    """Build tenant config from individual database columns."""
    cursor = conn.execute("""
        SELECT ad_server, max_daily_budget, enable_aee_signals,
               authorized_emails, authorized_domains, slack_webhook_url,
               slack_audit_webhook_url, hitl_webhook_url, admin_token,
               auto_approve_formats, human_review_required, policy_settings
        FROM tenants WHERE tenant_id = ?
    """, (tenant_id,))
    
    row = cursor.fetchone()
    if not row:
        return None
    
    # Build config object from columns
    config = {
        'adapters': {},
        'features': {
            'max_daily_budget': row[1] or 10000,
            'enable_aee_signals': bool(row[2])
        },
        'creative_engine': {
            'human_review_required': bool(row[10])
        }
    }
    
    # Add adapter configuration
    if row[0]:  # ad_server
        # Get adapter-specific config from adapter_config table
        adapter_cursor = conn.execute(
            "SELECT * FROM adapter_config WHERE tenant_id = ? AND adapter_type = ?",
            (tenant_id, row[0])
        )
        adapter_row = adapter_cursor.fetchone()
        
        adapter_config = {'enabled': True}
        if adapter_row:
            # TODO: Map adapter-specific fields based on adapter type
            pass
        
        config['adapters'][row[0]] = adapter_config
    
    # Add optional fields
    if row[3]:  # authorized_emails
        config['authorized_emails'] = json.loads(row[3]) if isinstance(row[3], str) else row[3]
    if row[4]:  # authorized_domains
        config['authorized_domains'] = json.loads(row[4]) if isinstance(row[4], str) else row[4]
    if row[5]:  # slack_webhook_url
        config['features']['slack_webhook_url'] = row[5]
    if row[6]:  # slack_audit_webhook_url
        config['features']['slack_audit_webhook_url'] = row[6]
    if row[7]:  # hitl_webhook_url
        config['features']['hitl_webhook_url'] = row[7]
    if row[8]:  # admin_token
        config['admin_token'] = row[8]
    if row[9]:  # auto_approve_formats
        config['creative_engine']['auto_approve_formats'] = json.loads(row[9]) if isinstance(row[9], str) else row[9]
    if row[11]:  # policy_settings
        config['policy_settings'] = json.loads(row[11]) if isinstance(row[11], str) else row[11]
    
    return config

def is_super_admin(email):
    """Check if email is authorized as super admin."""
    # Debug logging
    app.logger.info(f"Checking super admin for email: {email}")
    app.logger.info(f"SUPER_ADMIN_EMAILS: {SUPER_ADMIN_EMAILS}")
    app.logger.info(f"SUPER_ADMIN_DOMAINS: {SUPER_ADMIN_DOMAINS}")
    
    # Check explicit email list
    if email in SUPER_ADMIN_EMAILS:
        app.logger.info(f"Email {email} found in SUPER_ADMIN_EMAILS")
        return True
    
    # Check domain
    domain = email.split('@')[1] if '@' in email else ''
    app.logger.info(f"Email domain: {domain}")
    if domain and domain in SUPER_ADMIN_DOMAINS:
        app.logger.info(f"Domain {domain} found in SUPER_ADMIN_DOMAINS")
        return True
    
    app.logger.info(f"Email {email} is not a super admin")
    return False

def is_tenant_admin(email, tenant_id=None):
    """Check if email is authorized for a specific tenant."""
    conn = get_db_connection()
    
    if tenant_id:
        # Check specific tenant
        cursor = conn.execute("""
            SELECT authorized_emails, authorized_domains
            FROM tenants
            WHERE tenant_id = ? AND is_active = ?
        """, (tenant_id, True))
        
        tenant = cursor.fetchone()
        if tenant:
            # Parse JSON arrays
            authorized_emails = json.loads(tenant[0]) if tenant[0] else []
            authorized_domains = json.loads(tenant[1]) if tenant[1] else []
            
            # Check authorized emails
            if email in authorized_emails:
                conn.close()
                return True
            
            # Check authorized domains
            domain = email.split('@')[1] if '@' in email else ''
            if domain and domain in authorized_domains:
                conn.close()
                return True
    else:
        # Check all tenants to find which one(s) this email can access
        cursor = conn.execute("""
            SELECT tenant_id, name, authorized_emails, authorized_domains
            FROM tenants
            WHERE is_active = ?
        """, (True,))
        
        authorized_tenants = []
        for row in cursor.fetchall():
            tenant_id = row[0]
            tenant_name = row[1]
            authorized_emails = json.loads(row[2]) if row[2] else []
            authorized_domains = json.loads(row[3]) if row[3] else []
            
            # Check authorized emails
            if email in authorized_emails:
                authorized_tenants.append((tenant_id, tenant_name))
                continue
            
            # Check authorized domains
            domain = email.split('@')[1] if '@' in email else ''
            if domain and domain in authorized_domains:
                authorized_tenants.append((tenant_id, tenant_name))
        
        conn.close()
        return authorized_tenants
    
    conn.close()
    return False

def require_auth(admin_only=False):
    """Decorator for authentication."""
    def decorator(f):
        @wraps(f)
        def decorated_function(*args, **kwargs):
            if not session.get('authenticated'):
                # Store the URL the user was trying to access
                session['next_url'] = request.url
                # Check if we're in a tenant-specific route
                tenant_id = kwargs.get('tenant_id') or session.get('tenant_id')
                if tenant_id and not admin_only:
                    return redirect(url_for('tenant_login', tenant_id=tenant_id))
                return redirect(url_for('login'))
            
            # Check if super admin is required but user is tenant admin
            if admin_only and session.get('role') != 'super_admin':
                return "Access denied. Super admin required.", 403
                
            return f(*args, **kwargs)
        return decorated_function
    return decorator

def require_tenant_access(api_mode=False):
    """Decorator that checks both authentication and tenant access.
    
    Args:
        api_mode: If True, returns JSON errors instead of HTML responses
    """
    def decorator(f):
        @wraps(f)
        def decorated_function(*args, **kwargs):
            # Check authentication
            if not session.get('authenticated'):
                if api_mode:
                    return jsonify({'error': 'Authentication required'}), 401
                session['next_url'] = request.url
                tenant_id = kwargs.get('tenant_id') or session.get('tenant_id')
                if tenant_id:
                    return redirect(url_for('tenant_login', tenant_id=tenant_id))
                return redirect(url_for('login'))
            
            # Get tenant_id from route
            tenant_id = kwargs.get('tenant_id')
            if not tenant_id:
                if api_mode:
                    return jsonify({'error': 'Tenant ID required'}), 400
                return "Tenant ID required", 400
            
            # Check tenant access
            if session.get('role') != 'super_admin':
                if session.get('tenant_id') != tenant_id:
                    if api_mode:
                        return jsonify({'error': 'Access denied'}), 403
                    return "Access denied", 403
            
            return f(*args, **kwargs)
        return decorated_function
    return decorator

@app.route('/login')
def login():
    """Show login page for super admin."""
    return render_template('login.html', tenant_id=None, test_mode=TEST_MODE_ENABLED)

@app.route('/tenant/<tenant_id>/login')
def tenant_login(tenant_id):
    """Show login page for specific tenant."""
    # Verify tenant exists
    conn = get_db_connection()
    cursor = conn.execute("SELECT name FROM tenants WHERE tenant_id = ? AND is_active = ?", (tenant_id, True))
    tenant = cursor.fetchone()
    conn.close()
    
    if not tenant:
        return "Tenant not found", 404
        
    return render_template('login.html', tenant_id=tenant_id, tenant_name=tenant[0], test_mode=TEST_MODE_ENABLED)

@app.route('/auth/google')
def google_auth():
    """Initiate Google OAuth flow for super admin."""
    redirect_uri = url_for('google_callback', _external=True)
    return google.authorize_redirect(redirect_uri)

@app.route('/tenant/<tenant_id>/auth/google')
def tenant_google_auth(tenant_id):
    """Initiate Google OAuth flow for specific tenant."""
    # Store tenant_id in session for callback
    session['oauth_tenant_id'] = tenant_id
    # Use the centralized callback for all OAuth flows
    redirect_uri = url_for('google_callback', _external=True)
    return google.authorize_redirect(redirect_uri)

@app.route('/auth/google/callback')
def google_callback():
    """Handle Google OAuth callback for both super admin and tenant users."""
    try:
        token = google.authorize_access_token()
        user_info = token.get('userinfo')
        
        if not user_info:
            # Check if this was a tenant-specific login attempt
            oauth_tenant_id = session.pop('oauth_tenant_id', None)
            if oauth_tenant_id:
                return redirect(url_for('tenant_login', tenant_id=oauth_tenant_id))
            return redirect(url_for('login'))
        
        email = user_info.get('email')
        if not email:
            oauth_tenant_id = session.pop('oauth_tenant_id', None)
            return render_template('login.html', 
                                 error='No email address provided by Google', 
                                 tenant_id=oauth_tenant_id)
        
        app.logger.info(f"OAuth callback received email: {email}")
        
        # Check if this is a tenant-specific login attempt
        oauth_tenant_id = session.pop('oauth_tenant_id', None)
        
        if oauth_tenant_id:
            # Tenant-specific authentication flow
            conn = get_db_connection()
            
            # First check if user is in the users table for this tenant
            cursor = conn.execute("""
                SELECT u.user_id, u.role, u.name, t.name as tenant_name, u.is_active
                FROM users u
                JOIN tenants t ON u.tenant_id = t.tenant_id
                WHERE u.email = ? AND u.tenant_id = ?
            """, (email, oauth_tenant_id))
            user_row = cursor.fetchone()
            
            # Update last login if user exists
            if user_row:
                user_id, user_role, user_name, tenant_name, is_active = user_row
                
                if not is_active:
                    conn.close()
                    return render_template('login.html', 
                                         error='Your account has been disabled',
                                         tenant_id=oauth_tenant_id)
                
                # Update last login and Google ID
                conn.execute("""
                    UPDATE users 
                    SET last_login = ?, google_id = ?
                    WHERE user_id = ?
                """, (datetime.now().isoformat(), user_info.get('sub'), user_id))
                conn.connection.commit()
                conn.close()
                
                session['authenticated'] = True
                session['role'] = user_role  # Use actual user role from DB
                session['user_id'] = user_id
                session['tenant_id'] = oauth_tenant_id
                session['tenant_name'] = tenant_name
                session['email'] = email
                session['username'] = user_name or user_info.get('name', email)
                
                # Redirect to originally requested URL if stored
                next_url = session.pop('next_url', None)
                if next_url:
                    return redirect(next_url)
                return redirect(url_for('tenant_dashboard', tenant_id=oauth_tenant_id))
            
            # If not in users table, check legacy tenant admin config
            if is_tenant_admin(email, oauth_tenant_id):
                # Get tenant name for session
                cursor = conn.execute("SELECT name FROM tenants WHERE tenant_id = ?", (oauth_tenant_id,))
                tenant = cursor.fetchone()
                conn.close()
                
                session['authenticated'] = True
                session['role'] = 'tenant_admin'  # Legacy role
                session['tenant_id'] = oauth_tenant_id
                session['tenant_name'] = tenant[0] if tenant else oauth_tenant_id
                session['email'] = email
                session['username'] = user_info.get('name', email)
                
                # Redirect to originally requested URL if stored
                next_url = session.pop('next_url', None)
                if next_url:
                    return redirect(next_url)
                return redirect(url_for('tenant_dashboard', tenant_id=oauth_tenant_id))
            
            # Check if super admin trying to access tenant
            if is_super_admin(email):
                # Get tenant name for session
                cursor = conn.execute("SELECT name FROM tenants WHERE tenant_id = ?", (oauth_tenant_id,))
                tenant = cursor.fetchone()
                conn.close()
                
                session['authenticated'] = True
                session['role'] = 'super_admin'
                session['email'] = email
                session['username'] = user_info.get('name', email)
                
                if tenant:
                    session['tenant_name'] = tenant[0]
                
                # Super admin can access any tenant
                # Redirect to originally requested URL if stored
                next_url = session.pop('next_url', None)
                if next_url:
                    return redirect(next_url)
                return redirect(url_for('tenant_dashboard', tenant_id=oauth_tenant_id))
            
            # Fall back to checking tenant config
            config = get_tenant_config_from_db(conn, oauth_tenant_id)
            conn.close()
            
            if config:
                # Check if user is authorized for this tenant
                authorized_emails = config.get('authorized_emails', [])
                authorized_domains = config.get('authorized_domains', [])
                
                domain = email.split('@')[1] if '@' in email else None
                
                if email in authorized_emails or (domain and domain in authorized_domains):
                    session['authenticated'] = True
                    session['role'] = 'tenant_user'
                    session['tenant_id'] = oauth_tenant_id
                    session['email'] = email
                    session['username'] = user_info.get('name', email)
                    
                    # Get tenant name
                    conn = get_db_connection()
                    cursor = conn.execute("SELECT name FROM tenants WHERE tenant_id = ?", (oauth_tenant_id,))
                    tenant = cursor.fetchone()
                    conn.close()
                    
                    if tenant:
                        session['tenant_name'] = tenant[0]
                    
                    # Redirect to originally requested URL if stored
                    next_url = session.pop('next_url', None)
                    if next_url:
                        return redirect(next_url)
                    return redirect(url_for('tenant_dashboard', tenant_id=oauth_tenant_id))
            
            # Not authorized for this tenant
            return render_template('login.html', 
                                 error=f'Email {email} is not authorized for this tenant',
                                 tenant_id=oauth_tenant_id)
        
        # Standard super admin flow (no tenant_id in session)
        # Check if super admin
        if is_super_admin(email):
            session['authenticated'] = True
            session['role'] = 'super_admin'
            session['email'] = email
            session['username'] = user_info.get('name', email)
            # Redirect to originally requested URL if stored
            next_url = session.pop('next_url', None)
            if next_url:
                return redirect(next_url)
            return redirect(url_for('index'))
        
        # Check if tenant admin
        tenant_access = is_tenant_admin(email)
        if tenant_access:
            if isinstance(tenant_access, list) and len(tenant_access) == 1:
                # Single tenant access
                tenant_id, tenant_name = tenant_access[0]
                session['authenticated'] = True
                session['role'] = 'tenant_admin'
                session['tenant_id'] = tenant_id
                session['tenant_name'] = tenant_name
                session['email'] = email
                session['username'] = user_info.get('name', email)
                # Redirect to originally requested URL if stored
                next_url = session.pop('next_url', None)
                if next_url:
                    return redirect(next_url)
                return redirect(url_for('tenant_dashboard', tenant_id=tenant_id))
            elif isinstance(tenant_access, list) and len(tenant_access) > 1:
                # Multiple tenant access - let them choose
                session['pre_auth_email'] = email
                session['pre_auth_name'] = user_info.get('name', email)
                session['available_tenants'] = tenant_access
                return render_template('choose_tenant.html', tenants=tenant_access)
        
        # Not authorized
        return render_template('login.html', 
                             error=f'Email {email} is not authorized to access this system',
                             tenant_id=None)
        
    except Exception as e:
        app.logger.error(f"OAuth callback error: {e}")
        oauth_tenant_id = session.pop('oauth_tenant_id', None)
        return render_template('login.html', 
                             error='Authentication failed', 
                             tenant_id=oauth_tenant_id)

# Removed tenant-specific callback - now handled by the centralized callback

@app.route('/auth/select-tenant', methods=['POST'])
def select_tenant():
    """Handle tenant selection for users with multiple tenant access."""
    if not session.get('pre_auth_email'):
        return redirect(url_for('login'))
    
    tenant_id = request.form.get('tenant_id')
    available_tenants = session.get('available_tenants', [])
    
    # Verify the selected tenant is in the available list
    selected_tenant = None
    for tid, tname in available_tenants:
        if tid == tenant_id:
            selected_tenant = (tid, tname)
            break
    
    if not selected_tenant:
        return "Invalid tenant selection", 400
    
    # Set up session
    session['authenticated'] = True
    session['role'] = 'tenant_admin'
    session['tenant_id'] = selected_tenant[0]
    session['tenant_name'] = selected_tenant[1]
    session['email'] = session.pop('pre_auth_email')
    session['username'] = session.pop('pre_auth_name')
    session.pop('available_tenants', None)
    
    return redirect(url_for('tenant_dashboard', tenant_id=selected_tenant[0]))

@app.route('/logout')
def logout():
    """Log out and clear session."""
    # Save tenant_id before clearing session
    tenant_id = session.get('tenant_id')
    is_super_admin = session.get('role') == 'super_admin'
    
    session.clear()
    
    # Redirect to appropriate login page
    if is_super_admin or not tenant_id:
        return redirect(url_for('login'))
    else:
        return redirect(url_for('tenant_login', tenant_id=tenant_id))

# Test mode authentication routes - ONLY FOR AUTOMATED TESTING
@app.route('/test/auth', methods=['POST'])
def test_auth():
    """Test authentication endpoint - bypasses OAuth for automated testing."""
    if not TEST_MODE_ENABLED:
        return "Test mode is not enabled", 404
    
    email = request.form.get('email')
    password = request.form.get('password')
    tenant_id = request.form.get('tenant_id')  # Optional for tenant-specific login
    
    # Check test user credentials
    if email not in TEST_USERS or TEST_USERS[email]['password'] != password:
        if tenant_id:
            return redirect(url_for('tenant_login', tenant_id=tenant_id) + '?error=Invalid+test+credentials')
        return redirect(url_for('login') + '?error=Invalid+test+credentials')
    
    test_user = TEST_USERS[email]
    
    # For super admin test user
    if test_user['role'] == 'super_admin':
        session['authenticated'] = True
        session['role'] = 'super_admin'
        session['email'] = email
        session['username'] = test_user['name']
        return redirect(url_for('index'))
    
    # For tenant users, we need a tenant_id
    if not tenant_id:
        return redirect(url_for('login') + '?error=Tenant+ID+required+for+non-super-admin+test+users')
    
    # Verify tenant exists
    conn = get_db_connection()
    cursor = conn.execute("SELECT name FROM tenants WHERE tenant_id = ? AND is_active = ?", (tenant_id, True))
    tenant = cursor.fetchone()
    
    if not tenant:
        conn.close()
        return redirect(url_for('login') + '?error=Invalid+tenant+ID')
    
    # Set up session for tenant user
    session['authenticated'] = True
    session['role'] = test_user['role']
    session['user_id'] = f"test_{email}"  # Fake user ID for testing
    session['tenant_id'] = tenant_id
    session['tenant_name'] = tenant[0]
    session['email'] = email
    session['username'] = test_user['name']
    
    conn.close()
    return redirect(url_for('tenant_dashboard', tenant_id=tenant_id))

@app.route('/test/login')
def test_login_form():
    """Show test login form for automated testing."""
    if not TEST_MODE_ENABLED:
        return "Test mode is not enabled", 404
    
    return '''
    <!DOCTYPE html>
    <html>
    <head>
        <title>Test Login - AdCP Admin</title>
        <style>
            body { font-family: Arial, sans-serif; background: #f5f5f5; display: flex; justify-content: center; align-items: center; height: 100vh; margin: 0; }
            .container { background: white; padding: 2rem; border-radius: 8px; box-shadow: 0 2px 4px rgba(0,0,0,0.1); width: 400px; }
            .warning { background: #ff9800; color: white; padding: 1rem; margin: -2rem -2rem 2rem -2rem; border-radius: 8px 8px 0 0; text-align: center; }
            h1 { color: #333; margin: 0 0 1.5rem 0; }
            .form-group { margin-bottom: 1rem; }
            label { display: block; margin-bottom: 0.5rem; color: #555; }
            input, select { width: 100%; padding: 0.5rem; border: 1px solid #ddd; border-radius: 4px; }
            button { background: #4285f4; color: white; border: none; padding: 0.75rem 1.5rem; border-radius: 4px; cursor: pointer; width: 100%; }
            button:hover { background: #357ae8; }
            .test-users { margin-top: 2rem; padding: 1rem; background: #f9f9f9; border-radius: 4px; }
            .test-users h3 { margin-top: 0; }
            .test-users code { background: #eee; padding: 0.2rem 0.4rem; border-radius: 3px; }
        </style>
    </head>
    <body>
        <div class="container">
            <div class="warning">⚠️ TEST MODE - NOT FOR PRODUCTION USE</div>
            <h1>Test Login</h1>
            <form method="POST" action="/test/auth">
                <div class="form-group">
                    <label>Email:</label>
                    <select name="email" required>
                        <option value="">Select a test user...</option>
                        <option value="test_super_admin@example.com">Test Super Admin</option>
                        <option value="test_tenant_admin@example.com">Test Tenant Admin</option>
                        <option value="test_tenant_user@example.com">Test Tenant User</option>
                    </select>
                </div>
                <div class="form-group">
                    <label>Password:</label>
                    <input type="password" name="password" placeholder="test123" required>
                </div>
                <div class="form-group">
                    <label>Tenant ID (optional, required for tenant users):</label>
                    <input type="text" name="tenant_id" placeholder="e.g., tenant_abc123">
                </div>
                <button type="submit">Test Login</button>
            </form>
            <div class="test-users">
                <h3>Available Test Users:</h3>
                <ul>
                    <li><code>test_super_admin@example.com</code> - Full admin access</li>
                    <li><code>test_tenant_admin@example.com</code> - Tenant admin (requires tenant_id)</li>
                    <li><code>test_tenant_user@example.com</code> - Tenant user (requires tenant_id)</li>
                </ul>
                <p>All test users use password: <code>test123</code></p>
            </div>
        </div>
    </body>
    </html>
    '''

# Route removed - using tenant_dashboard as the main route now

@app.route('/health')
def health():
    """Health check endpoint for monitoring."""
    return "OK", 200

@app.route('/')
@require_auth()
def index():
    """Dashboard showing all tenants (super admin) or redirect to tenant page (tenant admin)."""
    # Tenant admins should go directly to their tenant page
    if session.get('role') == 'tenant_admin':
        return redirect(url_for('tenant_dashboard', tenant_id=session.get('tenant_id')))
    
    # Super admins see all tenants
    conn = get_db_connection()
    cursor = conn.execute("""
        SELECT tenant_id, name, subdomain, is_active, created_at
        FROM tenants
        ORDER BY created_at DESC
    """)
    tenants = []
    for row in cursor.fetchall():
        # Convert datetime if it's a string
        created_at = row[4]
        if isinstance(created_at, str):
            try:
                created_at = datetime.fromisoformat(created_at.replace('T', ' '))
            except:
                pass
        
        tenants.append({
            'tenant_id': row[0],
            'name': row[1],
            'subdomain': row[2],
            'is_active': row[3],
            'created_at': created_at
        })
    conn.close()
    return render_template('index.html', tenants=tenants)

@app.route('/settings')
@require_auth(admin_only=True)
def settings():
    """Superadmin settings page."""
    conn = get_db_connection()
    
    # Get all superadmin config values
    cursor = conn.execute("""
        SELECT config_key, config_value, description
        FROM superadmin_config
        ORDER BY config_key
    """)
    
    config_items = {}
    for row in cursor.fetchall():
        config_items[row[0]] = {
            'value': row[1] if row[1] else '',
            'description': row[2] if row[2] else ''
        }
    
    conn.close()
    return render_template('settings.html', config_items=config_items)

@app.route('/settings/update', methods=['POST'])
@require_auth(admin_only=True)
def update_settings():
    """Update superadmin settings."""
    conn = get_db_connection()
    
    try:
        # Update GAM OAuth settings
        gam_client_id = request.form.get('gam_oauth_client_id', '').strip()
        gam_client_secret = request.form.get('gam_oauth_client_secret', '').strip()
        
        # Update in database
        conn.execute("""
            UPDATE superadmin_config 
            SET config_value = ?, updated_at = CURRENT_TIMESTAMP, updated_by = ?
            WHERE config_key = ?
        """, (gam_client_id, session.get('email'), 'gam_oauth_client_id'))
        
        conn.execute("""
            UPDATE superadmin_config 
            SET config_value = ?, updated_at = CURRENT_TIMESTAMP, updated_by = ?
            WHERE config_key = ?
        """, (gam_client_secret, session.get('email'), 'gam_oauth_client_secret'))
        
        conn.connection.commit()  # Access the underlying connection
        flash('Settings updated successfully', 'success')
        
    except Exception as e:
        conn.connection.rollback()  # Access the underlying connection
        flash(f'Error updating settings: {str(e)}', 'error')
    finally:
        conn.close()
    
    return redirect(url_for('settings'))

@app.route('/tenant/<tenant_id>/manage_old')
@require_auth()
def tenant_detail_old(tenant_id):
    """Show tenant details and configuration."""
    # Check if tenant admin is trying to access another tenant
    if session.get('role') == 'tenant_admin' and session.get('tenant_id') != tenant_id:
        return "Access denied. You can only view your own tenant.", 403
    
    conn = get_db_connection()
    
    # Get tenant with all fields
    cursor = conn.execute("""
        SELECT tenant_id, name, subdomain, is_active, created_at,
               ad_server, max_daily_budget, enable_aee_signals,
               authorized_emails, authorized_domains, slack_webhook_url,
               admin_token, auto_approve_formats, human_review_required,
               slack_audit_webhook_url, hitl_webhook_url, policy_settings
        FROM tenants WHERE tenant_id = ?
    """, (tenant_id,))
    row = cursor.fetchone()
    if not row:
        conn.close()
        return "Tenant not found", 404
    
    tenant = {
        'tenant_id': row[0],
        'name': row[1],
        'subdomain': row[2],
        'is_active': row[3],
        'created_at': row[4],
        'ad_server': row[5],
        'max_daily_budget': row[6],
        'enable_aee_signals': row[7],
        'authorized_emails': json.loads(row[8]) if row[8] else [],
        'authorized_domains': json.loads(row[9]) if row[9] else [],
        'slack_webhook_url': row[10],
        'admin_token': row[11],
        'auto_approve_formats': json.loads(row[12]) if row[12] else [],
        'human_review_required': row[13],
        'slack_audit_webhook_url': row[14],
        'hitl_webhook_url': row[15],
        'policy_settings': json.loads(row[16]) if row[16] else None
    }
    
    # Get principals with platform mappings
    cursor = conn.execute("""
        SELECT principal_id, name, access_token, created_at, platform_mappings
        FROM principals WHERE tenant_id = ?
        ORDER BY created_at DESC
    """, (tenant_id,))
    principals = []
    for row in cursor.fetchall():
        # Parse platform_mappings JSON
        platform_mappings = row[4]
        if isinstance(platform_mappings, str):
            platform_mappings = json.loads(platform_mappings)
        
        principals.append({
            'principal_id': row[0],
            'name': row[1],
            'access_token': row[2],
            'created_at': row[3],
            'platform_mappings': platform_mappings or {}
        })
    
    # Get products
    cursor = conn.execute("""
        SELECT product_id, name, delivery_type, cpm
        FROM products WHERE tenant_id = ?
    """, (tenant_id,))
    products = []
    for row in cursor.fetchall():
        products.append({
            'product_id': row[0],
            'name': row[1],
            'delivery_type': row[2],
            'cpm': row[3]
        })
    
    # Get operational stats
    active_adapter = tenant['ad_server']  # Now we have a dedicated column for this
    
    # Get adapter configuration if exists
    adapter_config = None
    if active_adapter:
        cursor = conn.execute("""
            SELECT * FROM adapter_config 
            WHERE tenant_id = ? AND adapter_type = ?
        """, (tenant_id, active_adapter))
        adapter_row = cursor.fetchone()
        if adapter_row:
            # Convert row to dict based on adapter type
            if active_adapter == 'google_ad_manager':
                adapter_config = {
                    'network_code': adapter_row[3],  # gam_network_code (after mock_dry_run)
                    'refresh_token': adapter_row[4],  # gam_refresh_token
                    'company_id': adapter_row[5],     # gam_company_id
                    'trafficker_id': adapter_row[6],  # gam_trafficker_id
                    'manual_approval_required': adapter_row[7]  # gam_manual_approval_required
                }
            elif active_adapter == 'mock':
                adapter_config = {
                    'dry_run': adapter_row[2]  # mock_dry_run (position 2)
                }
            # Add other adapters as needed
    
    # Get active media buys count
    cursor = conn.execute("""
        SELECT COUNT(*) FROM media_buys 
        WHERE tenant_id = ? AND status = 'active'
    """, (tenant_id,))
    active_media_buys = cursor.fetchone()[0]
    
    # Get total spend
    cursor = conn.execute("""
        SELECT SUM(budget) FROM media_buys 
        WHERE tenant_id = ? AND status = 'active'
    """, (tenant_id,))
    total_active_spend = cursor.fetchone()[0] or 0
    
    # Get pending tasks count
    cursor = conn.execute("""
        SELECT COUNT(*) FROM tasks 
        WHERE tenant_id = ? AND status = 'pending'
    """, (tenant_id,))
    pending_tasks = cursor.fetchone()[0]
    
    # Get user count
    cursor = conn.execute("""
        SELECT COUNT(*) FROM users 
        WHERE tenant_id = ? AND is_active = TRUE
    """, (tenant_id,))
    active_users = cursor.fetchone()[0]
    
    conn.close()
    
    # Add operational stats to tenant
    tenant['active_adapter'] = active_adapter
    tenant['active_media_buys'] = active_media_buys
    tenant['total_active_spend'] = total_active_spend
    tenant['pending_tasks'] = pending_tasks
    tenant['active_users'] = active_users
    
    
    # Get the current port from environment
    admin_port = int(os.environ.get('ADMIN_UI_PORT', 8001))
    
    # Calculate tab completion status
    tab_status = {
        'adserver': bool(active_adapter),
        'principals': len(principals) > 0,
        'products': len(products) > 0,
        'formats': False,  # Will check below
        'integrations': True,  # Integrations are optional
        'users': active_users > 0,
        'authorization': True,  # Authorization tab is always complete (set during creation)
        'config': True,  # Config tab is always available
        'tokens': True  # API tokens tab shows principals which we already track
    }
    
    # Check if any creative formats exist
    conn = get_db_connection()
    cursor = conn.execute("""
        SELECT COUNT(*) FROM creative_formats 
        WHERE tenant_id = ?
    """, (tenant_id,))
    format_count = cursor.fetchone()[0]
    tab_status['formats'] = format_count > 0
    conn.close()
    
    # Check overall setup completion
    setup_complete = (
        tab_status['adserver'] and 
        tab_status['principals'] and 
        tab_status['products'] and 
        tab_status['formats']
    )
    
    return render_template('tenant_detail.html', 
                         tenant=tenant, 
                         principals=principals,
                         products=products,
                         adapter_config=adapter_config,
                         admin_port=admin_port,
                         tab_status=tab_status,
                         setup_complete=setup_complete)

@app.route('/tenant/<tenant_id>/update', methods=['POST'])
@require_auth()
def update_tenant(tenant_id):
    """Update tenant configuration."""
    # Check access based on role
    if session.get('role') == 'viewer':
        return "Access denied. Viewers cannot update configuration.", 403
        
    # Check if user is trying to update another tenant
    if session.get('role') in ['admin', 'manager', 'tenant_admin'] and session.get('tenant_id') != tenant_id:
        return "Access denied. You can only update your own tenant.", 403
    
    conn = get_db_connection()
    
    try:
        # Get form data for individual fields
        max_daily_budget = request.form.get('max_daily_budget', type=int)
        enable_aee_signals = request.form.get('enable_aee_signals') == 'true'
        human_review_required = request.form.get('human_review_required') == 'true'
        
        # Update individual fields
        conn.execute("""
            UPDATE tenants 
            SET max_daily_budget = ?, 
                enable_aee_signals = ?,
                human_review_required = ?,
                updated_at = ?
            WHERE tenant_id = ?
        """, (max_daily_budget, enable_aee_signals, human_review_required, 
              datetime.now().isoformat(), tenant_id))
        
        conn.connection.commit()
        flash('Configuration updated successfully', 'success')
        conn.close()
        return redirect(url_for('tenant_dashboard', tenant_id=tenant_id))
    except Exception as e:
        conn.close()
        flash(f"Error updating configuration: {str(e)}", 'error')
        return redirect(url_for('tenant_dashboard', tenant_id=tenant_id))

@app.route('/tenant/<tenant_id>/update_slack', methods=['POST'])
@require_auth()
def update_slack(tenant_id):
    """Update Slack webhook configuration."""
    # Check if tenant admin is trying to update another tenant
    if session.get('role') == 'tenant_admin' and session.get('tenant_id') != tenant_id:
        return "Access denied", 403
    
    try:
        # Validate webhook URLs
        form_data = {
            'slack_webhook_url': request.form.get('slack_webhook_url', '').strip(),
            'slack_audit_webhook_url': request.form.get('slack_audit_webhook_url', '').strip()
        }
        
        # Sanitize form data
        form_data = sanitize_form_data(form_data)
        
        # Validate
        validators = {
            'slack_webhook_url': [FormValidator.validate_webhook_url],
            'slack_audit_webhook_url': [FormValidator.validate_webhook_url]
        }
        
        errors = validate_form_data(form_data, validators)
        if errors:
            for field, error in errors.items():
                flash(f"{field}: {error}", 'error')
            return redirect(url_for('tenant_dashboard', tenant_id=tenant_id))
        
        conn = get_db_connection()
        
        slack_webhook = form_data['slack_webhook_url']
        audit_webhook = form_data['slack_audit_webhook_url']
        
        # Update both slack webhooks in their dedicated fields
        conn.execute("""
            UPDATE tenants 
            SET slack_webhook_url = ?, 
                slack_audit_webhook_url = ?,
                updated_at = ?
            WHERE tenant_id = ?
        """, (slack_webhook if slack_webhook else None, 
              audit_webhook if audit_webhook else None,
              datetime.now().isoformat(), tenant_id))
        
        conn.connection.commit()
        conn.close()
        
        flash('Slack configuration updated successfully', 'success')
        return redirect(url_for('tenant_dashboard', tenant_id=tenant_id))
    except Exception as e:
        if 'conn' in locals():
            conn.close()
        return f"Error: {e}", 400

@app.route('/tenant/<tenant_id>/test_slack', methods=['POST'])
@require_auth()
def test_slack(tenant_id):
    """Test Slack webhook."""
    # Check if tenant admin is trying to test another tenant
    if session.get('role') == 'tenant_admin' and session.get('tenant_id') != tenant_id:
        return jsonify({"success": False, "error": "Access denied"}), 403
    
    try:
        data = request.get_json()
        webhook_url = data.get('webhook_url')
        
        if not webhook_url:
            return jsonify({"success": False, "error": "No webhook URL provided"})
        
        # Send test message
        import requests
        from datetime import datetime
        
        test_message = {
            "text": f"🎉 Test message from AdCP Sales Agent",
            "blocks": [
                {
                    "type": "header",
                    "text": {
                        "type": "plain_text",
                        "text": "✅ Slack Integration Test Successful!"
                    }
                },
                {
                    "type": "section",
                    "text": {
                        "type": "mrkdwn",
                        "text": f"This is a test message from tenant *{tenant_id}*\n\nYour Slack integration is working correctly!"
                    }
                },
                {
                    "type": "context",
                    "elements": [
                        {
                            "type": "mrkdwn",
                            "text": f"Sent at {datetime.now(timezone.utc).strftime('%Y-%m-%d %H:%M:%S UTC')}"
                        }
                    ]
                }
            ]
        }
        
        response = requests.post(webhook_url, json=test_message, timeout=10)
        
        if response.status_code == 200:
            return jsonify({"success": True})
        else:
            return jsonify({"success": False, "error": f"Slack returned status {response.status_code}"})
            
    except requests.exceptions.Timeout:
        return jsonify({"success": False, "error": "Request timed out"})
    except requests.exceptions.RequestException as e:
        return jsonify({"success": False, "error": str(e)})
    except Exception as e:
        return jsonify({"success": False, "error": str(e)})


@app.route('/create_tenant', methods=['GET', 'POST'])
@require_auth(admin_only=True)
def create_tenant():
    """Create a new tenant (super admin only) - basic setup only."""
    if request.method == 'POST':
        try:
            tenant_name = request.form.get('name')
            tenant_id = request.form.get('tenant_id') or tenant_name.lower().replace(' ', '_')
            subdomain = request.form.get('subdomain') or tenant_id
            
            app.logger.info(f"Creating tenant: name={tenant_name}, id={tenant_id}, subdomain={subdomain}")
            
            # Parse authorization lists
            authorized_emails = [email.strip() for email in request.form.get('authorized_emails', '').split(',') if email.strip()]
            authorized_domains = [domain.strip() for domain in request.form.get('authorized_domains', '').split(',') if domain.strip()]
            
            # Build minimal config for unmigrated fields
            config = {
                "setup_complete": False  # Flag to track if tenant has completed setup
            }
            
            conn = get_db_connection()
            
            # Create tenant with new fields (config column removed)
            conn.execute("""
                INSERT INTO tenants (
                    tenant_id, name, subdomain,
                    created_at, updated_at, is_active,
                    ad_server, max_daily_budget, enable_aee_signals,
                    authorized_emails, authorized_domains,
                    auto_approve_formats, human_review_required,
                    admin_token
                ) VALUES (?, ?, ?, ?, ?, ?, ?, ?, ?, ?, ?, ?, ?, ?)
            """, (
                tenant_id,
                tenant_name,
                subdomain,
                datetime.now().isoformat(),
                datetime.now().isoformat(),
                True,
                None,  # ad_server - set during setup
                10000,  # max_daily_budget
                True,  # enable_aee_signals
                json.dumps(authorized_emails),  # authorized_emails
                json.dumps(authorized_domains),  # authorized_domains
                json.dumps([]),  # auto_approve_formats
                True,  # human_review_required
                config.get('admin_token', f'admin_{tenant_id}_{secrets.token_hex(16)}')  # admin_token
            ))
            
            app.logger.info(f"Tenant {tenant_id} inserted successfully")
            
            # Create admin principal with access token
            admin_token = secrets.token_urlsafe(32)
            conn.execute("""
                INSERT INTO principals (
                    tenant_id, principal_id, name,
                    platform_mappings, access_token
                ) VALUES (?, ?, ?, ?, ?)
            """, (
                tenant_id,
                f"{tenant_id}_admin",
                f"{tenant_name} Admin",
                json.dumps({}),
                admin_token
            ))
            
            conn.commit()
            conn.close()
            
            flash(f'Tenant "{tenant_name}" created successfully! The publisher should log in and start with the Ad Server Setup tab to complete configuration.', 'success')
            return redirect(url_for('tenant_dashboard', tenant_id=tenant_id))
            
        except Exception as e:
            app.logger.error(f"Error creating tenant: {str(e)}")
            app.logger.error(traceback.format_exc())
            return render_template('create_tenant.html', error=str(e))
    
    return render_template('create_tenant.html')

# New Dashboard Routes (v2)
@app.route('/tenant/<tenant_id>')
@require_auth()
def tenant_dashboard(tenant_id):
    """Show new operational dashboard for tenant."""
    # Check access
    if session.get('role') == 'tenant_admin' and session.get('tenant_id') != tenant_id:
        return "Access denied. You can only view your own tenant.", 403
    
    conn = get_db_connection()
    
    # Get tenant basic info
    cursor = conn.execute("""
        SELECT tenant_id, name, subdomain, is_active, ad_server
        FROM tenants WHERE tenant_id = ?
    """, (tenant_id,))
    row = cursor.fetchone()
    if not row:
        conn.close()
        return "Tenant not found", 404
    
    tenant = {
        'tenant_id': row[0],
        'name': row[1],
        'subdomain': row[2],
        'is_active': row[3],
        'ad_server': row[4]
    }
    
    # Get metrics
    metrics = {}
    
    # Total revenue (30 days) - using actual budget column
    cursor = conn.execute("""
        SELECT COALESCE(SUM(budget), 0) as total_revenue
        FROM media_buys 
        WHERE tenant_id = %s 
        AND status IN ('active', 'completed')
        AND created_at >= CURRENT_TIMESTAMP - INTERVAL '30 days'
    """, (tenant_id,))
    metrics['total_revenue'] = cursor.fetchone()[0] or 0
    
    # Revenue change vs previous period
    cursor = conn.execute("""
        SELECT COALESCE(SUM(budget), 0) as prev_revenue
        FROM media_buys 
        WHERE tenant_id = %s 
        AND status IN ('active', 'completed')
        AND created_at >= CURRENT_TIMESTAMP - INTERVAL '60 days'
        AND created_at < CURRENT_TIMESTAMP - INTERVAL '30 days'
    """, (tenant_id,))
    prev_revenue = cursor.fetchone()[0] or 0
    if prev_revenue > 0:
        metrics['revenue_change'] = ((metrics['total_revenue'] - prev_revenue) / prev_revenue) * 100
    else:
        metrics['revenue_change'] = 0
    
    # Add absolute value for display
    metrics['revenue_change_abs'] = abs(metrics['revenue_change'])
    
    # Active media buys
    cursor = conn.execute("""
        SELECT COUNT(*) FROM media_buys 
        WHERE tenant_id = %s AND status = 'active'
    """, (tenant_id,))
    metrics['active_buys'] = cursor.fetchone()[0]
    
    # Pending media buys
    cursor = conn.execute("""
        SELECT COUNT(*) FROM media_buys 
        WHERE tenant_id = %s AND status = 'pending'
    """, (tenant_id,))
    metrics['pending_buys'] = cursor.fetchone()[0]
    
    # Open tasks (using human_tasks table)
    cursor = conn.execute("""
        SELECT COUNT(*) FROM human_tasks 
        WHERE tenant_id = %s AND status IN ('pending', 'in_progress')
    """, (tenant_id,))
    metrics['open_tasks'] = cursor.fetchone()[0]
    
    # Overdue tasks (simplified - tasks older than 3 days)
    cursor = conn.execute("""
        SELECT COUNT(*) FROM human_tasks 
        WHERE tenant_id = %s 
        AND status IN ('pending', 'in_progress')
        AND created_at < CURRENT_TIMESTAMP - INTERVAL '3 days'
    """, (tenant_id,))
    metrics['overdue_tasks'] = cursor.fetchone()[0]
    
    # Active advertisers (principals with activity in last 30 days)
    cursor = conn.execute("""
        SELECT COUNT(DISTINCT principal_id) 
        FROM media_buys 
        WHERE tenant_id = %s 
        AND created_at >= CURRENT_TIMESTAMP - INTERVAL '30 days'
    """, (tenant_id,))
    metrics['active_advertisers'] = cursor.fetchone()[0]
    
    # Total advertisers
    cursor = conn.execute("""
        SELECT COUNT(*) FROM principals WHERE tenant_id = %s
    """, (tenant_id,))
    metrics['total_advertisers'] = cursor.fetchone()[0]
    
    # Get recent media buys
    cursor = conn.execute("""
        SELECT 
            mb.media_buy_id,
            mb.principal_id,
            mb.advertiser_name,
            mb.status,
            mb.budget,
            0 as spend,  -- TODO: Calculate actual spend
            mb.created_at
        FROM media_buys mb
        WHERE mb.tenant_id = %s
        ORDER BY mb.created_at DESC
        LIMIT 10
    """, (tenant_id,))
    
    recent_media_buys = []
    for row in cursor.fetchall():
        # Calculate relative time
        created_at = datetime.fromisoformat(row[6].replace('Z', '+00:00')) if row[6] else datetime.now(timezone.utc)
        now = datetime.now(timezone.utc)
        delta = now - created_at
        
        if delta.days > 0:
            relative_time = f"{delta.days}d ago"
        elif delta.seconds > 3600:
            relative_time = f"{delta.seconds // 3600}h ago"
        else:
            relative_time = f"{delta.seconds // 60}m ago"
        
        recent_media_buys.append({
            'media_buy_id': row[0],
            'principal_id': row[1],
            'advertiser_name': row[2] or 'Unknown',
            'status': row[3],
            'budget': row[4],
            'spend': row[5],
            'created_at_relative': relative_time
        })
    
    # Get product count
    cursor = conn.execute("""
        SELECT COUNT(*) FROM products WHERE tenant_id = %s
    """, (tenant_id,))
    product_count = cursor.fetchone()[0]
    
    # Get pending tasks (using human_tasks table)
    cursor = conn.execute("""
        SELECT task_type, 
               CASE 
                   WHEN context_data::text != '' AND context_data IS NOT NULL
                   THEN (context_data::json->>'description')::text
                   ELSE task_type
               END as description
        FROM human_tasks 
        WHERE tenant_id = %s AND status = 'pending'
        ORDER BY created_at DESC
        LIMIT 5
    """, (tenant_id,))
    
    pending_tasks = []
    for row in cursor.fetchall():
        pending_tasks.append({
            'type': row[0],
            'description': row[1]
        })
    
    # Chart data for revenue by advertiser (last 7 days)
    cursor = conn.execute("""
        SELECT 
            mb.advertiser_name,
            SUM(mb.budget) as revenue
        FROM media_buys mb
        WHERE mb.tenant_id = %s
        AND mb.created_at >= CURRENT_TIMESTAMP - INTERVAL '7 days'
        AND mb.status IN ('active', 'completed')
        GROUP BY mb.advertiser_name
        ORDER BY revenue DESC
        LIMIT 10
    """, (tenant_id,))
    
    chart_labels = []
    chart_data = []
    for row in cursor.fetchall():
        chart_labels.append(row[0] or 'Unknown')
        chart_data.append(float(row[1]))
    
    conn.close()
    
    # Get admin port from environment
    admin_port = os.environ.get('ADMIN_UI_PORT', '8001')
    
    return render_template('tenant_dashboard_v2.html',
                         tenant=tenant,
                         metrics=metrics,
                         recent_media_buys=recent_media_buys,
                         product_count=product_count,
                         pending_tasks=pending_tasks,
                         chart_labels=chart_labels,
                         chart_data=chart_data,
                         admin_port=admin_port)

@app.route('/tenant/<tenant_id>/settings')
@app.route('/tenant/<tenant_id>/settings/<section>')
@require_auth()
def tenant_settings(tenant_id, section=None):
    """Show tenant settings page."""
    # Check access
    if session.get('role') == 'tenant_admin' and session.get('tenant_id') != tenant_id:
        return "Access denied. You can only view your own tenant.", 403
    
    conn = get_db_connection()
    
    # Get full tenant info
    cursor = conn.execute("""
        SELECT * FROM tenants WHERE tenant_id = ?
    """, (tenant_id,))
    row = cursor.fetchone()
    if not row:
        conn.close()
        return "Tenant not found", 404
    
    # Convert row to dict
    tenant = dict(zip([col[0] for col in cursor.description], row))
    
    # Parse JSON fields
    if tenant.get('authorized_emails'):
        tenant['authorized_emails'] = json.loads(tenant['authorized_emails']) if isinstance(tenant['authorized_emails'], str) else tenant['authorized_emails']
    if tenant.get('authorized_domains'):
        tenant['authorized_domains'] = json.loads(tenant['authorized_domains']) if isinstance(tenant['authorized_domains'], str) else tenant['authorized_domains']
    
    # Get adapter config if exists
    adapter_config = {}
    if tenant.get('ad_server'):
        # Parse adapter-specific config from tenant config
        try:
            config = json.loads(tenant.get('config', '{}')) if isinstance(tenant.get('config'), str) else tenant.get('config', {})
            adapter_config = config.get('adapters', {}).get(tenant['ad_server'], {})
        except:
            adapter_config = {}
    
    # Get counts
    cursor = conn.execute("SELECT COUNT(*) FROM products WHERE tenant_id = ?", (tenant_id,))
    product_count = cursor.fetchone()[0]
    
    # Products don't have is_active column - all products are considered active
    active_products = product_count
    draft_products = 0
    
    cursor = conn.execute("SELECT COUNT(*) FROM principals WHERE tenant_id = ?", (tenant_id,))
    advertiser_count = cursor.fetchone()[0]
    
    # Use PostgreSQL-compatible syntax (CURRENT_TIMESTAMP - INTERVAL)
    db_config = DatabaseConfig.get_config()
    if db_config['type'] == 'postgresql':
        cursor = conn.execute("""
            SELECT COUNT(DISTINCT principal_id) 
            FROM media_buys 
            WHERE tenant_id = %s 
            AND created_at >= CURRENT_TIMESTAMP - INTERVAL '30 days'
        """, (tenant_id,))
    else:
        cursor = conn.execute("""
            SELECT COUNT(DISTINCT principal_id) 
            FROM media_buys 
            WHERE tenant_id = ? 
            AND created_at >= datetime('now', '-30 days')
        """, (tenant_id,))
    active_advertisers = cursor.fetchone()[0]
    
    # Get creative formats (handle boolean properly for PostgreSQL)
    if db_config['type'] == 'postgresql':
        cursor = conn.execute("""
            SELECT format_id, name, width, height,
                   CASE WHEN auto_approve = true THEN 1 ELSE 0 END as auto_approve
            FROM creative_formats 
            WHERE tenant_id = %s OR tenant_id IS NULL
            ORDER BY name
        """, (tenant_id,))
    else:
        cursor = conn.execute("""
            SELECT format_id, name, width, height,
                   CASE WHEN auto_approve = 1 THEN 1 ELSE 0 END as auto_approve
            FROM creative_formats 
            WHERE tenant_id = ? OR tenant_id IS NULL
            ORDER BY name
        """, (tenant_id,))
    
    creative_formats = []
    for row in cursor.fetchall():
        creative_formats.append({
            'id': row[0],
            'name': row[1],
            'dimensions': f"{row[2]}x{row[3]}" if row[2] and row[3] else 'Variable',
            'auto_approve': row[4]
        })
    
    # Format config as JSON for advanced editing
    try:
        config = json.loads(tenant.get('config', '{}')) if isinstance(tenant.get('config'), str) else tenant.get('config', {})
        tenant['config_json'] = json.dumps(config, indent=2)
    except:
        tenant['config_json'] = '{}'
    
    # Get last sync time if GAM
    last_sync_time = None
    if tenant.get('ad_server') == 'google_ad_manager':
        cursor = conn.execute("""
            SELECT MAX(sync_completed_at) 
            FROM gam_inventory_sync 
            WHERE tenant_id = ?
        """, (tenant_id,))
        sync_row = cursor.fetchone()
        if sync_row and sync_row[0]:
            last_sync = datetime.fromisoformat(sync_row[0].replace('Z', '+00:00'))
            now = datetime.now(timezone.utc)
            delta = now - last_sync
            if delta.days > 0:
                last_sync_time = f"{delta.days} days ago"
            elif delta.seconds > 3600:
                last_sync_time = f"{delta.seconds // 3600} hours ago"
            else:
                last_sync_time = f"{delta.seconds // 60} minutes ago"
    
    conn.close()
    
    # Get admin port from environment
    admin_port = os.environ.get('ADMIN_UI_PORT', '8001')
    
    return render_template('tenant_settings.html',
                         tenant=tenant,
                         adapter_config=adapter_config,
                         product_count=product_count,
                         active_products=active_products,
                         draft_products=draft_products,
                         advertiser_count=advertiser_count,
                         active_advertisers=active_advertisers,
                         creative_formats=creative_formats,
                         last_sync_time=last_sync_time,
                         admin_port=admin_port,
                         section=section)

@app.route('/api/tenant/<tenant_id>/revenue-chart')
@require_auth()
def revenue_chart_api(tenant_id):
    """API endpoint for revenue chart data."""
    period = request.args.get('period', '7d')
    
    # Parse period
    if period == '7d':
        days = 7
    elif period == '30d':
        days = 30
    elif period == '90d':
        days = 90
    else:
        days = 7
    
    conn = get_db_connection()
    
    cursor = conn.execute("""
        SELECT 
            p.name,
            SUM(
                CASE 
                    WHEN mb.config IS NOT NULL AND json_extract(mb.config, '$.budget') IS NOT NULL 
                    THEN CAST(json_extract(mb.config, '$.budget') AS REAL)
                    ELSE 0
                END
            ) as revenue
        FROM media_buys mb
        LEFT JOIN principals p ON mb.principal_id = p.principal_id AND mb.tenant_id = p.tenant_id
        WHERE mb.tenant_id = ?
        AND mb.created_at >= datetime('now', '-' || ? || ' days')
        AND mb.status IN ('active', 'completed')
        GROUP BY p.name
        ORDER BY revenue DESC
        LIMIT 10
    """, (tenant_id, days))
    
    labels = []
    values = []
    for row in cursor.fetchall():
        labels.append(row[0] or 'Unknown')
        values.append(float(row[1]))
    
    conn.close()
    
    return jsonify({
        'labels': labels,
        'values': values
    })

# Settings form handlers
@app.route('/tenant/<tenant_id>/settings/general', methods=['POST'])
@require_auth()
def update_general_settings(tenant_id):
    """Update general tenant settings."""
    if session.get('role') == 'viewer':
        return "Access denied", 403
    
    conn = get_db_connection()
    
    # Update tenant
    conn.execute("""
        UPDATE tenants SET
            name = ?,
            max_daily_budget = ?,
            enable_aee_signals = ?,
            human_review_required = ?
        WHERE tenant_id = ?
    """, (
        request.form.get('name'),
        request.form.get('max_daily_budget', type=float),
        'enable_aee_signals' in request.form,
        'human_review_required' in request.form,
        tenant_id
    ))
    
    conn.commit()
    conn.close()
    
    flash('General settings updated successfully', 'success')
    return redirect(url_for('tenant_settings', tenant_id=tenant_id, section='general'))

@app.route('/tenant/<tenant_id>/settings/slack', methods=['POST'])
@require_auth()
def update_slack_settings(tenant_id):
    """Update Slack integration settings."""
    if session.get('role') == 'viewer':
        return "Access denied", 403
    
    conn = get_db_connection()
    
    conn.execute("""
        UPDATE tenants SET
            slack_webhook_url = ?,
            slack_audit_webhook_url = ?
        WHERE tenant_id = ?
    """, (
        request.form.get('slack_webhook_url'),
        request.form.get('slack_audit_webhook_url'),
        tenant_id
    ))
    
    conn.commit()
    conn.close()
    
    flash('Slack settings updated successfully', 'success')
    return redirect(url_for('tenant_settings', tenant_id=tenant_id, section='integrations'))

# Targeting Browser Route
@app.route('/tenant/<tenant_id>/targeting')
@require_auth()
def targeting_browser(tenant_id):
    """Display targeting browser page."""
    # Check access
    if session.get('role') != 'super_admin' and session.get('tenant_id') != tenant_id:
        return "Access denied", 403
    
    conn = get_db_connection()
    cursor = conn.execute("SELECT tenant_id, name FROM tenants WHERE tenant_id = ?", (tenant_id,))
    row = cursor.fetchone()
    if not row:
        conn.close()
        return "Tenant not found", 404
    
    tenant = {
        'tenant_id': row[0],
        'name': row[1]
    }
    conn.close()
    
    return render_template('targeting_browser_simple.html', 
                         tenant=tenant,
                         tenant_id=tenant_id, 
                         tenant_name=row[1])

# Inventory Browser Route
@app.route('/tenant/<tenant_id>/inventory')
@require_auth()
def inventory_browser(tenant_id):
    """Display inventory browser page."""
    # Check access
    if session.get('role') != 'super_admin' and session.get('tenant_id') != tenant_id:
        return "Access denied", 403
    
    conn = get_db_connection()
    cursor = conn.execute("SELECT tenant_id, name FROM tenants WHERE tenant_id = ?", (tenant_id,))
    row = cursor.fetchone()
    if not row:
        conn.close()
        return "Tenant not found", 404
    
    tenant = {
        'tenant_id': row[0],
        'name': row[1]
    }
    
    # Get inventory type from query param
    inventory_type = request.args.get('type', 'all')
    
    conn.close()
    
    return render_template('inventory_browser.html', 
                         tenant=tenant,
                         tenant_id=tenant_id, 
                         tenant_name=row[1],
                         inventory_type=inventory_type)

# Orders Browser Route
@app.route('/tenant/<tenant_id>/orders')
@require_auth()
def orders_browser(tenant_id):
    """Display GAM orders browser page."""
    # Check access
    if session.get('role') != 'super_admin' and session.get('tenant_id') != tenant_id:
        return "Access denied", 403
    
    conn = get_db_connection()
    cursor = conn.execute("SELECT name FROM tenants WHERE tenant_id = ?", (tenant_id,))
    row = cursor.fetchone()
    if not row:
        conn.close()
        return "Tenant not found", 404
    
    tenant_name = row[0]
    
    # Get API key for API calls
    cursor = conn.execute(
        "SELECT config_value FROM superadmin_config WHERE config_key = 'api_key'"
    )
    api_key_row = cursor.fetchone()
    api_key = api_key_row[0] if api_key_row else ''
    
    conn.close()
    
    return render_template('orders_browser.html', 
                         tenant_id=tenant_id, 
                         tenant_name=tenant_name,
                         api_key=api_key)

@app.route('/api/tenant/<tenant_id>/sync/orders', methods=['POST'])
@require_auth()
def sync_orders_endpoint(tenant_id):
    """Sync orders and line items from GAM - Session authenticated version."""
    # Check access
    if session.get('role') != 'super_admin' and session.get('tenant_id') != tenant_id:
        return jsonify({'error': 'Access denied'}), 403
    
    try:
        # Get tenant and check if GAM is configured
        conn = get_db_connection()
        cursor = conn.execute(
            "SELECT ad_server FROM tenants WHERE tenant_id = ?",
            (tenant_id,)
        )
        tenant = cursor.fetchone()
        conn.close()
        
        if not tenant:
            return jsonify({'error': 'Tenant not found'}), 404
        
        if tenant['ad_server'] != 'google_ad_manager':
            return jsonify({'error': 'Only Google Ad Manager sync is supported'}), 400
        
        # Get GAM client
        from gam_helper import get_ad_manager_client_for_tenant
        gam_client = get_ad_manager_client_for_tenant(tenant_id)
        
        # Import and use the orders service
        from gam_orders_service import GAMOrdersService, db_session
        
        # Clean up any existing session
        db_session.remove()
        
        # Create service and perform sync
        service = GAMOrdersService(db_session)
        sync_summary = service.sync_tenant_orders(tenant_id, gam_client)
        
        # Commit changes
        db_session.commit()
        
        return jsonify({
            'status': 'completed',
            'summary': sync_summary,
            'message': f"Successfully synced {sync_summary.get('orders', {}).get('total', 0)} orders"
        })
        
    except Exception as e:
        logger.error(f"Error syncing orders for tenant {tenant_id}: {str(e)}")
        db_session.rollback()
        return jsonify({'error': str(e)}), 500
    finally:
        db_session.remove()

# GAM Reporting Route
@app.route('/tenant/<tenant_id>/reporting')
@require_auth()
def gam_reporting_dashboard(tenant_id):
    """Display GAM reporting dashboard."""
    # Verify tenant access
    if session.get('role') != 'super_admin' and session.get('tenant_id') != tenant_id:
        return "Access denied", 403
    
    # Get tenant and check if it's using GAM
    conn = get_db_connection()
    tenant_cursor = conn.execute(
        "SELECT * FROM tenants WHERE tenant_id = ?",
        (tenant_id,)
    )
    tenant = tenant_cursor.fetchone()
    
    if not tenant:
        conn.close()
        return "Tenant not found", 404
    
    # Check if tenant is using Google Ad Manager
    if tenant.get('ad_server') != 'google_ad_manager':
        conn.close()
        return render_template('error.html', 
            error_title="GAM Reporting Not Available",
            error_message=f"This tenant is currently using {tenant.get('ad_server', 'no ad server')}. GAM Reporting is only available for tenants using Google Ad Manager.",
            back_url=f"/tenant/{tenant_id}"
        ), 400
    
    conn.close()
    return render_template('gam_reporting.html', tenant=tenant)

# Sync Status API for Admin UI
@app.route('/api/tenant/<tenant_id>/sync/status')
@require_auth()
def get_tenant_sync_status(tenant_id):
    """Get sync status for a tenant."""
    # Verify tenant access
    if session.get('role') != 'super_admin' and session.get('tenant_id') != tenant_id:
        return jsonify({'error': 'Access denied'}), 403
    
    conn = get_db_connection()
    
    # Check if tenant exists and uses GAM
    tenant_cursor = conn.execute(
        "SELECT ad_server FROM tenants WHERE tenant_id = ?",
        (tenant_id,)
    )
    tenant = tenant_cursor.fetchone()
    
    if not tenant:
        conn.close()
        return jsonify({'error': 'Tenant not found'}), 404
    
    if tenant.get('ad_server') != 'google_ad_manager':
        conn.close()
        return jsonify({'error': 'Sync only available for GAM tenants'}), 400
    
    # Get latest sync job
    sync_cursor = conn.execute("""
        SELECT started_at, status, summary 
        FROM sync_jobs 
        WHERE tenant_id = ? 
        ORDER BY started_at DESC 
        LIMIT 1
    """, (tenant_id,))
    sync_job = sync_cursor.fetchone()
    
    # Get inventory counts
    inventory_cursor = conn.execute("""
        SELECT 
            COUNT(CASE WHEN inventory_type = 'ad_unit' THEN 1 END) as ad_units,
            COUNT(CASE WHEN inventory_type = 'custom_targeting_key' THEN 1 END) as custom_targeting_keys,
            COUNT(CASE WHEN inventory_type = 'custom_targeting_value' THEN 1 END) as custom_targeting_values,
            COUNT(*) as total
        FROM gam_inventory 
        WHERE tenant_id = ?
    """, (tenant_id,))
    counts = inventory_cursor.fetchone()
    
    conn.close()
    
    response = {
        'last_sync': None,
        'sync_running': False,
        'item_count': counts['total'] if counts else 0,
        'breakdown': None
    }
    
    if sync_job:
        response['last_sync'] = sync_job['started_at']
        response['sync_running'] = sync_job['status'] == 'running'
        
        if counts and counts['total'] > 0:
            response['breakdown'] = {
                'ad_units': counts['ad_units'],
                'custom_targeting_keys': counts['custom_targeting_keys'],
                'custom_targeting_values': counts['custom_targeting_values']
            }
    
    return jsonify(response)

# Trigger Sync API for Admin UI
@app.route('/api/tenant/<tenant_id>/sync/trigger', methods=['POST'])
@require_auth()
def trigger_tenant_sync(tenant_id):
    """Trigger a sync for a GAM tenant."""
    # Verify tenant access  
    if session.get('role') != 'super_admin':
        return jsonify({'error': 'Only super admins can trigger sync'}), 403
    
    conn = get_db_connection()
    
    # Check if tenant exists and uses GAM
    tenant_cursor = conn.execute(
        "SELECT ad_server FROM tenants WHERE tenant_id = ?",
        (tenant_id,)
    )
    tenant = tenant_cursor.fetchone()
    
    if not tenant:
        conn.close()
        return jsonify({'error': 'Tenant not found'}), 404
    
    if tenant.get('ad_server') != 'google_ad_manager':
        conn.close()
        return jsonify({'error': 'Sync only available for GAM tenants'}), 400
    
    try:
        # Create a new sync job
        import uuid
        from datetime import datetime
        
        sync_id = str(uuid.uuid4())
        conn.execute("""
            INSERT INTO sync_jobs (sync_id, tenant_id, adapter_type, sync_type, status, started_at, triggered_by)
            VALUES (?, ?, 'google_ad_manager', 'manual', 'pending', ?, 'admin_ui')
        """, (sync_id, tenant_id, datetime.utcnow()))
        conn.commit()
        
        # Note: In a real implementation, this would trigger an async job
        # For now, we'll just mark it as pending and let the background worker handle it
        
        conn.close()
        return jsonify({
            'success': True,
            'sync_id': sync_id,
            'message': 'Sync job queued successfully'
        })
        
    except Exception as e:
        conn.close()
        logger.error(f"Error triggering sync for tenant {tenant_id}: {str(e)}")
        return jsonify({'error': 'Failed to trigger sync', 'details': str(e)}), 500

@app.route('/api/tenant/<tenant_id>/orders', methods=['GET'])
@require_auth()
def get_tenant_orders_session(tenant_id):
    """Get orders for a tenant - Session authenticated version."""
    # Check access
    if session.get('role') != 'super_admin' and session.get('tenant_id') != tenant_id:
        return jsonify({'error': 'Access denied'}), 403
    
    try:
        from gam_orders_service import GAMOrdersService, db_session
        from models import GAMOrder, GAMLineItem
        from sqlalchemy import func
        
        # Remove any existing session to start fresh
        try:
            db_session.remove()
        except Exception:
            pass  # Session might not exist yet
        
        # Get query parameters
        search = request.args.get('search')
        status = request.args.get('status')
        advertiser_id = request.args.get('advertiser_id')
        has_line_items = request.args.get('has_line_items')
        
        # Query orders from database
        query = db_session.query(GAMOrder).filter(GAMOrder.tenant_id == tenant_id)
        
        if search:
            query = query.filter(
                (GAMOrder.name.ilike(f'%{search}%')) |
                (GAMOrder.order_id.ilike(f'%{search}%'))
            )
        
        if status:
            query = query.filter(GAMOrder.status == status)
        
        if advertiser_id:
            query = query.filter(GAMOrder.advertiser_id == advertiser_id)
        
        # Filter by has_line_items using exists subquery
        if has_line_items == 'true':
            query = query.filter(
                db_session.query(GAMLineItem).filter(
                    GAMLineItem.tenant_id == tenant_id,
                    GAMLineItem.order_id == GAMOrder.order_id
                ).exists()
            )
        elif has_line_items == 'false':
            query = query.filter(
                ~db_session.query(GAMLineItem).filter(
                    GAMLineItem.tenant_id == tenant_id,
                    GAMLineItem.order_id == GAMOrder.order_id
                ).exists()
            )
        
        # Order by last modified
        query = query.order_by(GAMOrder.last_modified_date.desc())
        
        orders = query.all()
        
        # Get line item counts and stats for all orders in one query
        line_item_stats = db_session.query(
            GAMLineItem.order_id,
            func.count(GAMLineItem.id).label('count'),
            func.sum(GAMLineItem.stats_impressions).label('total_impressions'),
            func.sum(GAMLineItem.stats_clicks).label('total_clicks')
        ).filter(
            GAMLineItem.tenant_id == tenant_id,
            GAMLineItem.order_id.in_([o.order_id for o in orders]) if orders else []
        ).group_by(GAMLineItem.order_id).all()
        
        # Convert to dict for easy lookup
        stats_dict = {
            row.order_id: {
                'count': row.count,
                'impressions': row.total_impressions or 0,
                'clicks': row.total_clicks or 0
            }
            for row in line_item_stats
        }
        
        # Convert to dict
        result = {
            'orders': [
                {
                    'order_id': o.order_id,
                    'name': o.name,
                    'advertiser_id': o.advertiser_id,
                    'advertiser_name': o.advertiser_name,
                    'status': o.status,
                    'start_date': o.start_date.isoformat() if o.start_date else None,
                    'end_date': o.end_date.isoformat() if o.end_date else None,
                    'line_item_count': stats_dict.get(o.order_id, {}).get('count', 0),
                    'total_impressions_delivered': stats_dict.get(o.order_id, {}).get('impressions', 0),
                    'total_clicks_delivered': stats_dict.get(o.order_id, {}).get('clicks', 0),
                    'last_modified_date': o.last_modified_date.isoformat() if o.last_modified_date else None
                }
                for o in orders
            ],
            'total': len(orders)
        }
        
        return jsonify(result)
        
    except Exception as e:
        app.logger.error(f"Error fetching orders: {str(e)}")
        try:
            db_session.rollback()
        except Exception:
            pass  # Session might be in invalid state
        return jsonify({'error': str(e)}), 500
    finally:
        try:
            db_session.remove()
        except Exception:
            pass  # Ensure cleanup doesn't fail

@app.route('/api/tenant/<tenant_id>/orders/<order_id>', methods=['GET'])
@require_auth()
def get_order_details_session(tenant_id, order_id):
    """Get order details - Session authenticated version."""
    # Check access
    if session.get('role') != 'super_admin' and session.get('tenant_id') != tenant_id:
        return jsonify({'error': 'Access denied'}), 403
    
    try:
        from gam_orders_service import GAMOrdersService, db_session
        from models import GAMOrder, GAMLineItem
        
        db_session.remove()
        
        # Get order
        order = db_session.query(GAMOrder).filter(
            GAMOrder.tenant_id == tenant_id,
            GAMOrder.order_id == order_id
        ).first()
        
        if not order:
            return jsonify({'error': 'Order not found'}), 404
        
        # Get line items
        line_items = db_session.query(GAMLineItem).filter(
            GAMLineItem.tenant_id == tenant_id,
            GAMLineItem.order_id == order_id
        ).all()
        
        # Calculate delivery metrics
        total_impressions_delivered = sum(li.stats_impressions or 0 for li in line_items)
        total_impressions_goal = sum(li.primary_goal_units or 0 for li in line_items if li.primary_goal_type == 'IMPRESSIONS')
        total_clicks_goal = sum(li.primary_goal_units or 0 for li in line_items if li.primary_goal_type == 'CLICKS')
        
        result = {
            'order': {
                'order_id': order.order_id,
                'name': order.name,
                'advertiser_id': order.advertiser_id,
                'advertiser_name': order.advertiser_name,
                'agency_id': order.agency_id,
                'agency_name': order.agency_name,
                'trafficker_id': order.trafficker_id,
                'trafficker_name': order.trafficker_name,
                'salesperson_id': order.salesperson_id,
                'salesperson_name': order.salesperson_name,
                'status': order.status,
                'start_date': order.start_date.isoformat() if order.start_date else None,
                'end_date': order.end_date.isoformat() if order.end_date else None,
                'unlimited_end_date': order.unlimited_end_date,
                'total_budget': order.total_budget,
                'currency_code': order.currency_code or 'USD',
                'external_order_id': order.external_order_id,
                'po_number': order.po_number,
                'notes': order.notes,
                'last_modified_date': order.last_modified_date.isoformat() if order.last_modified_date else None,
                'total_impressions_delivered': total_impressions_delivered,
                'total_clicks_delivered': sum(li.stats_clicks or 0 for li in line_items),
                'delivery_metrics': {
                    'total_impressions_delivered': total_impressions_delivered,
                    'total_impressions_goal': total_impressions_goal,
                    'total_clicks_delivered': sum(li.stats_clicks or 0 for li in line_items),
                    'total_clicks_goal': total_clicks_goal,
                },
            },
            'line_items': [
                {
                    'line_item_id': li.line_item_id,
                    'name': li.name,
                    'status': li.status,
                    'line_item_type': li.line_item_type,
                    'priority': li.priority,
                    'primary_goal_type': li.primary_goal_type,
                    'primary_goal_units': li.primary_goal_units,
                    'stats_impressions': li.stats_impressions or 0,
                    'stats_clicks': li.stats_clicks or 0,
                    'impressions_delivered': li.stats_impressions or 0,  # Keep for backward compatibility
                    'clicks_delivered': li.stats_clicks or 0,  # Keep for backward compatibility
                    'cost_per_unit': float(li.cost_per_unit) / 1000000 if li.cost_per_unit else None,  # Convert from micros to dollars
                    'delivery_percentage': (li.stats_impressions / li.primary_goal_units * 100) if li.primary_goal_units and li.primary_goal_units > 0 else 0,
                    'start_date': li.start_date.isoformat() if li.start_date else None,
                    'end_date': li.end_date.isoformat() if li.end_date else None,
                }
                for li in line_items
            ]
        }
        
        return jsonify(result)
        
    except Exception as e:
        app.logger.error(f"Error fetching order details: {str(e)}")
        return jsonify({'error': str(e)}), 500
    finally:
        db_session.remove()

# Workflows Dashboard Route
@app.route('/tenant/<tenant_id>/workflows')
@require_auth()
def workflows_dashboard(tenant_id):
    """Display workflows dashboard with media buys, workflow steps, and audit logs."""
    # Verify tenant access
    if session.get('role') != 'super_admin' and session.get('tenant_id') != tenant_id:
        return "Access denied", 403
    
    # Get tenant
    conn = get_db_connection()
    tenant_cursor = conn.execute(
        "SELECT * FROM tenants WHERE tenant_id = ?", 
        (tenant_id,)
    )
    tenant_row = tenant_cursor.fetchone()
    
    if not tenant_row:
        conn.close()
        return "Tenant not found", 404
    
    # PostgreSQL returns JSONB as dict, SQLite as string
    config = tenant_row[3]
    if isinstance(config, str):
        config = json.loads(config)
    
    tenant = {
        'tenant_id': tenant_row[0],
        'name': tenant_row[1],
        'subdomain': tenant_row[2],
        'config': config,
        'created_at': tenant_row[4],
        'updated_at': tenant_row[5],
        'is_active': tenant_row[6]
    }
    
    # Get summary statistics
    from datetime import datetime, timedelta
    today = datetime.now().date()
    
    # Active media buys count
    active_buys_cursor = conn.execute("""
        SELECT COUNT(*) FROM media_buys 
        WHERE tenant_id = ? AND status = 'active'
    """, (tenant_id,))
    active_buys = active_buys_cursor.fetchone()[0]
    
    # Pending tasks count
    pending_tasks_cursor = conn.execute("""
        SELECT COUNT(*) FROM tasks 
        WHERE tenant_id = ? AND status = 'pending'
    """, (tenant_id,))
    pending_tasks = pending_tasks_cursor.fetchone()[0]
    
    # Completed today count
    completed_today_cursor = conn.execute("""
        SELECT COUNT(*) FROM tasks 
        WHERE tenant_id = ? AND status = 'completed' 
        AND DATE(completed_at) = DATE(?)
    """, (tenant_id, today.isoformat()))
    completed_today = completed_today_cursor.fetchone()[0]
    
    # Total active spend
    total_spend_cursor = conn.execute("""
        SELECT SUM(budget) FROM media_buys 
        WHERE tenant_id = ? AND status = 'active'
    """, (tenant_id,))
    total_spend = total_spend_cursor.fetchone()[0] or 0
    
    summary = {
        'active_buys': active_buys,
        'pending_tasks': pending_tasks,
        'completed_today': completed_today,
        'total_spend': total_spend
    }
    
    # Get media buys
    media_buys_cursor = conn.execute("""
        SELECT * FROM media_buys 
        WHERE tenant_id = ? 
        ORDER BY created_at DESC 
        LIMIT 100
    """, (tenant_id,))
    
    media_buys = []
    for row in media_buys_cursor:
        # Handle datetime fields - PostgreSQL returns datetime objects, SQLite returns strings
        created_at = row[11]
        if created_at and isinstance(created_at, str):
            created_at = datetime.fromisoformat(created_at)
        
        updated_at = row[12]
        if updated_at and isinstance(updated_at, str):
            updated_at = datetime.fromisoformat(updated_at)
        
        approved_at = row[13]
        if approved_at and isinstance(approved_at, str):
            approved_at = datetime.fromisoformat(approved_at)
        
        media_buys.append({
            'media_buy_id': row[0],
            'tenant_id': row[1],
            'principal_id': row[2],
            'order_name': row[3],
            'advertiser_name': row[4],
            'campaign_objective': row[5],
            'kpi_goal': row[6],
            'budget': row[7],
            'start_date': row[8],
            'end_date': row[9],
            'status': row[10],
            'created_at': created_at,
            'updated_at': updated_at,
            'approved_at': approved_at,
            'approved_by': row[14]
        })
    
    # Get tasks
    tasks_cursor = conn.execute("""
        SELECT * FROM tasks 
        WHERE tenant_id = ? 
        ORDER BY created_at DESC 
        LIMIT 100
    """, (tenant_id,))
    
    tasks = []
    for row in tasks_cursor:
        # Handle datetime fields - PostgreSQL returns datetime objects, SQLite returns strings
        due_date = row[8]
        if due_date and isinstance(due_date, str):
            due_date = datetime.fromisoformat(due_date)
        
        completed_at = row[9]
        if completed_at and isinstance(completed_at, str):
            completed_at = datetime.fromisoformat(completed_at)
        
        created_at = row[12]
        if created_at and isinstance(created_at, str):
            created_at = datetime.fromisoformat(created_at)
        
        is_overdue = False
        if due_date and row[6] == 'pending':
            is_overdue = due_date < datetime.now()
        
        # Handle metadata - PostgreSQL returns dict, SQLite returns string
        metadata = row[11]
        if metadata and isinstance(metadata, str):
            metadata = json.loads(metadata)
        elif not metadata:
            metadata = {}
            
        tasks.append({
            'task_id': row[0],
            'tenant_id': row[1],
            'media_buy_id': row[2],
            'task_type': row[3],
            'title': row[4],
            'description': row[5],
            'status': row[6],
            'assigned_to': row[7],
            'due_date': due_date,
            'completed_at': completed_at,
            'completed_by': row[10],
            'metadata': metadata,
            'created_at': created_at,
            'is_overdue': is_overdue
        })
    
    # Get audit logs
    audit_logs_cursor = conn.execute("""
        SELECT * FROM audit_logs 
        WHERE tenant_id = ? 
        ORDER BY timestamp DESC 
        LIMIT 100
    """, (tenant_id,))
    
    audit_logs = []
    for row in audit_logs_cursor:
        # Handle datetime fields - PostgreSQL returns datetime objects, SQLite returns strings
        timestamp = row[2]
        if timestamp and isinstance(timestamp, str):
            timestamp = datetime.fromisoformat(timestamp)
        
        audit_logs.append({
            'log_id': row[0],
            'tenant_id': row[1],
            'timestamp': timestamp,
            'operation': row[3],
            'principal_name': row[4],
            'principal_id': row[5],
            'adapter_id': row[6],
            'success': row[7],
            'error_message': row[8],
            'details': row[9]
        })
    
    conn.close()
    
    return render_template('workflows.html', 
                         tenant=tenant,
                         summary=summary,
                         media_buys=media_buys,
                         tasks=tasks,
                         audit_logs=audit_logs)

@app.route('/tenant/<tenant_id>/media-buy/<media_buy_id>/approve')
@require_auth()
def media_buy_approval(tenant_id, media_buy_id):
    """Display media buy approval page with details and dry-run preview."""
    # Verify tenant access
    if session.get('role') != 'super_admin' and session.get('tenant_id') != tenant_id:
        return "Access denied", 403
    
    conn = get_db_connection()
    
    # Get the media buy details
    buy_cursor = conn.execute("""
        SELECT * FROM media_buys 
        WHERE tenant_id = ? AND media_buy_id = ?
    """, (tenant_id, media_buy_id))
    
    buy_row = buy_cursor.fetchone()
    if not buy_row:
        conn.close()
        return "Media buy not found", 404
    
    # Parse the media buy
    media_buy = {
        'media_buy_id': buy_row[0],
        'tenant_id': buy_row[1],
        'principal_id': buy_row[2],
        'order_name': buy_row[3],
        'advertiser_name': buy_row[4],
        'campaign_objective': buy_row[5],
        'kpi_goal': buy_row[6],
        'budget': buy_row[7],
        'start_date': buy_row[8],
        'end_date': buy_row[9],
        'status': buy_row[10],
        'created_at': buy_row[11] if not isinstance(buy_row[11], str) else datetime.fromisoformat(buy_row[11]),
        'raw_request': json.loads(buy_row[15]) if buy_row[15] and isinstance(buy_row[15], str) else buy_row[15],
        'context_id': buy_row[16] if len(buy_row) > 16 else None
    }
    
    # Get associated human task if exists
    task_cursor = conn.execute("""
        SELECT * FROM human_tasks 
        WHERE media_buy_id = ? AND status = 'pending'
        ORDER BY created_at DESC LIMIT 1
    """, (media_buy_id,))
    
    task_row = task_cursor.fetchone()
    human_task = None
    if task_row:
        context_data = task_row[8]
        if context_data and isinstance(context_data, str):
            context_data = json.loads(context_data)
        
        human_task = {
            'task_id': task_row[0],
            'task_type': task_row[3],
            'priority': task_row[4],
            'status': task_row[5],
            'operation': task_row[6],
            'error_detail': task_row[7],
            'context_data': context_data or {}
        }
    
    # Get the principal details for adapter info
    principal_cursor = conn.execute("""
        SELECT * FROM principals 
        WHERE tenant_id = ? AND principal_id = ?
    """, (tenant_id, media_buy['principal_id']))
    
    principal_row = principal_cursor.fetchone()
    principal = None
    if principal_row:
        platform_mappings = principal_row[3]
        if isinstance(platform_mappings, str):
            platform_mappings = json.loads(platform_mappings)
        
        principal = {
            'principal_id': principal_row[0],
            'name': principal_row[2],
            'platform_mappings': platform_mappings
        }
    
    # Get the products in this media buy
    products = []
    if media_buy['raw_request'] and 'product_ids' in media_buy['raw_request']:
        product_ids = media_buy['raw_request']['product_ids']
        for product_id in product_ids:
            prod_cursor = conn.execute("""
                SELECT * FROM products 
                WHERE tenant_id = ? AND product_id = ?
            """, (tenant_id, product_id))
            prod_row = prod_cursor.fetchone()
            if prod_row:
                formats = prod_row[3]
                # Debug logging
                app.logger.info(f"Product {product_id} formats value: {formats!r}, type: {type(formats)}")
                
                if formats and isinstance(formats, str) and formats.strip():
                    try:
                        formats = json.loads(formats)
                    except json.JSONDecodeError as e:
                        app.logger.error(f"Failed to parse formats for {product_id}: {e}")
                        formats = []
                elif not formats or (isinstance(formats, str) and not formats.strip()):
                    formats = []
                
                targeting_template = prod_row[4]
                if targeting_template and isinstance(targeting_template, str) and targeting_template.strip():
                    try:
                        targeting_template = json.loads(targeting_template)
                    except json.JSONDecodeError as e:
                        app.logger.error(f"Failed to parse targeting_template for {product_id}: {e}")
                        targeting_template = {}
                elif not targeting_template or (isinstance(targeting_template, str) and not targeting_template.strip()):
                    targeting_template = {}
                
                implementation_config = prod_row[11] if len(prod_row) > 11 else None
                if implementation_config and isinstance(implementation_config, str) and implementation_config.strip():
                    try:
                        implementation_config = json.loads(implementation_config)
                    except json.JSONDecodeError as e:
                        app.logger.error(f"Failed to parse implementation_config for {product_id}: {e}")
                        implementation_config = {}
                elif not implementation_config or (isinstance(implementation_config, str) and not implementation_config.strip()):
                    implementation_config = {}
                
                products.append({
                    'product_id': prod_row[0],
                    'name': prod_row[2],
                    'formats': formats,
                    'targeting_template': targeting_template,
                    'pricing_model': prod_row[5],
                    'base_price': prod_row[6],
                    'min_spend': prod_row[7],
                    'implementation_config': implementation_config
                })
    
    # Prepare dry-run preview (simulate what would happen in GAM)
    dry_run_preview = generate_dry_run_preview(
        media_buy, 
        products, 
        principal,
        human_task
    )
    
    conn.close()
    
    return render_template('media_buy_approval.html',
                         tenant_id=tenant_id,
                         media_buy=media_buy,
                         human_task=human_task,
                         principal=principal,
                         products=products,
                         dry_run_preview=dry_run_preview)

def generate_dry_run_preview(media_buy, products, principal, human_task):
    """Generate a dry-run preview of what would be created in GAM."""
    preview = {
        'order': {
            'name': media_buy['order_name'],
            'advertiser': media_buy['advertiser_name'],
            'budget': media_buy['budget'],
            'start_date': str(media_buy['start_date']),
            'end_date': str(media_buy['end_date'])
        },
        'line_items': []
    }
    
    # Generate preview line items for each product
    for product in products:
        line_item = {
            'name': f"{product['name']} - {media_buy['media_buy_id']}",
            'product_id': product['product_id'],
            'formats': product.get('formats', []),
            'targeting': product.get('targeting_template', {}),
            'pricing_model': product.get('pricing_model', 'CPM'),
            'base_price': product.get('base_price', 0),
            'implementation_notes': []
        }
        
        # Add implementation config details
        if product.get('implementation_config'):
            config = product['implementation_config']
            if 'ad_unit_ids' in config:
                line_item['implementation_notes'].append(
                    f"Will target {len(config['ad_unit_ids'])} ad units"
                )
            if 'placement_ids' in config:
                line_item['implementation_notes'].append(
                    f"Will use {len(config['placement_ids'])} placements"
                )
            if 'custom_targeting' in config:
                line_item['implementation_notes'].append(
                    "Custom targeting will be applied"
                )
        
        preview['line_items'].append(line_item)
    
    # Add any targeting overlay from the request
    if media_buy.get('raw_request') and media_buy['raw_request'].get('targeting_overlay'):
        preview['targeting_overlay'] = media_buy['raw_request']['targeting_overlay']
    
    return preview

# User Management Routes
@app.route('/tenant/<tenant_id>/users')
@require_auth()
def list_users(tenant_id):
    """List users for a tenant."""
    # Check access
    if session.get('role') == 'tenant_admin' and session.get('tenant_id') != tenant_id:
        return "Access denied", 403
    
    conn = get_db_connection()
    cursor = conn.execute("""
        SELECT u.user_id, u.email, u.name, u.role, u.created_at, u.last_login, u.is_active
        FROM users u
        WHERE u.tenant_id = ?
        ORDER BY u.created_at DESC
    """, (tenant_id,))
    
    users = []
    for row in cursor.fetchall():
        users.append({
            'user_id': row[0],
            'email': row[1],
            'name': row[2],
            'role': row[3],
            'created_at': row[4],
            'last_login': row[5],
            'is_active': row[6]
        })
    
    # Get tenant name
    cursor = conn.execute("SELECT name FROM tenants WHERE tenant_id = ?", (tenant_id,))
    tenant_name = cursor.fetchone()[0]
    
    conn.close()
    return render_template('users.html', users=users, tenant_id=tenant_id, tenant_name=tenant_name)

@app.route('/tenant/<tenant_id>/users/add', methods=['POST'])
@require_auth()
def add_user(tenant_id):
    """Add a new user to a tenant."""
    # Check access - only admins can add users
    if session.get('role') == 'viewer':
        return "Access denied", 403
    
    if session.get('role') == 'tenant_admin' and session.get('tenant_id') != tenant_id:
        return "Access denied", 403
    
    conn = get_db_connection()
    try:
        user_id = f"user_{uuid.uuid4().hex[:8]}"
        email = request.form.get('email')
        name = request.form.get('name')
        role = request.form.get('role', 'viewer')
        
        # Validate role
        if role not in ['admin', 'manager', 'viewer']:
            return "Invalid role", 400
        
        # Check if email already exists
        cursor = conn.execute("SELECT user_id FROM users WHERE email = ?", (email,))
        if cursor.fetchone():
            return "User with this email already exists", 400
        
        # Use proper boolean value for PostgreSQL
        conn.execute("""
            INSERT INTO users (user_id, tenant_id, email, name, role, created_at, is_active)
            VALUES (?, ?, ?, ?, ?, ?, ?)
        """, (user_id, tenant_id, email, name, role, datetime.now().isoformat(), True))
        
        conn.connection.commit()
        conn.close()
        
        return redirect(url_for('list_users', tenant_id=tenant_id))
    except Exception as e:
        conn.close()
        return f"Error: {e}", 400

@app.route('/tenant/<tenant_id>/users/<user_id>/toggle', methods=['POST'])
@require_auth()
def toggle_user(tenant_id, user_id):
    """Enable/disable a user."""
    # Check access - only admins can toggle users
    if session.get('role') != 'super_admin':
        if session.get('role') != 'tenant_admin' or session.get('tenant_id') != tenant_id:
            return "Access denied", 403
    
    conn = get_db_connection()
    try:
        # Toggle the is_active status
        conn.execute("""
            UPDATE users 
            SET is_active = NOT is_active
            WHERE user_id = ? AND tenant_id = ?
        """, (user_id, tenant_id))
        
        conn.connection.commit()
        conn.close()
        
        return redirect(url_for('list_users', tenant_id=tenant_id))
    except Exception as e:
        conn.close()
        return f"Error: {e}", 400

@app.route('/tenant/<tenant_id>/users/<user_id>/update_role', methods=['POST'])
@require_auth()
def update_user_role(tenant_id, user_id):
    """Update a user's role."""
    # Check access - only admins can update roles
    if session.get('role') != 'super_admin':
        if session.get('role') != 'tenant_admin' or session.get('tenant_id') != tenant_id:
            return "Access denied", 403
    
    conn = get_db_connection()
    try:
        new_role = request.form.get('role')
        
        # Validate role
        if new_role not in ['admin', 'manager', 'viewer']:
            return "Invalid role", 400
        
        conn.execute("""
            UPDATE users 
            SET role = ?
            WHERE user_id = ? AND tenant_id = ?
        """, (new_role, user_id, tenant_id))
        
        conn.connection.commit()
        conn.close()
        
        return redirect(url_for('list_users', tenant_id=tenant_id))
    except Exception as e:
        conn.close()
        return f"Error: {e}", 400

@app.route('/tenant/<tenant_id>/principal/<principal_id>/update_mappings', methods=['POST'])
@require_auth()
def update_principal_mappings(tenant_id, principal_id):
    """Update principal platform mappings."""
    # Check access - only admins and managers can update mappings
    if session.get('role') == 'viewer':
        return "Access denied", 403
        
    if session.get('role') in ['admin', 'manager', 'tenant_admin'] and session.get('tenant_id') != tenant_id:
        return "Access denied", 403
    
    conn = get_db_connection()
    try:
        # Get the form data for platform mappings
        mappings = {}
        
        # Check for common ad server mappings
        if request.form.get('gam_advertiser_id'):
            mappings['gam'] = {
                'advertiser_id': request.form.get('gam_advertiser_id'),
                'network_id': request.form.get('gam_network_id', '')
            }
        
        if request.form.get('kevel_advertiser_id'):
            mappings['kevel'] = {
                'advertiser_id': request.form.get('kevel_advertiser_id')
            }
            
        if request.form.get('triton_advertiser_id'):
            mappings['triton'] = {
                'advertiser_id': request.form.get('triton_advertiser_id')
            }
        
        # Update the principal
        conn.execute("""
            UPDATE principals 
            SET platform_mappings = ?
            WHERE tenant_id = ? AND principal_id = ?
        """, (json.dumps(mappings), tenant_id, principal_id))
        
        conn.connection.commit()
        conn.close()
        
        return redirect(url_for('tenant_dashboard', tenant_id=tenant_id) + '#principals')
    except Exception as e:
        conn.close()
        return f"Error: {e}", 400

@app.route('/tenant/<tenant_id>/adapter/<adapter_name>/inventory_schema', methods=['GET'])
@require_auth()
def get_adapter_inventory_schema(tenant_id, adapter_name):
    """Get the inventory configuration schema for a specific adapter."""
    # Check access
    if session.get('role') != 'super_admin' and session.get('tenant_id') != tenant_id:
        return jsonify({"error": "Access denied"}), 403
    
    try:
        # Get tenant config to instantiate adapter
        conn = get_db_connection()
        config_data = get_tenant_config_from_db(conn, tenant_id)
        if not config_data:
            return jsonify({"error": "Tenant not found"}), 404
        # PostgreSQL returns JSONB as dict, SQLite returns string
        tenant_config = config_data if isinstance(config_data, dict) else json.loads(config_data)
        adapter_config = tenant_config.get('adapters', {}).get(adapter_name, {})
        
        if not adapter_config.get('enabled'):
            return jsonify({"error": f"Adapter {adapter_name} is not enabled"}), 400
        
        # Create a dummy principal for schema retrieval
        dummy_principal = Principal(
            tenant_id=tenant_id,
            principal_id="schema_query",
            name="Schema Query",
            access_token="",
            platform_mappings={}
        )
        
        # Import the adapter dynamically
        if adapter_name == 'google_ad_manager':
            from adapters.google_ad_manager import GoogleAdManager
            adapter = GoogleAdManager(adapter_config, dummy_principal, dry_run=True, tenant_id=tenant_id)
        elif adapter_name == 'mock':
            from adapters.mock_ad_server import MockAdServer
            adapter = MockAdServer(adapter_config, dummy_principal, dry_run=True, tenant_id=tenant_id)
        elif adapter_name == 'kevel':
            from adapters.kevel import KevelAdapter
            adapter = KevelAdapter(adapter_config, dummy_principal, dry_run=True, tenant_id=tenant_id)
        elif adapter_name == 'triton':
            from adapters.triton_digital import TritonDigitalAdapter
            adapter = TritonDigitalAdapter(adapter_config, dummy_principal, dry_run=True, tenant_id=tenant_id)
        else:
            return jsonify({"error": f"Unknown adapter: {adapter_name}"}), 400
        
        # Get the inventory schema
        schema = adapter.get_inventory_config_schema()
        
        conn.close()
        return jsonify(schema)
        
    except Exception as e:
        return jsonify({"error": str(e)}), 500

@app.route('/tenant/<tenant_id>/setup_adapter', methods=['POST'])
@require_auth()
def setup_adapter(tenant_id):
    """Setup or update ad server adapter configuration."""
    # Check access - only admins can setup adapters
    if session.get('role') in ['viewer', 'manager']:
        return "Access denied. Admin privileges required.", 403
        
    if session.get('role') in ['admin', 'tenant_admin'] and session.get('tenant_id') != tenant_id:
        return "Access denied.", 403
    
    conn = get_db_connection()
    try:
        # Get adapter type
        adapter_type = request.form.get('adapter')
        adapter_type_map = {
            'mock': 'mock',
            'gam': 'google_ad_manager',
            'kevel': 'kevel', 
            'triton': 'triton'
        }
        
        if adapter_type not in adapter_type_map:
            return "Invalid adapter type", 400
        
        mapped_adapter = adapter_type_map[adapter_type]
        
        # Update tenant's ad_server field
        conn.execute("""
            UPDATE tenants 
            SET ad_server = ?, updated_at = ?
            WHERE tenant_id = ?
        """, (mapped_adapter, datetime.now().isoformat(), tenant_id))
        
        # Delete any existing adapter config
        conn.execute("""
            DELETE FROM adapter_config WHERE tenant_id = ?
        """, (tenant_id,))
        
        # Insert new adapter configuration
        if adapter_type == 'mock':
            conn.execute("""
                INSERT INTO adapter_config (tenant_id, adapter_type, mock_dry_run)
                VALUES (?, ?, ?)
            """, (tenant_id, mapped_adapter, False))
        
        elif adapter_type == 'gam':
            # Log the form data for debugging
            app.logger.info(f"GAM setup for tenant {tenant_id}")
            app.logger.info(f"Form data: network_code={request.form.get('network_code')}, "
                          f"trafficker_id={request.form.get('trafficker_id')}")
            
            conn.execute("""
                INSERT INTO adapter_config (
                    tenant_id, adapter_type, gam_network_code, gam_refresh_token,
                    gam_company_id, gam_trafficker_id, gam_manual_approval_required
                )
                VALUES (?, ?, ?, ?, ?, ?, ?)
            """, (tenant_id, mapped_adapter, 
                  request.form.get('network_code'),
                  request.form.get('refresh_token'),
                  None,  # company_id is now per-principal, not per-tenant
                  request.form.get('trafficker_id'),
                  False))
        
        elif adapter_type == 'kevel':
            conn.execute("""
                INSERT INTO adapter_config (
                    tenant_id, adapter_type, kevel_network_id, kevel_api_key, 
                    kevel_manual_approval_required
                )
                VALUES (?, ?, ?, ?, ?)
            """, (tenant_id, mapped_adapter,
                  request.form.get('network_id'),
                  request.form.get('api_key'),
                  False))
        
        elif adapter_type == 'triton':
            conn.execute("""
                INSERT INTO adapter_config (
                    tenant_id, adapter_type, triton_station_id, triton_api_key
                )
                VALUES (?, ?, ?, ?)
            """, (tenant_id, mapped_adapter,
                  request.form.get('station_id'),
                  request.form.get('api_key')))
        
        conn.connection.commit()
        conn.close()
        
        flash('Ad server configuration updated successfully!', 'success')
        return redirect(url_for('tenant_dashboard', tenant_id=tenant_id) + '#adserver')
    except Exception as e:
        conn.close()
        flash(f'Error updating adapter configuration: {str(e)}', 'error')
        return redirect(url_for('tenant_dashboard', tenant_id=tenant_id) + '#adserver')

@app.route('/tenant/<tenant_id>/principals/create', methods=['GET', 'POST'])
@require_auth()
def create_principal(tenant_id):
    """Create a new principal for a tenant."""
    # Check access - only admins can create principals
    if session.get('role') in ['viewer']:
        return "Access denied. Admin or manager privileges required.", 403
        
    if session.get('role') in ['admin', 'manager', 'tenant_admin'] and session.get('tenant_id') != tenant_id:
        return "Access denied.", 403
    
    # Check if tenant has GAM configured
    conn = get_db_connection()
    cursor = conn.execute("""
        SELECT adapter_type 
        FROM adapter_config 
        WHERE tenant_id = ?
    """, (tenant_id,))
    adapter_row = cursor.fetchone()
    has_gam = adapter_row and adapter_row[0] == 'google_ad_manager'
    conn.close()
    
    if request.method == 'POST':
        # Validate form data
        form_data = {
            'principal_id': request.form.get('principal_id', '').strip(),
            'name': request.form.get('name', '').strip(),
            'gam_advertiser_id': request.form.get('gam_advertiser_id', '').strip() if has_gam else None
        }
        
        # Sanitize
        form_data = sanitize_form_data(form_data)
        
        # Validate
        validators = {
            'principal_id': [FormValidator.validate_principal_id],
            'name': [
                lambda v: FormValidator.validate_required(v, "Principal name"),
                lambda v: FormValidator.validate_length(v, min_length=3, max_length=100, field_name="Principal name")
            ]
        }
        
        # If GAM is configured, advertiser ID is required
        if has_gam:
            validators['gam_advertiser_id'] = [
                lambda v: FormValidator.validate_required(v, "GAM Advertiser")
            ]
        
        errors = validate_form_data(form_data, validators)
        if errors:
            return render_template('create_principal.html', 
                                 tenant_id=tenant_id,
                                 errors=errors,
                                 form_data=form_data,
                                 has_gam=has_gam)
        
        conn = get_db_connection()
        try:
            principal_id = form_data['principal_id']
            name = form_data['name']
            
            # Generate a secure access token
            access_token = secrets.token_urlsafe(32)
            
            # Build platform mappings
            platform_mappings = {}
            if has_gam and form_data.get('gam_advertiser_id'):
                platform_mappings['gam_advertiser_id'] = form_data['gam_advertiser_id']
            
            # Create the principal
            conn.execute("""
                INSERT INTO principals (tenant_id, principal_id, name, platform_mappings, access_token)
                VALUES (?, ?, ?, ?, ?)
            """, (tenant_id, principal_id, name, json.dumps(platform_mappings), access_token))
            
            conn.connection.commit()
            conn.close()
            
            return redirect(url_for('tenant_dashboard', tenant_id=tenant_id) + '#principals')
        except Exception as e:
            conn.close()
            return render_template('create_principal.html', 
                                 tenant_id=tenant_id,
                                 error=str(e),
                                 has_gam=has_gam)
    
    return render_template('create_principal.html', tenant_id=tenant_id, has_gam=has_gam)

@app.route('/api/health')
def api_health():
    """API health check endpoint."""
    try:
        conn = get_db_connection()
        conn.execute("SELECT 1")
        conn.close()
        return jsonify({"status": "healthy"})
    except:
        return jsonify({"status": "unhealthy"}), 500

@app.route('/api/gam/test-connection', methods=['POST'])
@require_auth()
def test_gam_connection():
    """Test GAM connection with refresh token and fetch available resources."""
    try:
        refresh_token = request.json.get('refresh_token')
        if not refresh_token:
            return jsonify({"error": "Refresh token is required"}), 400
        
        # Get OAuth credentials from superadmin config
        conn = get_db_connection()
        cursor = conn.execute("""
            SELECT config_key, config_value FROM superadmin_config 
            WHERE config_key IN ('gam_oauth_client_id', 'gam_oauth_client_secret')
        """)
        oauth_config = {}
        for row in cursor.fetchall():
            if row[0] == 'gam_oauth_client_id':
                oauth_config['client_id'] = row[1]
            elif row[0] == 'gam_oauth_client_secret':
                oauth_config['client_secret'] = row[1]
        conn.close()
        
        if not oauth_config.get('client_id') or not oauth_config.get('client_secret'):
            return jsonify({"error": "GAM OAuth credentials not configured in Settings"}), 400
        
        # Test connection using the helper
        from gam_helper import get_ad_manager_client_for_tenant
        
        # Create a temporary tenant-like object with just the refresh token
        class TempConfig:
            def __init__(self, refresh_token):
                self.gam_refresh_token = refresh_token
                self.gam_network_code = "temp"  # Temporary value
        
        temp_config = TempConfig(refresh_token)
        
        # Test by creating credentials and making a simple API call
        from googleads import oauth2, ad_manager
        
        # Create GoogleAds OAuth2 client with refresh token
        oauth2_client = oauth2.GoogleRefreshTokenClient(
            client_id=oauth_config['client_id'],
            client_secret=oauth_config['client_secret'],
            refresh_token=refresh_token
        )
        
        # Test if credentials are valid by trying to refresh
        try:
            # This will attempt to refresh the token
            oauth2_client.Refresh()
        except Exception as e:
            return jsonify({"error": f"Invalid refresh token: {str(e)}"}), 400
        
        # Initialize GAM client to get network info
        # Note: We don't need to specify network_code for getAllNetworks call
        client = ad_manager.AdManagerClient(
            oauth2_client,
            "AdCP-Sales-Agent-Setup"
        )
        
        # Get network service
        network_service = client.GetService('NetworkService', version='v202408')
        
        # Get all networks user has access to
        try:
            # Try to get all networks first
            app.logger.info("Attempting to call getAllNetworks()")
            all_networks = network_service.getAllNetworks()
            app.logger.info(f"getAllNetworks() returned: {all_networks}")
            networks = []
            if all_networks:
                app.logger.info(f"Processing {len(all_networks)} networks")
                for network in all_networks:
                    app.logger.info(f"Network data: {network}")
                    networks.append({
                        "id": network['id'],
                        "displayName": network['displayName'],
                        "networkCode": network['networkCode']
                    })
            else:
                app.logger.info("getAllNetworks() returned empty/None")
        except AttributeError as e:
            # getAllNetworks might not be available, fall back to getCurrentNetwork
            app.logger.info(f"getAllNetworks not available (AttributeError: {e}), falling back to getCurrentNetwork")
            try:
                current_network = network_service.getCurrentNetwork()
                app.logger.info(f"getCurrentNetwork() returned: {current_network}")
                networks = [{
                    "id": current_network['id'],
                    "displayName": current_network['displayName'],
                    "networkCode": current_network['networkCode']
                }]
            except Exception as e:
                app.logger.error(f"Failed to get network info: {e}")
                networks = []
        except Exception as e:
            app.logger.error(f"Failed to get networks: {e}")
            app.logger.exception("Full exception details:")
            networks = []
        
        result = {
            "success": True,
            "message": "Successfully connected to Google Ad Manager",
            "networks": networks
        }
        
        # If we got a network, fetch companies and users
        if networks:
            try:
                # Reinitialize client with network code for subsequent calls
                network_code = networks[0]['networkCode']
                app.logger.info(f"Reinitializing client with network code: {network_code}")
                
                client = ad_manager.AdManagerClient(
                    oauth2_client,
                    "AdCP-Sales-Agent-Setup",
                    network_code=network_code
                )
                
                # Get company service for advertisers
                company_service = client.GetService('CompanyService', version='v202408')
                
                # Build a statement to get advertisers
                from googleads import ad_manager as gam_utils
                statement_builder = gam_utils.StatementBuilder()
                statement_builder.Where('type = :type')
                statement_builder.WithBindVariable('type', 'ADVERTISER')
                statement_builder.Limit(100)
                
                # Get companies
                app.logger.info("Calling getCompaniesByStatement for ADVERTISER companies")
                response = company_service.getCompaniesByStatement(
                    statement_builder.ToStatement()
                )
                app.logger.info(f"getCompaniesByStatement response: {response}")
                
                companies = []
                if response and hasattr(response, 'results'):
                    app.logger.info(f"Found {len(response.results)} companies")
                    for company in response.results:
                        app.logger.info(f"Company: id={company.id}, name={company.name}, type={company.type}")
                        companies.append({
                            "id": company.id,
                            "name": company.name,
                            "type": company.type
                        })
                else:
                    app.logger.info("No companies found in response")
                
                result['companies'] = companies
                
                # Get current user info
                user_service = client.GetService('UserService', version='v202408')
                current_user = user_service.getCurrentUser()
                result['current_user'] = {
                    "id": current_user.id,
                    "name": current_user.name,
                    "email": current_user.email
                }
                
            except Exception as e:
                # It's okay if we can't fetch companies/users
                result['warning'] = f"Connected but couldn't fetch all resources: {str(e)}"
        
        return jsonify(result)
        
    except Exception as e:
        return jsonify({"error": str(e)}), 500

@app.route('/api/gam/get-advertisers', methods=['POST'])
@require_auth()
def get_gam_advertisers():
    """Get list of advertisers from GAM for a tenant."""
    try:
        tenant_id = request.json.get('tenant_id')
        if not tenant_id:
            return jsonify({"error": "tenant_id is required"}), 400
        
        # Check access - explicit role and tenant validation
        user_role = session.get('role')
        user_tenant_id = session.get('tenant_id')
        
        if user_role == 'super_admin':
            # Super admin can access any tenant
            pass
        elif user_tenant_id == tenant_id and user_role in ['admin', 'manager', 'tenant_admin']:
            # Tenant-specific roles can only access their own tenant
            pass
        else:
            app.logger.warning(f"Unauthorized GAM advertisers access attempt: role={user_role}, user_tenant={user_tenant_id}, requested_tenant={tenant_id}")
            return jsonify({"error": "Access denied"}), 403
        
        # Get adapter configuration for the tenant
        conn = get_db_connection()
        cursor = conn.execute("""
            SELECT gam_refresh_token, gam_network_code
            FROM adapter_config
            WHERE tenant_id = ? AND adapter_type = 'google_ad_manager'
        """, (tenant_id,))
        
        adapter_row = cursor.fetchone()
        if not adapter_row:
            conn.close()
            return jsonify({"error": "GAM not configured for this tenant"}), 400
        
        refresh_token = adapter_row[0]
        network_code = adapter_row[1]
        
        # Get OAuth credentials from superadmin config
        cursor = conn.execute("""
            SELECT config_key, config_value FROM superadmin_config 
            WHERE config_key IN ('gam_oauth_client_id', 'gam_oauth_client_secret')
        """)
        oauth_config = {}
        for row in cursor.fetchall():
            if row[0] == 'gam_oauth_client_id':
                oauth_config['client_id'] = row[1]
            elif row[0] == 'gam_oauth_client_secret':
                oauth_config['client_secret'] = row[1]
        conn.close()
        
        if not oauth_config.get('client_id') or not oauth_config.get('client_secret'):
            return jsonify({"error": "GAM OAuth credentials not configured"}), 400
        
        from googleads import oauth2, ad_manager
        
        # Create OAuth2 client
        oauth2_client = oauth2.GoogleRefreshTokenClient(
            client_id=oauth_config['client_id'],
            client_secret=oauth_config['client_secret'],
            refresh_token=refresh_token
        )
        
        # Initialize GAM client
        client = ad_manager.AdManagerClient(
            oauth2_client,
            "AdCP-Sales-Agent",
            network_code=network_code
        )
        
        # Get company service to fetch advertisers
        company_service = client.GetService('CompanyService', version='v202408')
        
        # Create a statement to get ADVERTISER type companies
        from googleads import ad_manager as gam
        statement_builder = gam.StatementBuilder(version='v202408')
        statement_builder.Where('type = :type')
        statement_builder.WithBindVariable('type', 'ADVERTISER')
        
        advertisers = []
        while True:
            response = company_service.getCompaniesByStatement(
                statement_builder.ToStatement()
            )
            
            if 'results' in response and len(response['results']):
                for company in response['results']:
                    advertisers.append({
                        'id': str(company.id),
                        'name': company.name,
                        'type': company.type,
                        'external_id': getattr(company, 'externalId', None)
                    })
                statement_builder.offset += statement_builder.limit
            else:
                break
        
        return jsonify({"advertisers": advertisers})
        
    except Exception as e:
        # Log detailed error for debugging but return generic message
        app.logger.error(f"GAM advertisers fetch error for tenant {tenant_id}: {str(e)}")
        return jsonify({"error": "Failed to load advertisers from Google Ad Manager"}), 500

@app.route('/static/<path:path>')
def send_static(path):
    """Serve static files."""
    return send_from_directory('static', path)

# Product Management Routes
@app.route('/tenant/<tenant_id>/products')
@require_auth()
def list_products(tenant_id):
    """List products for a tenant."""
    # Check access
    if session.get('role') != 'super_admin' and session.get('tenant_id') != tenant_id:
        return "Access denied", 403
    
    conn = get_db_connection()
    
    # Get tenant name
    cursor = conn.execute("SELECT name FROM tenants WHERE tenant_id = ?", (tenant_id,))
    row = cursor.fetchone()
    if not row:
        conn.close()
        return "Tenant not found", 404
    tenant_name = row[0]
    
    # Get tenant config using helper function
    tenant_config = get_tenant_config_from_db(conn, tenant_id)
    
    # Get active adapter from config
    active_adapter = None
    if tenant_config and 'adapters' in tenant_config:
        for adapter_name, adapter_config in tenant_config['adapters'].items():
            if adapter_config.get('enabled'):
                active_adapter = adapter_name
                break
    
    # Get active adapter and its UI endpoint
    adapter_ui_endpoint = None
    if active_adapter:
        # Create dummy principal to get UI endpoint
        dummy_principal = Principal(
            tenant_id=tenant_id,
            principal_id="ui_query",
            name="UI Query",
            access_token="",
            platform_mappings={}
        )
        
        # Get adapter configuration from adapter_config table
        cursor = conn.execute("""
            SELECT mock_dry_run, gam_network_code, gam_refresh_token,
                   kevel_network_id, kevel_api_key
            FROM adapter_config
            WHERE tenant_id = ?
        """, (tenant_id,))
        adapter_row = cursor.fetchone()
        
        try:
            if active_adapter == 'google_ad_manager':
                from adapters.google_ad_manager import GoogleAdManager
                config = {
                    'enabled': True,
                    'network_code': adapter_row[1] if adapter_row else None,
                    'refresh_token': adapter_row[2] if adapter_row else None
                }
                adapter = GoogleAdManager(config, dummy_principal, dry_run=True, tenant_id=tenant_id)
                adapter_ui_endpoint = adapter.get_config_ui_endpoint()
            elif active_adapter == 'mock':
                from adapters.mock_ad_server import MockAdServer
                config = {
                    'enabled': True,
                    'dry_run': adapter_row[0] if adapter_row else False
                }
                adapter = MockAdServer(config, dummy_principal, dry_run=True, tenant_id=tenant_id)
                adapter_ui_endpoint = adapter.get_config_ui_endpoint()
            # Add other adapters as needed
        except Exception as e:
            app.logger.error(f"Error getting adapter UI endpoint: {e}")
            pass
    
    # Get products
    cursor = conn.execute("""
        SELECT product_id, name, description, formats, delivery_type, 
               is_fixed_price, cpm, price_guidance, is_custom, expires_at, countries
        FROM products
        WHERE tenant_id = ?
        ORDER BY product_id
    """, (tenant_id,))
    
    products = []
    for row in cursor.fetchall():
        # Handle PostgreSQL (returns objects) vs SQLite (returns JSON strings)
        formats = row[3] if isinstance(row[3], list) else (json.loads(row[3]) if row[3] else [])
        price_guidance = row[7] if isinstance(row[7], dict) else (json.loads(row[7]) if row[7] else None)
        countries = row[10] if isinstance(row[10], list) else (json.loads(row[10]) if row[10] else None)
        
        products.append({
            'product_id': row[0],
            'name': row[1],
            'description': row[2],
            'formats': formats,
            'delivery_type': row[4],
            'is_fixed_price': row[5],
            'cpm': row[6],
            'price_guidance': price_guidance,
            'is_custom': row[8],
            'expires_at': row[9],
            'countries': countries
        })
    
    conn.close()
    return render_template('products.html', 
                         tenant_id=tenant_id, 
                         tenant_name=tenant_name,
                         products=products,
                         adapter_ui_endpoint=adapter_ui_endpoint)

@app.route('/tenant/<tenant_id>/products/<product_id>/edit', methods=['GET', 'POST'])
@require_auth()
def edit_product_basic(tenant_id, product_id):
    """Edit basic product details."""
    # Check access
    if session.get('role') != 'super_admin' and session.get('tenant_id') != tenant_id:
        return "Access denied", 403
    
    conn = get_db_connection()
    
    if request.method == 'POST':
        try:
            # Update product basic details
            conn.execute("""
                UPDATE products 
                SET name = ?, description = ?, delivery_type = ?, is_fixed_price = ?, cpm = ?, price_guidance = ?
                WHERE tenant_id = ? AND product_id = ?
            """, (
                request.form['name'],
                request.form.get('description', ''),
                request.form.get('delivery_type', 'guaranteed'),
                request.form.get('delivery_type') == 'guaranteed',
                float(request.form.get('cpm', 0)) if request.form.get('delivery_type') == 'guaranteed' else None,
                json.dumps({
                    'min_cpm': float(request.form.get('price_guidance_min', 0)),
                    'max_cpm': float(request.form.get('price_guidance_max', 0))
                }) if request.form.get('delivery_type') != 'guaranteed' else None,
                tenant_id,
                product_id
            ))
            
            conn.connection.commit()
            conn.close()
            
            return redirect(url_for('list_products', tenant_id=tenant_id))
            
        except Exception as e:
            conn.close()
            return render_template('edit_product.html', 
                                 tenant_id=tenant_id,
                                 product=None,
                                 error=str(e))
    
    # GET request - load product
    cursor = conn.execute(
        """SELECT product_id, name, description, formats, delivery_type, 
               is_fixed_price, cpm, price_guidance
        FROM products 
        WHERE tenant_id = ? AND product_id = ?""",
        (tenant_id, product_id)
    )
    product_row = cursor.fetchone()
    
    if not product_row:
        conn.close()
        return "Product not found", 404
    
    # Handle PostgreSQL (returns objects) vs SQLite (returns JSON strings)
    formats = product_row[3] if isinstance(product_row[3], list) else json.loads(product_row[3] or '[]')
    price_guidance = product_row[7] if isinstance(product_row[7], dict) else json.loads(product_row[7] or '{}')
    
    product = {
        'product_id': product_row[0],
        'name': product_row[1],
        'description': product_row[2],
        'formats': formats,
        'delivery_type': product_row[4],
        'is_fixed_price': product_row[5],
        'cpm': product_row[6],
        'price_guidance': price_guidance
    }
    
    conn.close()
    return render_template('edit_product.html', 
                         tenant_id=tenant_id,
                         product=product)

@app.route('/tenant/<tenant_id>/products/add', methods=['GET', 'POST'])
@require_auth()
def add_product(tenant_id):
    """Add a new product."""
    # Check access
    if session.get('role') != 'super_admin' and session.get('tenant_id') != tenant_id:
        return "Access denied", 403
    
    conn = get_db_connection()
    
    if request.method == 'POST':
        try:
            # Check if this is from AI form
            ai_config = request.form.get('ai_config')
            if ai_config:
                # Parse AI-generated configuration
                config = json.loads(ai_config)
                product_id = request.form.get('product_id') or config.get('product_id')
                formats = config.get('formats', [])
                delivery_type = config.get('delivery_type', 'guaranteed')
                cpm = config.get('cpm')
                price_guidance = config.get('price_guidance')
                countries = config.get('countries')
                targeting_template = config.get('targeting_template', {})
                implementation_config = config.get('implementation_config', {})
                
                # Get name and description from form
                name = request.form.get('name')
                description = request.form.get('description')
            else:
                # Regular form submission
                product_id = request.form.get('product_id') or request.form['name'].lower().replace(' ', '_')
                formats = request.form.getlist('formats')
                name = request.form.get('name')
                description = request.form.get('description')
                targeting_template = {}
                implementation_config = {}
            
            # Build implementation config based on adapter
            tenant_config = get_tenant_config_from_db(conn, tenant_id)
            if not tenant_config:
                return jsonify({"error": "Tenant not found"}), 404
            
            # Handle regular form submission fields if not from AI
            if not ai_config:
                # Get selected countries
                countries = request.form.getlist('countries')
                # If "ALL" is selected or no countries selected, set to None (all countries)
                if 'ALL' in countries or not countries:
                    countries = None
                
                # Determine pricing based on delivery type
                delivery_type = request.form.get('delivery_type', 'guaranteed')
                is_fixed_price = delivery_type == 'guaranteed'
                
                # Handle CPM and price guidance
                cpm = None
                price_guidance = None
                
                if is_fixed_price:
                    cpm = float(request.form.get('cpm', 5.0))
                else:
                    # Non-guaranteed: use price guidance
                    min_cpm = request.form.get('price_guidance_min')
                    max_cpm = request.form.get('price_guidance_max')
                    if min_cpm and max_cpm:
                        price_guidance = {
                            'min_cpm': float(min_cpm),
                            'max_cpm': float(max_cpm)
                        }
            else:
                # AI config already has these values
                is_fixed_price = delivery_type == 'guaranteed'
            
            # Insert product
            conn.execute("""
                INSERT INTO products (
                    tenant_id, product_id, name, description,
                    formats, targeting_template, delivery_type,
                    is_fixed_price, cpm, price_guidance, countries, implementation_config
                ) VALUES (?, ?, ?, ?, ?, ?, ?, ?, ?, ?, ?, ?)
            """, (
                tenant_id,
                product_id,
                name,
                description,
                json.dumps(formats),
                json.dumps(targeting_template),
                delivery_type,
                is_fixed_price,
                cpm,
                json.dumps(price_guidance),
                json.dumps(countries),
                json.dumps(implementation_config)
            ))
            
            conn.connection.commit()
            conn.close()
            
            return redirect(url_for('list_products', tenant_id=tenant_id))
            
        except Exception as e:
            conn.close()
            # Get available formats
            formats = get_creative_formats()
            return render_template('add_product.html', 
                                 tenant_id=tenant_id,
                                 error=str(e),
                                 formats=formats)
    
    # GET request - show form
    conn.close()
    formats = get_creative_formats()
    return render_template('add_product.html', 
                         tenant_id=tenant_id,
                         formats=formats)

@app.route('/tenant/<tenant_id>/products/add/ai', methods=['GET'])
@require_auth()
def add_product_ai_form(tenant_id):
    """Show AI-assisted product creation form."""
    # Check access
    if session.get('role') != 'super_admin' and session.get('tenant_id') != tenant_id:
        return "Access denied", 403
    
    return render_template('add_product_ai.html', tenant_id=tenant_id)

@app.route('/tenant/<tenant_id>/products/analyze_ai', methods=['POST'])
@require_auth()
def analyze_product_ai(tenant_id):
    """Analyze product description with AI and return configuration."""
    # Check access
    if session.get('role') != 'super_admin' and session.get('tenant_id') != tenant_id:
        return jsonify({"error": "Access denied"}), 403
    
    try:
        import asyncio
        from ai_product_service import analyze_product_description
        
        data = request.get_json()
        
        # Run the async function
        loop = asyncio.new_event_loop()
        asyncio.set_event_loop(loop)
        
        config = loop.run_until_complete(analyze_product_description(
            tenant_id=tenant_id,
            name=data['name'],
            external_description=data['external_description'],
            internal_details=data.get('internal_details')
        ))
        
        return jsonify({"success": True, "config": config})
        
    except Exception as e:
        return jsonify({"error": str(e)}), 500

@app.route('/tenant/<tenant_id>/products/bulk', methods=['GET'])
@require_auth()
def bulk_product_upload_form(tenant_id):
    """Show bulk product upload form."""
    # Check access
    if session.get('role') == 'viewer':
        return "Access denied", 403
    
    if session.get('role') == 'tenant_admin' and session.get('tenant_id') != tenant_id:
        return "Access denied", 403
    
    # Get available templates
    from default_products import get_default_products
    templates = get_default_products()
    
    return render_template('bulk_product_upload.html', 
                         tenant_id=tenant_id,
                         templates=templates)

@app.route('/tenant/<tenant_id>/products/bulk/upload', methods=['POST'])
@require_auth()
def bulk_product_upload(tenant_id):
    """Process bulk product upload."""
    # Check access
    if session.get('role') == 'viewer':
        return jsonify({"error": "Access denied"}), 403
    
    if session.get('role') == 'tenant_admin' and session.get('tenant_id') != tenant_id:
        return jsonify({"error": "Access denied"}), 403
    
    try:
        import csv
        import io
        
        # Check if it's a file upload or JSON data
        if 'file' in request.files:
            file = request.files['file']
            if file.filename.endswith('.csv'):
                # Process CSV
                stream = io.StringIO(file.stream.read().decode("UTF8"), newline=None)
                csv_input = csv.DictReader(stream)
                products = list(csv_input)
            else:
                # Assume JSON
                products = json.loads(file.stream.read().decode("UTF8"))
        else:
            # Direct JSON submission
            products = request.get_json().get('products', [])
        
        conn = get_db_connection()
        created_count = 0
        errors = []
        
        for idx, product_data in enumerate(products):
            try:
                # Validate required fields
                if not product_data.get('name'):
                    errors.append(f"Row {idx+1}: Missing product name")
                    continue
                
                # Generate product ID if not provided
                product_id = product_data.get('product_id', product_data['name'].lower().replace(' ', '_'))
                
                # Parse formats (handle comma-separated string or list)
                formats = product_data.get('formats', [])
                if isinstance(formats, str):
                    formats = [f.strip() for f in formats.split(',')]
                
                # Parse countries
                countries = product_data.get('countries')
                if isinstance(countries, str) and countries:
                    countries = [c.strip() for c in countries.split(',')]
                elif not countries:
                    countries = None
                
                # Determine delivery type and pricing
                delivery_type = product_data.get('delivery_type', 'guaranteed')
                cpm = float(product_data.get('cpm', 0)) if product_data.get('cpm') else None
                
                price_guidance_min = None
                price_guidance_max = None
                if delivery_type == 'non_guaranteed' and not cpm:
                    price_guidance_min = float(product_data.get('price_guidance_min', 2.0))
                    price_guidance_max = float(product_data.get('price_guidance_max', 10.0))
                
                # Build targeting template
                targeting_template = {}
                if product_data.get('device_types'):
                    device_types = product_data['device_types']
                    if isinstance(device_types, str):
                        device_types = [d.strip() for d in device_types.split(',')]
                    targeting_template['device_targets'] = {'device_types': device_types}
                
                if countries:
                    targeting_template['geo_targets'] = {'countries': countries}
                
                # Insert product
                conn.execute("""
                    INSERT INTO products (
                        product_id, tenant_id, name, description,
                        creative_formats, delivery_type, cpm,
                        price_guidance_min, price_guidance_max,
                        countries, targeting_template, implementation_config,
                        created_at, updated_at
                    ) VALUES (?, ?, ?, ?, ?, ?, ?, ?, ?, ?, ?, ?, ?, ?)
                """, (
                    product_id,
                    tenant_id,
                    product_data['name'],
                    product_data.get('description', ''),
                    json.dumps(formats),
                    delivery_type,
                    cpm,
                    price_guidance_min,
                    price_guidance_max,
                    json.dumps(countries) if countries else None,
                    json.dumps(targeting_template),
                    json.dumps(product_data.get('implementation_config', {})),
                    datetime.now().isoformat(),
                    datetime.now().isoformat()
                ))
                
                created_count += 1
                
            except Exception as e:
                errors.append(f"Row {idx+1}: {str(e)}")
        
        conn.connection.commit()
        conn.close()
        
        return jsonify({
            "success": True,
            "created": created_count,
            "errors": errors
        })
        
    except Exception as e:
        return jsonify({"error": str(e)}), 500

@app.route('/tenant/<tenant_id>/products/templates', methods=['GET'])
@require_auth()
def get_product_templates(tenant_id):
    """Get product templates for the tenant's industry."""
    try:
        from default_products import get_industry_specific_products
        
        # Get tenant's industry from config
        conn = get_db_connection()
        config = get_tenant_config_from_db(conn, tenant_id)
        conn.close()
        
        if not config:
            return jsonify({"error": "Tenant not found"}), 404
        
        config = config_row[0] if isinstance(config_row[0], dict) else json.loads(config_row[0])
        industry = config.get('industry', 'general')
        
        templates = get_industry_specific_products(industry)
        
        return jsonify({"templates": templates})
        
    except Exception as e:
        return jsonify({"error": str(e)}), 500

@app.route('/tenant/<tenant_id>/products/templates/browse', methods=['GET'])
@require_auth()
def browse_product_templates(tenant_id):
    """Browse and use product templates."""
    # Check access
    if session.get('role') == 'viewer':
        return "Access denied", 403
    
    if session.get('role') == 'tenant_admin' and session.get('tenant_id') != tenant_id:
        return "Access denied", 403
    
    from default_products import get_default_products, get_industry_specific_products
    
    # Get all available templates
    standard_templates = get_default_products()
    
    # Get industry templates for different industries
    industry_templates = {
        'news': get_industry_specific_products('news'),
        'sports': get_industry_specific_products('sports'),
        'entertainment': get_industry_specific_products('entertainment'),
        'ecommerce': get_industry_specific_products('ecommerce')
    }
    
    # Filter out standard templates from industry lists
    standard_ids = {t['product_id'] for t in standard_templates}
    for industry in industry_templates:
        industry_templates[industry] = [
            t for t in industry_templates[industry] 
            if t['product_id'] not in standard_ids
        ]
    
    # Get creative formats for display
    formats = get_creative_formats()
    
    return render_template('product_templates.html',
                         tenant_id=tenant_id,
                         standard_templates=standard_templates,
                         industry_templates=industry_templates,
                         formats=formats)

@app.route('/tenant/<tenant_id>/products/templates/create', methods=['POST'])
@require_auth()
def create_from_template(tenant_id):
    """Create a product from a template."""
    # Check access
    if session.get('role') == 'viewer':
        return jsonify({"error": "Access denied"}), 403
    
    if session.get('role') == 'tenant_admin' and session.get('tenant_id') != tenant_id:
        return jsonify({"error": "Access denied"}), 403
    
    try:
        data = request.get_json()
        template = data.get('template')
        customizations = data.get('customizations', {})
        
        # Apply customizations to template
        product = template.copy()
        product.update(customizations)
        
        # Ensure unique product ID
        if 'product_id' in customizations:
            product['product_id'] = customizations['product_id']
        else:
            # Generate unique ID
            product['product_id'] = f"{template['product_id']}_{uuid.uuid4().hex[:6]}"
        
        # Insert product
        conn = get_db_connection()
        
        # Check if product ID already exists
        cursor = conn.execute(
            "SELECT product_id FROM products WHERE tenant_id = ? AND product_id = ?",
            (tenant_id, product['product_id'])
        )
        if cursor.fetchone():
            conn.close()
            return jsonify({"error": "Product ID already exists"}), 400
        
        # Insert the product
        conn.execute("""
            INSERT INTO products (
                product_id, tenant_id, name, description,
                creative_formats, delivery_type, cpm,
                price_guidance_min, price_guidance_max,
                countries, targeting_template, implementation_config,
                created_at, updated_at
            ) VALUES (?, ?, ?, ?, ?, ?, ?, ?, ?, ?, ?, ?, ?, ?)
        """, (
            product['product_id'],
            tenant_id,
            product['name'],
            product.get('description', ''),
            json.dumps(product.get('formats', [])),
            product.get('delivery_type', 'guaranteed'),
            product.get('cpm'),
            product.get('price_guidance', {}).get('min') if not product.get('cpm') else None,
            product.get('price_guidance', {}).get('max') if not product.get('cpm') else None,
            json.dumps(product.get('countries')) if product.get('countries') else None,
            json.dumps(product.get('targeting_template', {})),
            json.dumps(product.get('implementation_config', {})),
            datetime.now().isoformat(),
            datetime.now().isoformat()
        ))
        
        conn.connection.commit()
        conn.close()
        
        return jsonify({
            "success": True,
            "product_id": product['product_id'],
            "redirect_url": url_for('list_products', tenant_id=tenant_id)
        })
        
    except Exception as e:
        return jsonify({"error": str(e)}), 500

# Policy Management Routes
@app.route('/tenant/<tenant_id>/policy')
@require_auth()
def policy_settings(tenant_id):
    """View and manage policy settings for the tenant."""
    # Check access
    if session.get('role') == 'viewer':
        return "Access denied", 403
    
    if session.get('role') == 'tenant_admin' and session.get('tenant_id') != tenant_id:
        return "Access denied", 403
    
    conn = get_db_connection()
    
    # Get tenant info
    cursor = conn.execute("SELECT name FROM tenants WHERE tenant_id = ?", (tenant_id,))
    tenant = cursor.fetchone()
    if not tenant:
        conn.close()
        return "Tenant not found", 404
    
    tenant_name = tenant[0]
    
    # Get tenant config using helper function
    config = get_tenant_config_from_db(conn, tenant_id)
    if not config:
        conn.close()
        return "Tenant config not found", 404
    
    # Define default policies that all publishers start with
    default_policies = {
        'enabled': True,
        'require_manual_review': False,
        'default_prohibited_categories': [
            'illegal_content',
            'hate_speech', 
            'violence',
            'adult_content',
            'misleading_health_claims',
            'financial_scams'
        ],
        'default_prohibited_tactics': [
            'targeting_children_under_13',
            'discriminatory_targeting',
            'deceptive_claims',
            'impersonation',
            'privacy_violations'
        ],
        'prohibited_advertisers': [],
        'prohibited_categories': [],
        'prohibited_tactics': []
    }
    
    # Get tenant policy settings, using defaults where not specified
    tenant_policies = config.get('policy_settings', {})
    policy_settings = default_policies.copy()
    policy_settings.update(tenant_policies)
    
    # Get recent policy checks from audit log
    cursor = conn.execute("""
        SELECT timestamp, principal_id, success, details
        FROM audit_logs 
        WHERE tenant_id = ? AND operation = 'policy_check'
        ORDER BY timestamp DESC
        LIMIT 20
    """, (tenant_id,))
    
    recent_checks = []
    for row in cursor.fetchall():
        details = json.loads(row[3]) if row[3] else {}
        recent_checks.append({
            'timestamp': row[0],
            'principal_id': row[1],
            'success': row[2],
            'status': details.get('policy_status', 'unknown'),
            'brief': details.get('brief', ''),
            'reason': details.get('reason', '')
        })
    
    # Get pending policy review tasks
    cursor = conn.execute("""
        SELECT task_id, created_at, details
        FROM tasks
        WHERE tenant_id = ? AND task_type = 'policy_review' AND status = 'pending'
        ORDER BY created_at DESC
    """, (tenant_id,))
    
    pending_reviews = []
    for row in cursor.fetchall():
        details = json.loads(row[2]) if row[2] else {}
        pending_reviews.append({
            'task_id': row[0],
            'created_at': row[1],
            'brief': details.get('brief', ''),
            'advertiser': details.get('promoted_offering', '')
        })
    
    conn.close()
    
    return render_template('policy_settings_comprehensive.html',
                         tenant_id=tenant_id,
                         tenant_name=tenant_name,
                         policy_settings=policy_settings,
                         recent_checks=recent_checks,
                         pending_reviews=pending_reviews)

@app.route('/tenant/<tenant_id>/policy/update', methods=['POST'])
@require_auth()
def update_policy_settings(tenant_id):
    """Update policy settings for the tenant."""
    # Check access - only admins can update policy
    if session.get('role') not in ['super_admin', 'tenant_admin']:
        return "Access denied", 403
    
    if session.get('role') == 'tenant_admin' and session.get('tenant_id') != tenant_id:
        return "Access denied", 403
    
    try:
        conn = get_db_connection()
        
        # Get current config
        config = get_tenant_config_from_db(conn, tenant_id)
        if not config:
            return jsonify({"error": "Tenant not found"}), 404
        
        # Parse the form data for lists
        def parse_textarea_lines(field_name):
            """Parse textarea input into list of non-empty lines."""
            text = request.form.get(field_name, '')
            return [line.strip() for line in text.strip().split('\n') if line.strip()]
        
        # Update policy settings
        policy_settings = {
            'enabled': request.form.get('enabled') == 'on',
            'require_manual_review': request.form.get('require_manual_review') == 'on',
            'prohibited_advertisers': parse_textarea_lines('prohibited_advertisers'),
            'prohibited_categories': parse_textarea_lines('prohibited_categories'),
            'prohibited_tactics': parse_textarea_lines('prohibited_tactics'),
            # Keep default policies (they don't change from form)
            'default_prohibited_categories': config.get('policy_settings', {}).get('default_prohibited_categories', [
                'illegal_content',
                'hate_speech', 
                'violence',
                'adult_content',
                'misleading_health_claims',
                'financial_scams'
            ]),
            'default_prohibited_tactics': config.get('policy_settings', {}).get('default_prohibited_tactics', [
                'targeting_children_under_13',
                'discriminatory_targeting',
                'deceptive_claims',
                'impersonation',
                'privacy_violations'
            ])
        }
        
        config['policy_settings'] = policy_settings
        
        # Update database
        conn.execute("""
            UPDATE tenants 
            SET config = ?
            WHERE tenant_id = ?
        """, (json.dumps(config), tenant_id))
        
        conn.connection.commit()
        conn.close()
        
        return redirect(url_for('policy_settings', tenant_id=tenant_id))
        
    except Exception as e:
        return f"Error: {e}", 400

@app.route('/tenant/<tenant_id>/policy/rules', methods=['GET', 'POST'])
@require_auth()
def manage_policy_rules(tenant_id):
    """Redirect old policy rules URL to new comprehensive policy settings page."""
    return redirect(url_for('policy_settings', tenant_id=tenant_id))

@app.route('/tenant/<tenant_id>/policy/review/<task_id>', methods=['GET', 'POST'])
@require_auth()
def review_policy_task(tenant_id, task_id):
    """Review and approve/reject a policy review task."""
    # Check access
    if session.get('role') == 'viewer':
        return "Access denied", 403
    
    if session.get('role') == 'tenant_admin' and session.get('tenant_id') != tenant_id:
        return "Access denied", 403
    
    conn = get_db_connection()
    
    if request.method == 'POST':
        try:
            action = request.form.get('action')
            review_notes = request.form.get('review_notes', '')
            
            if action not in ['approve', 'reject']:
                return "Invalid action", 400
            
            # Update task status
            new_status = 'approved' if action == 'approve' else 'rejected'
            
            # Get task details
            cursor = conn.execute("""
                SELECT details FROM tasks
                WHERE tenant_id = ? AND task_id = ?
            """, (tenant_id, task_id))
            
            row = cursor.fetchone()
            if not row:
                conn.close()
                return "Task not found", 404
            
            details = json.loads(row[0]) if row[0] else {}
            details['review_notes'] = review_notes
            details['reviewed_by'] = session.get('email', 'unknown')
            details['reviewed_at'] = datetime.utcnow().isoformat()
            
            conn.execute("""
                UPDATE tasks
                SET status = ?, details = ?, completed_at = CURRENT_TIMESTAMP
                WHERE tenant_id = ? AND task_id = ?
            """, (new_status, json.dumps(details), tenant_id, task_id))
            
            # Log the review
            audit_logger = AuditLogger(conn)
            audit_logger.log(
                operation='policy_review',
                tenant_id=tenant_id,
                principal_id=details.get('principal_id'),
                success=True,
                details={
                    'task_id': task_id,
                    'action': action,
                    'reviewer': session.get('email', 'unknown')
                }
            )
            
            conn.connection.commit()
            conn.close()
            
            return redirect(url_for('policy_settings', tenant_id=tenant_id))
            
        except Exception as e:
            conn.close()
            return f"Error: {e}", 400
    
    # GET: Show review form
    cursor = conn.execute("""
        SELECT t.created_at, t.details, tn.name
        FROM tasks t
        JOIN tenants tn ON t.tenant_id = tn.tenant_id
        WHERE t.tenant_id = ? AND t.task_id = ? AND t.task_type = 'policy_review'
    """, (tenant_id, task_id))
    
    row = cursor.fetchone()
    if not row:
        conn.close()
        return "Task not found", 404
    
    created_at, details_str, tenant_name = row
    details = json.loads(details_str) if details_str else {}
    
    conn.close()
    
    return render_template('policy_review.html',
                         tenant_id=tenant_id,
                         tenant_name=tenant_name,
                         task_id=task_id,
                         created_at=created_at,
                         details=details)

def get_creative_formats():
    """Get all creative formats from the database."""
    conn = get_db_connection()
    cursor = conn.execute("""
        SELECT format_id, name, type, description, width, height, duration_seconds
        FROM creative_formats
        WHERE is_standard = true
        ORDER BY type, name
    """)
    
    formats = []
    for row in cursor.fetchall():
        format_info = {
            'format_id': row[0],
            'name': row[1],
            'type': row[2],
            'description': row[3]
        }
        if row[4] and row[5]:  # width and height for display
            format_info['dimensions'] = f"{row[4]}x{row[5]}"
        elif row[6]:  # duration for video
            format_info['duration'] = f"{row[6]}s"
        formats.append(format_info)
    
    conn.close()
    return formats

# Creative Format Management Routes
@app.route('/tenant/<tenant_id>/creative-formats')
@require_auth()
def list_creative_formats(tenant_id):
    """List creative formats (both standard and custom)."""
    # Check access
    if session.get('role') != 'super_admin' and session.get('tenant_id') != tenant_id:
        return "Access denied", 403
    
    conn = get_db_connection()
    
    # Get tenant name
    cursor = conn.execute("SELECT name FROM tenants WHERE tenant_id = ?", (tenant_id,))
    tenant_row = cursor.fetchone()
    if not tenant_row:
        conn.close()
        return "Tenant not found", 404
    
    tenant_name = tenant_row[0]
    
    # Get all formats (standard + custom for this tenant)
    cursor = conn.execute("""
        SELECT format_id, name, type, description, width, height, 
               duration_seconds, is_standard, source_url, created_at
        FROM creative_formats
        WHERE tenant_id IS NULL OR tenant_id = ?
        ORDER BY is_standard DESC, type, name
    """, (tenant_id,))
    
    formats = []
    for row in cursor.fetchall():
        format_info = {
            'format_id': row[0],
            'name': row[1],
            'type': row[2],
            'description': row[3],
            'is_standard': row[7],
            'source_url': row[8],
            'created_at': row[9]
        }
        
        # Add dimensions or duration
        if row[4] and row[5]:  # width and height
            format_info['dimensions'] = f"{row[4]}x{row[5]}"
        elif row[6]:  # duration
            format_info['duration'] = f"{row[6]}s"
            
        formats.append(format_info)
    
    conn.close()
    
    return render_template('creative_formats.html',
                         tenant_id=tenant_id,
                         tenant_name=tenant_name,
                         formats=formats)

@app.route('/tenant/<tenant_id>/creative-formats/add/ai', methods=['GET'])
@require_auth()
def add_creative_format_ai(tenant_id):
    """Show AI-assisted creative format discovery form."""
    # Check access
    if session.get('role') != 'super_admin' and session.get('tenant_id') != tenant_id:
        return "Access denied", 403
    
    return render_template('add_creative_format_ai.html', tenant_id=tenant_id)

@app.route('/tenant/<tenant_id>/creative-formats/analyze', methods=['POST'])
@require_auth()
def analyze_creative_format(tenant_id):
    """Analyze creative format with AI."""
    # Check access
    if session.get('role') != 'super_admin' and session.get('tenant_id') != tenant_id:
        return jsonify({"error": "Access denied"}), 403
    
    try:
        import asyncio
        from ai_creative_format_service import discover_creative_format
        
        data = request.get_json()
        
        # Run the async function
        loop = asyncio.new_event_loop()
        asyncio.set_event_loop(loop)
        
        format_data = loop.run_until_complete(discover_creative_format(
            tenant_id=tenant_id,
            name=data['name'],
            description=data.get('description'),
            url=data.get('url'),
            type_hint=data.get('type_hint')
        ))
        
        return jsonify({"success": True, "format": format_data})
        
    except Exception as e:
        return jsonify({"error": str(e)}), 500

@app.route('/tenant/<tenant_id>/creative-formats/save', methods=['POST'])
@require_auth()
def save_creative_format(tenant_id):
    """Save a creative format to the database."""
    # Check access
    if session.get('role') != 'super_admin' and session.get('tenant_id') != tenant_id:
        return jsonify({"error": "Access denied"}), 403
    
    try:
        data = request.get_json()
        format_data = data['format']
        
        conn = get_db_connection()
        
        # Check if format ID already exists
        cursor = conn.execute(
            "SELECT format_id FROM creative_formats WHERE format_id = ?",
            (format_data['format_id'],)
        )
        
        if cursor.fetchone():
            # Update existing
            conn.execute("""
                UPDATE creative_formats
                SET name = ?, type = ?, description = ?, width = ?, height = ?,
                    duration_seconds = ?, max_file_size_kb = ?, specs = ?,
                    source_url = ?
                WHERE format_id = ?
            """, (
                format_data['name'],
                format_data['type'],
                format_data['description'],
                format_data.get('width'),
                format_data.get('height'),
                format_data.get('duration_seconds'),
                format_data.get('max_file_size_kb'),
                format_data.get('specs', '{}'),
                format_data.get('source_url'),
                format_data['format_id']
            ))
        else:
            # Insert new
            conn.execute("""
                INSERT INTO creative_formats (
                    format_id, tenant_id, name, type, description,
                    width, height, duration_seconds, max_file_size_kb,
                    specs, is_standard, source_url
                ) VALUES (?, ?, ?, ?, ?, ?, ?, ?, ?, ?, ?, ?)
            """, (
                format_data['format_id'],
                format_data.get('tenant_id'),
                format_data['name'],
                format_data['type'],
                format_data['description'],
                format_data.get('width'),
                format_data.get('height'),
                format_data.get('duration_seconds'),
                format_data.get('max_file_size_kb'),
                format_data.get('specs', '{}'),
                format_data.get('is_standard', False),
                format_data.get('source_url')
            ))
        
        conn.connection.commit()
        conn.close()
        
        return jsonify({"success": True})
        
    except Exception as e:
        return jsonify({"error": str(e)}), 500

@app.route('/tenant/<tenant_id>/creative-formats/sync-standard', methods=['POST'])
@require_auth()
def sync_standard_formats(tenant_id):
    """Sync standard formats from adcontextprotocol.org."""
    # Super admin only
    if session.get('role') != 'super_admin':
        return jsonify({"error": "Access denied"}), 403
    
    try:
        import asyncio
        from ai_creative_format_service import sync_standard_formats as sync_formats
        
        loop = asyncio.new_event_loop()
        asyncio.set_event_loop(loop)
        
        count = loop.run_until_complete(sync_formats())
        
        return jsonify({"success": True, "count": count})
        
    except Exception as e:
        return jsonify({"error": str(e)}), 500

@app.route('/tenant/<tenant_id>/creative-formats/discover', methods=['POST'])
@require_auth()
def discover_formats_from_url(tenant_id):
    """Discover multiple creative formats from a URL."""
    # Check access
    if session.get('role') != 'super_admin' and session.get('tenant_id') != tenant_id:
        return jsonify({"error": "Access denied"}), 403
    
    try:
        data = request.get_json()
        url = data.get('url')
        
        if not url:
            return jsonify({"error": "URL is required"}), 400
        
        import asyncio
        from ai_creative_format_service import AICreativeFormatService
        
        loop = asyncio.new_event_loop()
        asyncio.set_event_loop(loop)
        
        service = AICreativeFormatService()
        formats = loop.run_until_complete(service.discover_format_from_url(url))
        
        # Convert FormatSpecification objects to dicts for JSON response
        format_data = []
        for fmt in formats:
            format_data.append({
                "format_id": fmt.format_id,
                "name": fmt.name,
                "type": fmt.type,
                "description": fmt.description,
                "width": fmt.width,
                "height": fmt.height,
                "duration_seconds": fmt.duration_seconds,
                "max_file_size_kb": fmt.max_file_size_kb,
                "specs": fmt.specs or {},
                "extends": fmt.extends,  # Include the extends field
                "source_url": fmt.source_url
            })
        
        return jsonify({"success": True, "formats": format_data})
        
    except Exception as e:
        return jsonify({"error": str(e)}), 500

@app.route('/tenant/<tenant_id>/creative-formats/save-multiple', methods=['POST'])
@require_auth()
def save_discovered_formats(tenant_id):
    """Save multiple discovered creative formats to the database."""
    # Check access
    if session.get('role') != 'super_admin' and session.get('tenant_id') != tenant_id:
        return jsonify({"error": "Access denied"}), 403
    
    try:
        data = request.get_json()
        formats = data.get('formats', [])
        
        if not formats:
            return jsonify({"error": "No formats provided"}), 400
        
        conn = get_db_connection()
        saved_count = 0
        
        for format_data in formats:
            # Generate a unique format_id if needed
            base_format_id = format_data.get('format_id', f"{format_data['type']}_{format_data['name'].lower().replace(' ', '_')}")
            format_id = base_format_id
            counter = 1
            
            # Ensure format_id is unique
            while True:
                cursor = conn.execute(
                    "SELECT format_id FROM creative_formats WHERE format_id = ?",
                    (format_id,)
                )
                if not cursor.fetchone():
                    break
                format_id = f"{base_format_id}_{counter}"
                counter += 1
            
            # Insert new format
            conn.execute("""
                INSERT INTO creative_formats (
                    format_id, tenant_id, name, type, description,
                    width, height, duration_seconds, max_file_size_kb,
                    specs, is_standard, source_url, extends
                ) VALUES (?, ?, ?, ?, ?, ?, ?, ?, ?, ?, ?, ?, ?)
            """, (
                format_id,
                tenant_id,  # Custom formats belong to the tenant
                format_data['name'],
                format_data['type'],
                format_data.get('description', ''),
                format_data.get('width'),
                format_data.get('height'),
                format_data.get('duration_seconds'),
                format_data.get('max_file_size_kb'),
                json.dumps(format_data.get('specs', {})),
                False,  # Custom formats are not standard
                format_data.get('source_url'),
                format_data.get('extends')  # Include the extends field
            ))
            saved_count += 1
        
        conn.connection.commit()
        conn.close()
        
        return jsonify({"success": True, "saved_count": saved_count})
        
    except Exception as e:
        return jsonify({"error": str(e)}), 500

@app.route('/tenant/<tenant_id>/creative-formats/<format_id>')
@require_auth()
def get_creative_format(tenant_id, format_id):
    """Get a specific creative format for editing."""
    # Check access
    if session.get('role') != 'super_admin' and session.get('tenant_id') != tenant_id:
        abort(403)
    
    conn = get_db_connection()
    cursor = conn.execute("""
        SELECT format_id, name, type, description, width, height,
               duration_seconds, max_file_size_kb, specs, is_standard, source_url
        FROM creative_formats
        WHERE format_id = ? AND (tenant_id = ? OR is_standard = TRUE)
    """, (format_id, tenant_id))
    
    format_data = cursor.fetchone()
    conn.close()
    
    if not format_data:
        abort(404)
    
    # Convert to dict
    format_dict = dict(format_data)
    if format_dict['specs']:
        format_dict['specs'] = json.loads(format_dict['specs']) if isinstance(format_dict['specs'], str) else format_dict['specs']
    
    return jsonify(format_dict)

@app.route('/tenant/<tenant_id>/creative-formats/<format_id>/edit', methods=['GET'])
@require_auth()
def edit_creative_format_page(tenant_id, format_id):
    """Display the edit creative format page."""
    # Check access
    if session.get('role') != 'super_admin' and session.get('tenant_id') != tenant_id:
        abort(403)
    
    # Get tenant info
    conn = get_db_connection()
    cursor = conn.execute("SELECT name FROM tenants WHERE tenant_id = ?", (tenant_id,))
    tenant = cursor.fetchone()
    
    if not tenant:
        abort(404)
    
    # Get creative format
    cursor = conn.execute("""
        SELECT format_id, name, type, description, width, height,
               duration_seconds, max_file_size_kb, specs, is_standard, source_url
        FROM creative_formats
        WHERE format_id = ? AND (tenant_id = ? OR is_standard = TRUE)
    """, (format_id, tenant_id))
    
    format_data = cursor.fetchone()
    conn.close()
    
    if not format_data:
        abort(404)
    
    # Don't allow editing standard formats
    if format_data['is_standard']:
        flash('Standard formats cannot be edited', 'error')
        return redirect(url_for('creative_formats', tenant_id=tenant_id))
    
    # Convert to dict and parse specs
    format_dict = dict(format_data)
    if format_dict['specs']:
        format_dict['specs'] = json.loads(format_dict['specs']) if isinstance(format_dict['specs'], str) else format_dict['specs']
    
    return render_template('edit_creative_format.html',
                         tenant_id=tenant_id,
                         tenant_name=tenant['name'],
                         format=format_dict)

@app.route('/tenant/<tenant_id>/creative-formats/<format_id>/update', methods=['POST'])
@require_auth()
def update_creative_format(tenant_id, format_id):
    """Update a creative format."""
    # Check access
    if session.get('role') != 'super_admin' and session.get('tenant_id') != tenant_id:
        return jsonify({"error": "Access denied"}), 403
    
    try:
        data = request.get_json()
        
        # Validate required fields
        if not data.get('name'):
            return jsonify({"error": "Name is required"}), 400
        
        conn = get_db_connection()
        
        # Check if format exists and is editable
        cursor = conn.execute("""
            SELECT is_standard FROM creative_formats
            WHERE format_id = ? AND tenant_id = ?
        """, (format_id, tenant_id))
        
        format_info = cursor.fetchone()
        if not format_info:
            return jsonify({"error": "Format not found"}), 404
        
        if format_info['is_standard']:
            return jsonify({"error": "Cannot edit standard formats"}), 400
        
        # Update the format
        specs = json.dumps(data.get('specs', {})) if data.get('specs') else None
        
        conn.execute("""
            UPDATE creative_formats
            SET name = ?, description = ?, width = ?, height = ?,
                duration_seconds = ?, max_file_size_kb = ?, specs = ?,
                source_url = ?, updated_at = CURRENT_TIMESTAMP
            WHERE format_id = ? AND tenant_id = ?
        """, (
            data['name'],
            data.get('description'),
            data.get('width'),
            data.get('height'),
            data.get('duration_seconds'),
            data.get('max_file_size_kb'),
            specs,
            data.get('source_url'),
            format_id,
            tenant_id
        ))
        
        conn.connection.commit()
        conn.close()
        
        return jsonify({"success": True})
        
    except Exception as e:
        return jsonify({"error": str(e)}), 500

@app.route('/tenant/<tenant_id>/creative-formats/<format_id>/delete', methods=['POST'])
@require_auth()
def delete_creative_format(tenant_id, format_id):
    """Delete a creative format."""
    # Check access
    if session.get('role') != 'super_admin' and session.get('tenant_id') != tenant_id:
        return jsonify({"error": "Access denied"}), 403
    
    try:
        conn = get_db_connection()
        
        # Check if format exists and is editable
        cursor = conn.execute("""
            SELECT is_standard FROM creative_formats
            WHERE format_id = ? AND tenant_id = ?
        """, (format_id, tenant_id))
        
        format_info = cursor.fetchone()
        if not format_info:
            return jsonify({"error": "Format not found"}), 404
        
        if format_info['is_standard']:
            return jsonify({"error": "Cannot delete standard formats"}), 400
        
        # Check if format is used in any products
        cursor = conn.execute("""
            SELECT COUNT(*) as count FROM products
            WHERE tenant_id = ? AND formats LIKE ?
        """, (tenant_id, f'%{format_id}%'))
        
        result = cursor.fetchone()
        if result['count'] > 0:
            return jsonify({"error": f"Cannot delete format - it is used by {result['count']} product(s)"}), 400
        
        # Delete the format
        conn.execute("""
            DELETE FROM creative_formats
            WHERE format_id = ? AND tenant_id = ?
        """, (format_id, tenant_id))
        
        conn.connection.commit()
        conn.close()
        
        return jsonify({"success": True})
        
    except Exception as e:
        return jsonify({"error": str(e)}), 500

@app.route('/api/tenant/<tenant_id>/products/suggestions', methods=['GET'])
@require_auth()
def get_product_suggestions(tenant_id):
    """API endpoint to get product suggestions based on industry and criteria."""
    try:
        from default_products import get_industry_specific_products, get_default_products
        
        # Get query parameters
        industry = request.args.get('industry')
        include_standard = request.args.get('include_standard', 'true').lower() == 'true'
        delivery_type = request.args.get('delivery_type')  # 'guaranteed', 'non_guaranteed', or None for all
        max_cpm = request.args.get('max_cpm', type=float)
        formats = request.args.getlist('formats')  # Can specify multiple format IDs
        
        # Get suggestions
        suggestions = []
        
        # Get industry-specific products if industry specified
        if industry:
            industry_products = get_industry_specific_products(industry)
            suggestions.extend(industry_products)
        elif include_standard:
            # If no industry specified but standard requested, get default products
            suggestions.extend(get_default_products())
        
        # Filter suggestions based on criteria
        filtered_suggestions = []
        for product in suggestions:
            # Filter by delivery type
            if delivery_type and product.get('delivery_type') != delivery_type:
                continue
            
            # Filter by max CPM
            if max_cpm:
                if product.get('cpm') and product['cpm'] > max_cpm:
                    continue
                elif product.get('price_guidance'):
                    if product['price_guidance']['min'] > max_cpm:
                        continue
            
            # Filter by formats
            if formats:
                product_formats = set(product.get('formats', []))
                requested_formats = set(formats)
                if not product_formats.intersection(requested_formats):
                    continue
            
            filtered_suggestions.append(product)
        
        # Sort suggestions by relevance
        # Prioritize: 1) Industry-specific, 2) Lower CPM, 3) More formats
        def sort_key(product):
            is_industry_specific = product['product_id'] not in [p['product_id'] for p in get_default_products()]
            avg_cpm = product.get('cpm', 0) or (product.get('price_guidance', {}).get('min', 0) + product.get('price_guidance', {}).get('max', 0)) / 2
            format_count = len(product.get('formats', []))
            return (-int(is_industry_specific), avg_cpm, -format_count)
        
        filtered_suggestions.sort(key=sort_key)
        
        # Check existing products to mark which are already created
        conn = get_db_connection()
        cursor = conn.execute(
            "SELECT product_id FROM products WHERE tenant_id = ?",
            (tenant_id,)
        )
        existing_ids = {row[0] for row in cursor.fetchall()}
        conn.close()
        
        # Add metadata to suggestions
        for suggestion in filtered_suggestions:
            suggestion['already_exists'] = suggestion['product_id'] in existing_ids
            suggestion['is_industry_specific'] = suggestion['product_id'] not in [p['product_id'] for p in get_default_products()]
            
            # Calculate match score (0-100)
            score = 100
            if delivery_type and suggestion.get('delivery_type') == delivery_type:
                score += 20
            if formats:
                matching_formats = len(set(suggestion.get('formats', [])).intersection(set(formats)))
                score += matching_formats * 10
            if industry and suggestion['is_industry_specific']:
                score += 30
            
            suggestion['match_score'] = min(score, 100)
        
        return jsonify({
            "suggestions": filtered_suggestions,
            "total_count": len(filtered_suggestions),
            "criteria": {
                "industry": industry,
                "delivery_type": delivery_type,
                "max_cpm": max_cpm,
                "formats": formats
            }
        })
        
    except Exception as e:
        return jsonify({"error": str(e)}), 500

@app.route('/api/tenant/<tenant_id>/products/quick-create', methods=['POST'])
@require_auth()
def quick_create_products(tenant_id):
    """Quick create multiple products from suggestions."""
    # Check access
    if session.get('role') == 'viewer':
        return jsonify({"error": "Access denied"}), 403
    
    if session.get('role') == 'tenant_admin' and session.get('tenant_id') != tenant_id:
        return jsonify({"error": "Access denied"}), 403
    
    try:
        data = request.get_json()
        product_ids = data.get('product_ids', [])
        
        if not product_ids:
            return jsonify({"error": "No product IDs provided"}), 400
        
        from default_products import get_industry_specific_products, get_default_products
        
        # Get all available templates
        all_templates = get_default_products()
        # Add industry templates
        for industry in ['news', 'sports', 'entertainment', 'ecommerce']:
            all_templates.extend(get_industry_specific_products(industry))
        
        # Create a map for quick lookup
        template_map = {t['product_id']: t for t in all_templates}
        
        conn = get_db_connection()
        created = []
        errors = []
        
        for product_id in product_ids:
            if product_id not in template_map:
                errors.append(f"Template not found: {product_id}")
                continue
            
            template = template_map[product_id]
            
            try:
                # Check if already exists
                cursor = conn.execute(
                    "SELECT product_id FROM products WHERE tenant_id = ? AND product_id = ?",
                    (tenant_id, product_id)
                )
                if cursor.fetchone():
                    errors.append(f"Product already exists: {product_id}")
                    continue
                
                # Insert product
                conn.execute("""
                    INSERT INTO products (
                        product_id, tenant_id, name, description,
                        creative_formats, delivery_type, cpm,
                        price_guidance_min, price_guidance_max,
                        countries, targeting_template, implementation_config,
                        created_at, updated_at
                    ) VALUES (?, ?, ?, ?, ?, ?, ?, ?, ?, ?, ?, ?, ?, ?)
                """, (
                    template['product_id'],
                    tenant_id,
                    template['name'],
                    template.get('description', ''),
                    json.dumps(template.get('formats', [])),
                    template.get('delivery_type', 'guaranteed'),
                    template.get('cpm'),
                    template.get('price_guidance', {}).get('min') if not template.get('cpm') else None,
                    template.get('price_guidance', {}).get('max') if not template.get('cpm') else None,
                    json.dumps(template.get('countries')) if template.get('countries') else None,
                    json.dumps(template.get('targeting_template', {})),
                    json.dumps(template.get('implementation_config', {})),
                    datetime.now().isoformat(),
                    datetime.now().isoformat()
                ))
                
                created.append(product_id)
                
            except Exception as e:
                errors.append(f"Failed to create {product_id}: {str(e)}")
        
        conn.connection.commit()
        conn.close()
        
        return jsonify({
            "success": True,
            "created": created,
            "errors": errors,
            "created_count": len(created)
        })
        
    except Exception as e:
        return jsonify({"error": str(e)}), 500

@app.route('/tenant/<tenant_id>/products/setup-wizard')
@require_auth()
def product_setup_wizard(tenant_id):
    """Show product setup wizard for new tenants."""
    # Check access
    if session.get('role') == 'viewer':
        return "Access denied", 403
    
    if session.get('role') == 'tenant_admin' and session.get('tenant_id') != tenant_id:
        return "Access denied", 403
    
    return render_template('product_setup_wizard.html', tenant_id=tenant_id)

@app.route('/tenant/<tenant_id>/check-inventory-sync')
@require_auth()
def check_inventory_sync(tenant_id):
    """Check if GAM inventory has been synced for this tenant."""
    # Check access
    if session.get('role') == 'viewer':
        return jsonify({"error": "Access denied"}), 403
    
    if session.get('role') == 'tenant_admin' and session.get('tenant_id') != tenant_id:
        return jsonify({"error": "Access denied"}), 403
    
    try:
        from models import GAMInventory
        from sqlalchemy import create_engine
        from sqlalchemy.orm import sessionmaker
        from db_config import DatabaseConfig
        
        # Create database session
        engine = create_engine(DatabaseConfig.get_connection_string())
        Session = sessionmaker(bind=engine)
        
        # Use context manager for automatic cleanup
        with Session() as db_session:
            # Check if any inventory exists for this tenant
            inventory_count = db_session.query(GAMInventory).filter(
                GAMInventory.tenant_id == tenant_id
            ).count()
            
            has_inventory = inventory_count > 0
            
            # Get last sync time if available
            last_sync = None
            if has_inventory:
                latest = db_session.query(GAMInventory).filter(
                    GAMInventory.tenant_id == tenant_id
                ).order_by(GAMInventory.created_at.desc()).first()
                if latest and latest.created_at:
                    last_sync = latest.created_at.isoformat()
            
            return jsonify({
                "has_inventory": has_inventory,
                "inventory_count": inventory_count,
                "last_sync": last_sync
            })
            
    except Exception as e:
        app.logger.error(f"Error checking inventory sync: {e}")
        return jsonify({"error": str(e)}), 500

@app.route('/tenant/<tenant_id>/analyze-ad-server')
@require_auth()
def analyze_ad_server_inventory(tenant_id):
    """Analyze ad server to discover audiences, formats, and placements."""
    # Check access
    if session.get('role') == 'viewer':
        return jsonify({"error": "Access denied"}), 403
    
    if session.get('role') == 'tenant_admin' and session.get('tenant_id') != tenant_id:
        return jsonify({"error": "Access denied"}), 403
    
    try:
        conn = get_db_connection()
        
        # Get tenant config to determine adapter
        config = get_tenant_config_from_db(conn, tenant_id)
        if not config:
            return jsonify({"error": "Tenant not found"}), 404
        
        # Find enabled adapter
        adapter_type = None
        adapter_config = None
        for adapter, cfg in config.get('adapters', {}).items():
            if cfg.get('enabled'):
                adapter_type = adapter
                adapter_config = cfg
                break
        
        if not adapter_type:
            # Return mock data if no adapter configured
            return jsonify({
                "audiences": [
                    {"id": "tech_enthusiasts", "name": "Tech Enthusiasts", "size": 1200000},
                    {"id": "sports_fans", "name": "Sports Fans", "size": 800000}
                ],
                "formats": [],
                "placements": [
                    {"id": "homepage_hero", "name": "Homepage Hero", "sizes": ["970x250", "728x90"]}
                ]
            })
        
        # Get a principal for API calls
        cursor = conn.execute(
            "SELECT principal_id, name, access_token, platform_mappings FROM principals WHERE tenant_id = ? LIMIT 1",
            (tenant_id,)
        )
        principal_row = cursor.fetchone()
        conn.close()
        
        if not principal_row:
            return jsonify({"error": "No principal found for tenant"}), 404
        
        # Create principal object
        from schemas import Principal
        mappings = principal_row[3] if isinstance(principal_row[3], dict) else json.loads(principal_row[3])
        principal = Principal(
            tenant_id=tenant_id,
            principal_id=principal_row[0],
            name=principal_row[1],
            access_token=principal_row[2],
            platform_mappings=mappings
        )
        
        # Get adapter instance
        from adapters import get_adapter_class
        adapter_class = get_adapter_class(adapter_type)
        app.logger.info(f"Creating adapter for tenant_id={tenant_id}, adapter_type={adapter_type}")
        adapter = adapter_class(
            config=adapter_config,
            principal=principal,
            dry_run=True,
            tenant_id=tenant_id
        )
        
        # Query ad server inventory
        import asyncio
        loop = asyncio.new_event_loop()
        asyncio.set_event_loop(loop)
        
        inventory = loop.run_until_complete(adapter.get_available_inventory())
        
        # Debug logging
        app.logger.info(f"Inventory returned: audiences={len(inventory.get('audiences', []))}, "
                       f"key_values={len(inventory.get('key_values', []))}, "
                       f"placements={len(inventory.get('placements', []))}")
        
        # Process and return relevant data
        response_data = {
            "audiences": inventory.get("audiences", []),
            "formats": inventory.get("creative_specs", []),
            "placements": inventory.get("placements", []),
            "key_values": inventory.get("key_values", []),
            "properties": inventory.get("properties", {})
        }
        app.logger.info(f"Returning response with {len(response_data['key_values'])} key_values")
        return jsonify(response_data)
        
    except Exception as e:
        error_detail = traceback.format_exc()
        logger.error(f"Error analyzing ad server: {e}\n{error_detail}")
        app.logger.error(f"Full error details: {error_detail}")
        
        # Return error details for debugging
        return jsonify({
            "error": str(e),
            "audiences": [],
            "formats": [],
            "placements": [],
            "key_values": [],
            "properties": {"error_occurred": True}
        })

@app.route('/tenant/<tenant_id>/products/create-bulk', methods=['POST'])
@require_auth()
def create_products_bulk(tenant_id):
    """Create multiple products from wizard suggestions."""
    # Check access
    if session.get('role') == 'viewer':
        return jsonify({"error": "Access denied"}), 403
    
    if session.get('role') == 'tenant_admin' and session.get('tenant_id') != tenant_id:
        return jsonify({"error": "Access denied"}), 403
    
    try:
        data = request.get_json()
        products = data.get('products', [])
        
        print(f"Received request to create {len(products)} products")
        print(f"Products data: {json.dumps(products, indent=2)}")
        
        if not products:
            return jsonify({"error": "No products provided"}), 400
        
        conn = get_db_connection()
        created_count = 0
        errors = []
        
        for product in products:
            try:
                # Generate unique product ID if needed
                product_id = product.get('product_id')
                if not product_id:
                    product_id = product['name'].lower().replace(' ', '_').replace('-', '_')
                    product_id = f"{product_id}_{uuid.uuid4().hex[:6]}"
                
                print(f"Creating product: {product_id} - {product.get('name')}")
                
                # Build price guidance
                price_guidance = None
                if product.get('price_guidance'):
                    price_guidance = json.dumps(product['price_guidance'])
                
                # Determine if fixed price based on whether CPM is provided
                is_fixed_price = product.get('cpm') is not None
                
                # Insert product
                conn.execute("""
                    INSERT INTO products (
                        product_id, tenant_id, name, description,
                        formats, delivery_type, is_fixed_price, cpm,
                        price_guidance,
                        countries, targeting_template, implementation_config
                    ) VALUES (?, ?, ?, ?, ?, ?, ?, ?, ?, ?, ?, ?)
                """, (
                    product_id,
                    tenant_id,
                    product['name'],
                    product.get('description', ''),
                    json.dumps(product.get('formats', [])),
                    product.get('delivery_type', 'non_guaranteed'),
                    is_fixed_price,
                    product.get('cpm'),
                    price_guidance,
                    json.dumps(product.get('countries')) if product.get('countries') else None,
                    json.dumps(product.get('targeting_template', {})),
                    json.dumps(product.get('implementation_config', {}))
                ))
                
                created_count += 1
                print(f"Successfully created product {product_id}, total count: {created_count}")
                
            except Exception as e:
                print(f"Error creating product: {e}")
                errors.append(f"Failed to create {product.get('name', 'product')}: {str(e)}")
        
        conn.connection.commit()
        conn.close()
        
        return jsonify({
            "success": True,
            "created_count": created_count,
            "errors": errors
        })
        
    except Exception as e:
        return jsonify({"error": str(e)}), 500

# ========================
# GAM Line Item Viewer
# ========================

def get_custom_targeting_mappings(tenant_id=None):
    """Get custom targeting mappings for a tenant.
    
    In production, this would fetch from GAM CustomTargetingService.
    For now, returns mock data that can be configured per tenant.
    """
    # TODO: Store these in database or fetch from GAM API
    # Could be cached in Redis/memory for performance
    
    # Default mappings for header bidding (common across many publishers)
    default_key_mappings = {
        "13748922": "hb_pb",
        "14095946": "hb_source", 
        "14094596": "hb_format",
        # Add more common keys as needed
    }
    
    default_value_mappings = {
        "448589710493": "0.01",
        "448946107548": "freestar",
        "448946356517": "prebid",
        "448946353802": "video",
        # Add more common values as needed
    }
    
    # In production, could override with tenant-specific mappings
    # tenant_mappings = get_tenant_custom_mappings(tenant_id)
    # if tenant_mappings:
    #     key_mappings.update(tenant_mappings['keys'])
    #     value_mappings.update(tenant_mappings['values'])
    
    return default_key_mappings, default_value_mappings

def translate_custom_targeting(custom_targeting_node, tenant_id=None):
    """Translate GAM custom targeting structure to readable format."""
    if not custom_targeting_node:
        return None
    
    # Get mappings (could be tenant-specific in future)
    key_mappings, value_mappings = get_custom_targeting_mappings(tenant_id)
    
    def translate_node(node):
        if not node:
            return None
            
        if 'logicalOperator' in node:
            # This is a group node with AND/OR logic
            operator = node['logicalOperator'].lower()
            children = []
            if 'children' in node and node['children']:
                for child in node['children']:
                    translated_child = translate_node(child)
                    if translated_child:
                        children.append(translated_child)
            
            if len(children) == 1:
                return children[0]
            elif len(children) > 1:
                return {operator: children}
            return None
            
        elif 'keyId' in node:
            # This is a key-value targeting node
            key_id = str(node['keyId'])
            key_name = key_mappings.get(key_id, f"key_{key_id}")
            
            operator = node.get('operator', 'IS')
            value_ids = node.get('valueIds', [])
            
            # Translate value IDs to names
            values = []
            for value_id in value_ids:
                value_name = value_mappings.get(str(value_id), str(value_id))
                values.append(value_name)
            
            if operator == 'IS':
                return {"key": key_name, "in": values}
            elif operator == 'IS_NOT':
                return {"key": key_name, "not_in": values}
            else:
                return {"key": key_name, "operator": operator, "values": values}
                
        return None
    
    return translate_node(custom_targeting_node)

@app.route('/api/tenant/<tenant_id>/gam/custom-targeting-keys')
@require_auth()
def get_custom_targeting_keys(tenant_id):
    """Fetch custom targeting keys and values for display."""
    try:
        # Get the mappings using the centralized function
        key_mappings, value_mappings = get_custom_targeting_mappings(tenant_id)
        
        # Transform to the expected API format
        formatted_keys = {}
        for key_id, key_name in key_mappings.items():
            # Generate display names from the key names
            display_name = key_name.replace('_', ' ').replace('hb ', 'Header Bidding ').title()
            formatted_keys[key_id] = {
                "name": key_name,
                "displayName": display_name
            }
        
        formatted_values = {}
        for value_id, value_name in value_mappings.items():
            # Format display names for values
            display_name = value_name
            if value_name.replace('.', '').isdigit():
                display_name = f"${value_name}"  # Format as currency if numeric
            else:
                display_name = value_name.title()  # Capitalize for names
            
            formatted_values[value_id] = {
                "name": value_name,
                "displayName": display_name
            }
        
        return jsonify({
            "keys": formatted_keys,
            "values": formatted_values
        })
    except Exception as e:
        return jsonify({'error': str(e)}), 500

@app.route('/api/tenant/<tenant_id>/gam/line-item/<line_item_id>')
@require_auth()
def get_gam_line_item(tenant_id, line_item_id):
    """Fetch detailed line item data from GAM."""
    try:
        # Validate tenant_id format
        if not tenant_id or not isinstance(tenant_id, str):
            return jsonify({'error': 'Invalid tenant ID'}), 400
            
        # Validate line_item_id is numeric and follows GAM ID format
        if not line_item_id or not str(line_item_id).isdigit():
            return jsonify({'error': 'Line item ID must be a numeric value'}), 400
            
        try:
            line_item_id_int = int(line_item_id)
            if line_item_id_int <= 0:
                return jsonify({'error': 'Line item ID must be a positive number'}), 400
            # GAM line item IDs are typically 8+ digits
            if len(str(line_item_id_int)) < 8:
                return jsonify({'error': 'Invalid GAM line item ID format (must be at least 8 digits)'}), 400
        except (ValueError, TypeError) as e:
            app.logger.error(f"Invalid line item ID format: {line_item_id} - {str(e)}")
            return jsonify({'error': 'Line item ID must be a valid number'}), 400
        
        # Get the tenant's GAM configuration
        conn = get_db_connection()
        cursor = conn.execute("SELECT * FROM tenants WHERE tenant_id = ?", (tenant_id,))
        tenant = cursor.fetchone()
        
        if not tenant:
            conn.close()
            return jsonify({'error': 'Tenant not found'}), 404
        
        tenant_config = get_tenant_config_from_db(conn, tenant_id)
        conn.close()
        gam_config = tenant_config.get('adapters', {}).get('google_ad_manager', {})
        
        if not gam_config.get('enabled'):
            return jsonify({'error': 'GAM not enabled for this tenant'}), 400
        
        # Check if we're in dry-run mode (no refresh token means dry-run)
        is_dry_run = not gam_config.get('refresh_token')
        
        if is_dry_run:
            # Fetch from database in dry-run mode
            from models import GAMLineItem, GAMOrder
            from gam_orders_service import db_session
            
            db_session.remove()
            
            # Get line item from database
            line_item = db_session.query(GAMLineItem).filter(
                GAMLineItem.tenant_id == tenant_id,
                GAMLineItem.line_item_id == line_item_id
            ).first()
            
            if not line_item:
                db_session.remove()
                return jsonify({'error': 'Line item not found in database'}), 404
            
            # Get the associated order
            order = db_session.query(GAMOrder).filter(
                GAMOrder.tenant_id == tenant_id,
                GAMOrder.order_id == line_item.order_id
            ).first()
            
            # Build response from database data
            line_item_data = {
                'id': line_item.line_item_id,
                'name': line_item.name,
                'orderId': line_item.order_id,
                'status': line_item.status,
                'lineItemType': line_item.line_item_type,
                'priority': line_item.priority,
                'startDateTime': line_item.start_date.isoformat() if line_item.start_date else None,
                'endDateTime': line_item.end_date.isoformat() if line_item.end_date else None,
                'unlimitedEndDateTime': line_item.unlimited_end_date,
                'costType': line_item.cost_type,
                'costPerUnit': {'currencyCode': 'USD', 'microAmount': int((line_item.cost_per_unit or 0) * 1000000)} if line_item.cost_per_unit else None,
                'primaryGoal': {
                    'goalType': line_item.goal_type,
                    'unitType': line_item.primary_goal_type,
                    'units': line_item.primary_goal_units
                } if line_item.primary_goal_units else None,
                'stats': {
                    'impressionsDelivered': line_item.stats_impressions or 0,
                    'clicksDelivered': line_item.stats_clicks or 0,
                    'ctr': line_item.stats_ctr or 0,
                    'videoCompletionsDelivered': line_item.stats_video_completions or 0,
                    'videoStartsDelivered': line_item.stats_video_starts or 0,
                    'viewableImpressionsDelivered': line_item.stats_viewable_impressions or 0
                },
                'targeting': line_item.targeting or {},
                'creativePlaceholders': line_item.creative_placeholders or [],
                'frequencyCaps': line_item.frequency_caps or [],
                'deliveryRateType': line_item.delivery_rate_type,
                'deliveryIndicator': {'type': line_item.delivery_indicator_type} if line_item.delivery_indicator_type else None,
                'lastModifiedDateTime': line_item.last_modified_date.isoformat() if line_item.last_modified_date else None
            }
            
            order_data = {
                'id': order.order_id,
                'name': order.name,
                'advertiserId': order.advertiser_id,
                'advertiserName': order.advertiser_name,
                'traffickerId': order.trafficker_id,
                'trafficklerName': order.trafficker_name,
                'status': order.status,
                'startDateTime': order.start_date.isoformat() if order.start_date else None,
                'endDateTime': order.end_date.isoformat() if order.end_date else None,
                'totalBudget': {'currencyCode': order.currency_code or 'USD', 'microAmount': int((order.total_budget or 0) * 1000000)} if order.total_budget else None,
                'externalOrderId': order.external_order_id,
                'poNumber': order.po_number,
                'notes': order.notes
            } if order else None
            
            result = {
                'line_item': line_item_data,
                'order': order_data,
                'creatives': [],  # Would need to fetch from creative associations
                'creative_associations': [],
                'inventory_details': {},
                'media_product_json': convert_line_item_to_product_json(line_item_data, [])
            }
            
            db_session.remove()
            return jsonify(result)
        
        # Original code for non-dry-run mode
        # Get GAM client using the helper
        from gam_helper import get_ad_manager_client_for_tenant
        from googleads import ad_manager
        from zeep.helpers import serialize_object
        
        try:
            client = get_ad_manager_client_for_tenant(tenant_id)
        except Exception as e:
            return jsonify({'error': f'Failed to connect to GAM: {str(e)}'}), 500
        
        # Fetch the line item
        line_item_service = client.GetService('LineItemService')
        statement = (ad_manager.StatementBuilder(version='v202411')
                    .Where('id = :lineItemId')
                    .WithBindVariable('lineItemId', line_item_id_int)
                    .Limit(1))
        
        response = line_item_service.getLineItemsByStatement(statement.ToStatement())
        
        # Check if response has results (SOAP object, not dict)
        if not hasattr(response, 'results') or not response.results or len(response.results) == 0:
            return jsonify({'error': 'Line item not found'}), 404
        
        # Serialize the SOAP object to dict
        line_item = serialize_object(response.results[0])
        
        # Fetch the associated order
        order_service = client.GetService('OrderService')
        order_statement = (ad_manager.StatementBuilder(version='v202411')
                          .Where('id = :orderId')
                          .WithBindVariable('orderId', line_item['orderId'])
                          .Limit(1))
        order_response = order_service.getOrdersByStatement(order_statement.ToStatement())
        order = serialize_object(order_response.results[0]) if hasattr(order_response, 'results') and order_response.results else None
        
        # Fetch associated creatives
        lica_service = client.GetService('LineItemCreativeAssociationService')
        lica_statement = (ad_manager.StatementBuilder(version='v202411')
                         .Where('lineItemId = :lineItemId')
                         .WithBindVariable('lineItemId', line_item_id_int))
        lica_response = lica_service.getLineItemCreativeAssociationsByStatement(lica_statement.ToStatement())
        creative_associations = serialize_object(lica_response.results) if hasattr(lica_response, 'results') and lica_response.results else []
        
        # Fetch creative details if any associations exist
        creatives = []
        if creative_associations:
            creative_service = client.GetService('CreativeService')
            creative_ids = [lica['creativeId'] for lica in creative_associations]
            creative_statement = (ad_manager.StatementBuilder(version='v202411')
                                 .Where('id IN (:creativeIds)')
                                 .WithBindVariable('creativeIds', creative_ids))
            creative_response = creative_service.getCreativesByStatement(creative_statement.ToStatement())
            creatives = serialize_object(creative_response.results) if hasattr(creative_response, 'results') and creative_response.results else []
        
        # Fetch targeted inventory details (ad units and placements)
        inventory_details = {}
        
        # Fetch ad unit details if targeted
        if (line_item.get('targeting', {}).get('inventoryTargeting', {}).get('targetedAdUnits')):
            try:
                ad_unit_service = client.GetService('InventoryService')
                targeted_units = line_item['targeting']['inventoryTargeting']['targetedAdUnits']
                ad_unit_ids = [unit['adUnitId'] for unit in targeted_units]
                
                # Batch fetch ad units
                if ad_unit_ids:
                    ad_unit_statement = (ad_manager.StatementBuilder(version='v202411')
                                       .Where('id IN (:adUnitIds)')
                                       .WithBindVariable('adUnitIds', ad_unit_ids))
                    ad_unit_response = ad_unit_service.getAdUnitsByStatement(ad_unit_statement.ToStatement())
                    
                    if hasattr(ad_unit_response, 'results') and ad_unit_response.results:
                        ad_units_data = serialize_object(ad_unit_response.results)
                        # Create a mapping of ad unit ID to details including hierarchy
                        inventory_details['ad_units'] = {}
                        for ad_unit in ad_units_data:
                            # Build the full path from root to this ad unit
                            path_names = []
                            if ad_unit.get('parentPath'):
                                for path_unit in ad_unit['parentPath']:
                                    path_names.append(path_unit.get('name', 'Unknown'))
                            path_names.append(ad_unit.get('name', 'Unknown'))
                            
                            inventory_details['ad_units'][ad_unit['id']] = {
                                'id': ad_unit['id'],
                                'name': ad_unit.get('name', 'Unknown'),
                                'fullPath': ' > '.join(path_names),
                                'parentId': ad_unit.get('parentId'),
                                'status': ad_unit.get('status', 'ACTIVE'),
                                'adUnitCode': ad_unit.get('adUnitCode', '')
                            }
            except Exception as e:
                app.logger.warning(f"Failed to fetch ad unit details: {str(e)}")
                inventory_details['ad_units'] = {}
        
        # Fetch placement details if targeted
        if (line_item.get('targeting', {}).get('inventoryTargeting', {}).get('targetedPlacementIds')):
            try:
                placement_service = client.GetService('PlacementService')
                placement_ids = line_item['targeting']['inventoryTargeting']['targetedPlacementIds']
                
                if placement_ids:
                    placement_statement = (ad_manager.StatementBuilder(version='v202411')
                                         .Where('id IN (:placementIds)')
                                         .WithBindVariable('placementIds', placement_ids))
                    placement_response = placement_service.getPlacementsByStatement(placement_statement.ToStatement())
                    
                    if hasattr(placement_response, 'results') and placement_response.results:
                        placements_data = serialize_object(placement_response.results)
                        inventory_details['placements'] = {}
                        for placement in placements_data:
                            # Get the ad units in this placement
                            ad_unit_ids_in_placement = placement.get('targetedAdUnitIds', [])
                            inventory_details['placements'][placement['id']] = {
                                'id': placement['id'],
                                'name': placement.get('name', 'Unknown'),
                                'description': placement.get('description', ''),
                                'status': placement.get('status', 'ACTIVE'),
                                'targetedAdUnitIds': ad_unit_ids_in_placement,
                                'isAdSenseTargetingEnabled': placement.get('isAdSenseTargetingEnabled', False)
                            }
            except Exception as e:
                app.logger.warning(f"Failed to fetch placement details: {str(e)}")
                inventory_details['placements'] = {}
        
        # Data is already serialized above, just assign
        line_item_data = line_item
        order_data = order
        creatives_data = creatives
        
        # Build the comprehensive response
        result = {
            'line_item': line_item_data,
            'order': order_data,
            'creatives': creatives_data,
            'creative_associations': creative_associations if isinstance(creative_associations, list) else [],
            'inventory_details': inventory_details,  # Add the new inventory details
            # Convert to our internal media product JSON format
            'media_product_json': convert_line_item_to_product_json(line_item_data, creatives_data)
        }
        
        return jsonify(result)
        
    except Exception as e:
        app.logger.error(f"Error fetching GAM line item: {str(e)}")
        app.logger.error(f"Traceback: {traceback.format_exc()}")
        return jsonify({'error': str(e)}), 500

@app.route('/tenant/<tenant_id>/gam/line-item/<line_item_id>')
@require_auth()
def view_gam_line_item(tenant_id, line_item_id):
    """View GAM line item details."""
    conn = get_db_connection()
    cursor = conn.execute("SELECT * FROM tenants WHERE tenant_id = ?", (tenant_id,))
    tenant = cursor.fetchone()
    conn.close()
    
    if not tenant:
        flash('Tenant not found', 'danger')
        return redirect(url_for('index'))
    
    return render_template('gam_line_item_viewer.html',
                          tenant=tenant,
                          tenant_id=tenant_id,
                          line_item_id=line_item_id,
                          user_email=session.get('user_email', 'Unknown'))

def extract_targeting_overlay(targeting):
    """Extract targeting overlay from GAM targeting object."""
    targeting_overlay = {}
    
    # Geographic targeting
    if targeting.get('geoTargeting'):
        geo = targeting['geoTargeting']
        if geo.get('targetedLocations'):
            countries = []
            for loc in geo['targetedLocations']:
                if loc.get('type', '').upper() == 'COUNTRY':
                    # Map common country names to ISO codes
                    display_name = loc.get('displayName', '')
                    if display_name == 'United States' or loc.get('id') == 2840:
                        countries.append('US')
                    elif display_name == 'Canada' or loc.get('id') == 2124:
                        countries.append('CA')
                    elif display_name == 'United Kingdom' or loc.get('id') == 2826:
                        countries.append('GB')
                    else:
                        countries.append(display_name or str(loc.get('id')))
            if countries:
                targeting_overlay['geo_country_any_of'] = countries
        
        if geo.get('excludedLocations'):
            excluded_countries = [loc.get('displayName', loc.get('id')) 
                                for loc in geo['excludedLocations'] 
                                if loc.get('type', '').upper() == 'COUNTRY']
            if excluded_countries:
                targeting_overlay['geo_country_none_of'] = excluded_countries
    
    # Device targeting
    if targeting.get('technologyTargeting'):
        tech = targeting['technologyTargeting']
        if tech.get('deviceCategoryTargeting'):
            devices = tech['deviceCategoryTargeting'].get('targetedDeviceCategories', [])
            device_types = []
            for device in devices:
                # GAM device category IDs
                if device.get('id') == 30000:  # Desktop
                    device_types.append('desktop')
                elif device.get('id') == 30001:  # Tablet
                    device_types.append('tablet')
                elif device.get('id') == 30002:  # Mobile
                    device_types.append('mobile')
            if device_types:
                targeting_overlay['device_type_any_of'] = device_types
    
    # Custom targeting (key-value pairs)
    if targeting.get('customTargeting'):
        custom = targeting['customTargeting']
        key_value_pairs = {}
        # TODO: Parse custom targeting tree structure if needed
        targeting_overlay['key_value_pairs'] = key_value_pairs
    
    return targeting_overlay

def extract_frequency_caps(line_item):
    """Extract frequency caps and convert to suppress_minutes."""
    if not line_item.get('frequencyCaps'):
        return None
    
    # Convert frequency caps to suppress_minutes
    for cap in line_item['frequencyCaps']:
        if cap.get('timeUnit') == 'MINUTE' and cap.get('numTimeUnits'):
            return cap['numTimeUnits']
        elif cap.get('timeUnit') == 'HOUR' and cap.get('numTimeUnits'):
            return cap['numTimeUnits'] * 60
        elif cap.get('timeUnit') == 'DAY' and cap.get('numTimeUnits'):
            return cap['numTimeUnits'] * 60 * 24
    return None

def extract_creative_formats(line_item, creatives):
    """Extract creative formats from line item and creatives."""
    formats = []
    seen_formats = set()
    
    # Extract from creative placeholders
    if line_item.get('creativePlaceholders'):
        for placeholder in line_item['creativePlaceholders']:
            size = placeholder.get('size')
            if size:
                width = size.get('width', 0)
                height = size.get('height', 0)
                format_id = f"display_{width}x{height}"
                if format_id not in seen_formats:
                    formats.append({
                        'id': format_id,
                        'display_name': f"Display {width}x{height}",
                        'creative_type': 'display',
                        'width': width,
                        'height': height
                    })
                    seen_formats.add(format_id)
    
    # Also check actual creatives
    for creative in creatives:
        if creative.get('size'):
            width = creative['size'].get('width', 0)
            height = creative['size'].get('height', 0)
            
            # Determine format type based on creative type
            format_type = 'display'
            if 'VideoCreative' in creative.get('Creative.Type', ''):
                format_type = 'video'
                format_id = f"video_{width}x{height}"
            elif 'AudioCreative' in creative.get('Creative.Type', ''):
                format_type = 'audio'
                format_id = f"audio"
            else:
                format_id = f"display_{width}x{height}"
            
            if format_id not in seen_formats:
                formats.append({
                    'id': format_id,
                    'display_name': f"{format_type.title()} {width}x{height}" if format_type != 'audio' else 'Audio',
                    'creative_type': format_type,
                    'width': width,
                    'height': height
                })
                seen_formats.add(format_id)
    
    return formats

def convert_line_item_to_product_json(line_item, creatives):
    """Convert GAM line item to our internal media product JSON format."""
    # Extract targeting information
    targeting = line_item.get('targeting', {})
    targeting_overlay = extract_targeting_overlay(targeting)
    
    # Add dayparting if present
    if targeting.get('dayPartTargeting'):
        daypart = targeting['dayPartTargeting']
        if daypart.get('dayParts'):
            schedules = []
            for dp in daypart['dayParts']:
                schedule = {
                    'days': [dp.get('dayOfWeek')],
                    'start_hour': dp.get('startTime', {}).get('hour', 0),
                    'end_hour': dp.get('endTime', {}).get('hour', 23)
                }
                schedules.append(schedule)
            
            if schedules:
                targeting_overlay['dayparting'] = {
                    'timezone': daypart.get('timeZone', 'America/New_York'),
                    'schedules': schedules
                }
    
    # Add frequency cap if present
    suppress_minutes = extract_frequency_caps(line_item)
    if suppress_minutes:
        targeting_overlay['frequency_cap'] = {
            'suppress_minutes': suppress_minutes,
            'scope': 'media_buy'
        }
    
    # Extract creative formats
    formats = extract_creative_formats(line_item, creatives)
    
    # Translate custom targeting to human-readable format
    key_value_targeting = None
    if targeting.get('customTargeting'):
        key_value_targeting = translate_custom_targeting(targeting['customTargeting'])
    
    # Build the product JSON
    product_json = {
        'product_id': f'gam_line_item_{line_item.get("id")}',
        'name': line_item.get('name', 'Unknown'),
        'description': f'GAM Line Item: {line_item.get("name", "")}',
        'formats': formats,
        'delivery_type': 'guaranteed' if line_item.get('lineItemType') == 'STANDARD' else 'non_guaranteed',
        'is_fixed_price': line_item.get('costType') == 'CPM',
        'cpm': float(line_item.get('costPerUnit', {}).get('microAmount', 0)) / 1000000.0 if line_item.get('costPerUnit') else None,
        'targeting_overlay': targeting_overlay,
        'implementation_config': {
            'gam': {
                'line_item_id': line_item.get('id'),
                'order_id': line_item.get('orderId'),
                'line_item_type': line_item.get('lineItemType'),
                'priority': line_item.get('priority'),
                'delivery_rate_type': line_item.get('deliveryRateType'),
                'status': line_item.get('status'),
                'start_datetime': line_item.get('startDateTime'),
                'end_datetime': line_item.get('endDateTime'),
                'units_bought': line_item.get('unitsBought'),
                'cost_type': line_item.get('costType'),
                'cost_per_unit': float(line_item.get('costPerUnit', {}).get('microAmount', 0)) / 1000000.0 if line_item.get('costPerUnit') else None,
                'discount_type': line_item.get('discountType'),
                'allow_overbook': line_item.get('allowOverbook', False),
                # Add human-readable key-value targeting
                'key_value_targeting': key_value_targeting,
                # Add creative sizes in simple format
                'creative_sizes': [
                    {'width': p.get('size', {}).get('width'), 'height': p.get('size', {}).get('height')}
                    for p in line_item.get('creativePlaceholders', [])
                    if p.get('size')
                ],
                # Add ad units if present
                'ad_units': [
                    au.get('adUnitId') 
                    for au in targeting.get('inventoryTargeting', {}).get('targetedAdUnits', [])
                ] if targeting.get('inventoryTargeting', {}).get('targetedAdUnits') else []
            }
        }
    }
    
    return product_json

# Function to register adapter routes
def register_adapter_routes():
    """Register UI routes from all available adapters."""
    try:
        print("Starting adapter route registration...")
        # Get all enabled adapters across all tenants
        conn = get_db_connection()
        cursor = conn.execute("SELECT tenant_id, ad_server FROM tenants WHERE ad_server IS NOT NULL")
        
        registered_adapters = set()
        for row in cursor.fetchall():
            tenant_id = row[0]
            ad_server = row[1]
            print(f"Processing tenant {tenant_id} with adapter {ad_server}")
            
            tenant_config = get_tenant_config_from_db(conn, tenant_id)
            if not tenant_config:
                continue
                
            adapters_config = tenant_config.get('adapters', {})
            
            for adapter_name, adapter_config in adapters_config.items():
                if adapter_config.get('enabled') and adapter_name not in registered_adapters:
                    # Create a dummy principal for route registration
                    dummy_principal = Principal(
                        tenant_id="system",
                        principal_id="route_registration",
                        name="Route Registration",
                        access_token="",
                        platform_mappings={}
                    )
                    
                    # Import and register adapter routes
                    try:
                        if adapter_name == 'google_ad_manager':
                            print(f"Registering routes for {adapter_name}")
                            print(f"Adapter config: {adapter_config}")
                            from adapters.google_ad_manager import GoogleAdManager
                            adapter = GoogleAdManager(adapter_config, dummy_principal, dry_run=True, tenant_id="system")
                            adapter.register_ui_routes(app)
                            registered_adapters.add(adapter_name)
                        elif adapter_name == 'mock':
                            print(f"Registering routes for {adapter_name}")
                            from adapters.mock_ad_server import MockAdServer
                            adapter = MockAdServer(adapter_config, dummy_principal, dry_run=True, tenant_id="system")
                            adapter.register_ui_routes(app)
                            registered_adapters.add(adapter_name)
                        elif adapter_name == 'kevel':
                            from adapters.kevel import KevelAdapter
                            adapter = KevelAdapter(adapter_config, dummy_principal, dry_run=True)
                            if hasattr(adapter, 'register_ui_routes'):
                                adapter.register_ui_routes(app)
                                registered_adapters.add(adapter_name)
                        # Add other adapters as they implement UI routes
                    except Exception as e:
                        print(f"Warning: Failed to register routes for {adapter_name}: {e}")
        
        conn.close()
        print(f"Registered UI routes for adapters: {', '.join(registered_adapters)}")
        
    except Exception as e:
        print(f"Warning: Failed to register adapter routes: {e}")
        traceback.print_exc()

# Register adapter routes at module level
register_adapter_routes()

# Register GAM inventory endpoints at module level
register_inventory_endpoints(app)

# WebSocket event handlers for activity feed
@socketio.on('connect')
def handle_connect():
    """Handle WebSocket connection."""
    tenant_id = request.args.get('tenant_id')
    if not tenant_id:
        return False  # Reject connection
    
    # Join the room for this tenant
    join_room(f'tenant_{tenant_id}')
    app.logger.info(f"WebSocket connected for tenant {tenant_id}")
    
    # Send recent activities from activity_feed
    if tenant_id in activity_feed.recent_activities:
        for activity in activity_feed.recent_activities[tenant_id]:
            emit('activity', activity)

@socketio.on('disconnect')
def handle_disconnect():
    """Handle WebSocket disconnection."""
    tenant_id = request.args.get('tenant_id')
    if tenant_id:
        leave_room(f'tenant_{tenant_id}')
        app.logger.info(f"WebSocket disconnected for tenant {tenant_id}")

@socketio.on('subscribe')
def handle_subscribe(data):
    """Handle subscription to a tenant's activity feed."""
    tenant_id = data.get('tenant_id')
    if tenant_id:
        join_room(f'tenant_{tenant_id}')
        emit('subscribed', {'tenant_id': tenant_id})
        
        # Send recent activities
        if tenant_id in activity_feed.recent_activities:
            for activity in activity_feed.recent_activities[tenant_id]:
                emit('activity', activity)

# Function to broadcast activities from activity_feed to WebSocket clients
def broadcast_activity_to_websocket(tenant_id: str, activity: dict):
    """Broadcast activity to WebSocket clients in a tenant room."""
    socketio.emit('activity', activity, room=f'tenant_{tenant_id}')

# Register a callback with activity_feed to broadcast to WebSocket
# Note: This is a simplified integration since activity_feed uses asyncio
# In production, you might want to use a message queue or event system
activity_feed.broadcast_to_websocket = broadcast_activity_to_websocket

if __name__ == '__main__':
    # Create templates directory
    os.makedirs('templates', exist_ok=True)
    
    if not GOOGLE_CLIENT_ID or not GOOGLE_CLIENT_SECRET:
        print("ERROR: Google OAuth credentials not found!")
        print("\nPlease provide OAuth credentials using one of these methods:")
        print("1. Place your client_secret_*.json file in the project root")
        print("2. Set GOOGLE_OAUTH_CREDENTIALS_FILE=/path/to/credentials.json")
        print("3. Set GOOGLE_CLIENT_ID and GOOGLE_CLIENT_SECRET environment variables")
        print("\nTo obtain credentials:")
        print("1. Go to https://console.cloud.google.com/")
        print("2. Create OAuth 2.0 credentials for a Web application")
        print("3. Add redirect URI: http://localhost:8001/auth/google/callback")
        print("4. Download the JSON file")
        exit(1)
    
# ============== MCP Protocol Testing Routes (Super Admin Only) ==============

@app.route('/test-simple')
def test_simple():
    """Simple test page - no auth required for debugging."""
    return render_template('test_mcp_simple.html')

@app.route('/mcp-test')
@require_auth(admin_only=True)
def mcp_test():
    """MCP protocol testing interface for super admins."""
    # Get all tenants and their principals
    conn = get_db_connection()
    
    # Get tenants
    cursor = conn.execute("""
        SELECT tenant_id, name, subdomain
        FROM tenants
        WHERE is_active = true
        ORDER BY name
    """)
    tenants = []
    for row in cursor.fetchall():
        tenants.append({
            'tenant_id': row[0],
            'name': row[1],
            'subdomain': row[2]
        })
    
    # Get all principals with their tenant info
    cursor = conn.execute("""
        SELECT p.principal_id, p.name, p.tenant_id, p.access_token, t.name as tenant_name
        FROM principals p
        JOIN tenants t ON p.tenant_id = t.tenant_id
        WHERE t.is_active = true
        ORDER BY t.name, p.name
    """)
    principals = []
    for row in cursor.fetchall():
        principals.append({
            'principal_id': row[0],
            'name': row[1],
            'tenant_id': row[2],
            'access_token': row[3],
            'tenant_name': row[4]
        })
    
    conn.close()
    
    # Get server URL - use correct port from environment
    server_port = int(os.environ.get('ADCP_SALES_PORT', 8005))
    server_url = f"http://localhost:{server_port}/mcp/"
    
    return render_template('mcp_test.html',
                         tenants=tenants,
                         principals=principals,
                         server_url=server_url)

@app.route('/api/mcp-test/call', methods=['POST'])
def mcp_test_call():
    """Make an MCP call using the official client."""
    # For debugging, temporarily allow unauthenticated access if a special header is present
    if request.headers.get('X-Debug-Mode') == 'test':
        # Allow debugging without auth
        pass
    else:
        # Check authentication manually for API endpoint to return JSON on failure
        if not session.get('authenticated'):
            return jsonify({'success': False, 'error': 'Authentication required. Please login again.'}), 401
        if session.get('role') != 'super_admin':
            return jsonify({'success': False, 'error': 'Super admin access required.'}), 403
    
    try:
        import asyncio
        from fastmcp.client import Client
        from fastmcp.client.transports import StreamableHttpTransport
        
        data = request.json
        if not data:
            return jsonify({'success': False, 'error': 'Invalid request data'}), 400
            
        tool_name = data.get('tool')
        tool_params = data.get('params', {})
        access_token = data.get('access_token')
        # If the server URL is localhost, replace with internal Docker service name
        server_url = data.get('server_url', 'http://adcp-server:8080/mcp/')
        if 'localhost:8005' in server_url:
            server_url = server_url.replace('localhost:8005', 'adcp-server:8080')
        elif 'localhost:8080' in server_url:
            server_url = server_url.replace('localhost:8080', 'adcp-server:8080')
        
        if not tool_name or not access_token:
            return jsonify({'success': False, 'error': 'Missing required parameters: tool and access_token'}), 400
        
        # Look up the tenant for this token
        conn = get_db_connection()
        cursor = conn.execute(
            "SELECT tenant_id FROM principals WHERE access_token = ?",
            (access_token,)
        )
        row = cursor.fetchone()
        conn.close()
        
        tenant_id = row[0] if row else 'default'
        
        # Set up headers for authentication
        # Include tenant header for proper principal resolution
        headers = {
            "x-adcp-auth": access_token,
            "x-adcp-tenant": tenant_id
        }
        
        # Log for debugging
        app.logger.info(f"MCP Test Call - Tool: {tool_name}, Server: {server_url}, Token: {access_token[:20]}...")
        
        async def make_call():
            """Make the actual MCP call."""
            transport = StreamableHttpTransport(server_url, headers=headers)
            
            async with Client(transport) as client:
                try:
                    # Some tools expect params wrapped in 'req' key, others don't
                    # Tools without req parameter: get_targeting_capabilities
                    tools_without_req = ['get_targeting_capabilities']
                    
                    if tool_name in tools_without_req:
                        arguments = tool_params or {}
                    else:
                        # Most tools have a single parameter named 'req'
                        arguments = {"req": tool_params} if tool_params else {"req": {}}
                    
                    app.logger.info(f"Calling tool {tool_name} with arguments: {arguments}")
                    result = await client.call_tool(tool_name, arguments)
                    
                    # Convert result to dict if it's a pydantic model or handle TextContent
                    if hasattr(result, 'model_dump'):
                        return {'success': True, 'result': result.model_dump()}
                    else:
                        # Handle various FastMCP response types
                        import json as json_module
                        
                        # Check if it's a CallToolResult object
                        if hasattr(result, 'structured_content'):
                            # Use the structured_content which is already parsed
                            content = result.structured_content
                            # Remove implementation_config from products (security - proprietary data)
                            if isinstance(content, dict) and 'products' in content:
                                for product in content.get('products', []):
                                    if isinstance(product, dict) and 'implementation_config' in product:
                                        del product['implementation_config']
                            return {'success': True, 'result': content}
                        elif hasattr(result, 'data') and hasattr(result.data, 'model_dump'):
                            # Use the data field if it has model_dump
                            return {'success': True, 'result': result.data.model_dump()}
                        elif hasattr(result, 'content'):
                            # Handle content field which might be a list of TextContent
                            if isinstance(result.content, list) and len(result.content) > 0:
                                first_item = result.content[0]
                                if hasattr(first_item, 'text'):
                                    try:
                                        parsed_result = json_module.loads(first_item.text)
                                        return {'success': True, 'result': parsed_result}
                                    except:
                                        return {'success': True, 'result': first_item.text}
                        
                        # Check if result itself has text attribute
                        if hasattr(result, 'text'):
                            try:
                                parsed_result = json_module.loads(result.text)
                                return {'success': True, 'result': parsed_result}
                            except:
                                return {'success': True, 'result': result.text}
                        
                        # Fallback to string representation
                        return {'success': True, 'result': str(result)}
                        
                except Exception as e:
                    app.logger.error(f"MCP call error: {str(e)}")
                    return {'success': False, 'error': str(e), 'error_type': type(e).__name__}
        
        # Run the async function
        loop = asyncio.new_event_loop()
        asyncio.set_event_loop(loop)
        try:
            result = loop.run_until_complete(make_call())
            return jsonify(result)
        except Exception as e:
            app.logger.error(f"Event loop error: {str(e)}")
            return jsonify({'success': False, 'error': f'Event loop error: {str(e)}'}), 500
        finally:
            loop.close()
            
    except ImportError as e:
        app.logger.error(f"Import error in mcp_test_call: {str(e)}")
        return jsonify({'success': False, 'error': f'Import error: {str(e)}'}), 500
    except Exception as e:
        app.logger.error(f"Unexpected error in mcp_test_call: {str(e)}")
        return jsonify({'success': False, 'error': f'Unexpected error: {str(e)}'}), 500

    
    # Run server
    port = int(os.environ.get('ADMIN_UI_PORT', 8001))  # Match OAuth redirect URI
    # Debug mode off for production
    debug = os.environ.get('FLASK_DEBUG', '0') == '1'
    
    print(f"DEBUG: FLASK_DEBUG={os.environ.get('FLASK_DEBUG')}, debug={debug}")
    print(f"Starting Admin UI with Google OAuth and WebSocket support on port {port}")
    print(f"Redirect URI should be: http://localhost:{port}/auth/google/callback")
    
    if not SUPER_ADMIN_EMAILS and not SUPER_ADMIN_DOMAINS:
        print("\nWARNING: No super admin emails or domains configured!")
        print("Set SUPER_ADMIN_EMAILS='email1@example.com,email2@example.com' or")
        print("Set SUPER_ADMIN_DOMAINS='example.com,company.com' in environment variables")
    
    # Use socketio.run instead of app.run to enable WebSocket support
    socketio.run(app, host='0.0.0.0', port=port, debug=debug)<|MERGE_RESOLUTION|>--- conflicted
+++ resolved
@@ -8,11 +8,8 @@
 import os
 import uuid
 import logging
-<<<<<<< HEAD
 import asyncio
-=======
 import traceback
->>>>>>> 3a714b9d
 from datetime import datetime, timezone
 from functools import wraps
 from authlib.integrations.flask_client import OAuth
@@ -1565,7 +1562,7 @@
     advertiser_count = cursor.fetchone()[0]
     
     # Use PostgreSQL-compatible syntax (CURRENT_TIMESTAMP - INTERVAL)
-    db_config = DatabaseConfig.get_config()
+    db_config = DatabaseConfig.get_db_config()
     if db_config['type'] == 'postgresql':
         cursor = conn.execute("""
             SELECT COUNT(DISTINCT principal_id) 
