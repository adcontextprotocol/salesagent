#!/usr/bin/env python3
"""Admin UI with Google OAuth2 authentication."""

from flask import Flask, render_template, request, jsonify, redirect, url_for, session, flash, send_from_directory, g
import secrets
import json
import os
import uuid
import logging
from datetime import datetime, timezone
from functools import wraps
from authlib.integrations.flask_client import OAuth
from db_config import get_db_connection
from validation import FormValidator, validate_form_data, sanitize_form_data

# Configure logging
logging.basicConfig(level=logging.INFO)

app = Flask(__name__)
app.secret_key = os.environ.get('FLASK_SECRET_KEY', secrets.token_hex(32))
app.logger.setLevel(logging.INFO)

# Import schemas after Flask app is created
from schemas import Principal

# Import and register super admin API blueprint
from superadmin_api import superadmin_api
app.register_blueprint(superadmin_api)

# Configure for being mounted at different paths and proxy headers
class ProxyFix:
    def __init__(self, app):
        self.app = app
    
    def __call__(self, environ, start_response):
        # Handle being mounted under /admin
        script_name = environ.get('HTTP_X_SCRIPT_NAME', '')
        if script_name:
            environ['SCRIPT_NAME'] = script_name
            path_info = environ['PATH_INFO']
            if path_info.startswith(script_name):
                environ['PATH_INFO'] = path_info[len(script_name):]
        
        # Handle proxy headers for correct URL generation
        if environ.get('HTTP_X_FORWARDED_HOST'):
            environ['HTTP_HOST'] = environ['HTTP_X_FORWARDED_HOST']
        if environ.get('HTTP_X_FORWARDED_PROTO'):
            environ['wsgi.url_scheme'] = environ['HTTP_X_FORWARDED_PROTO']
        if environ.get('HTTP_X_FORWARDED_PORT'):
            environ['SERVER_PORT'] = environ['HTTP_X_FORWARDED_PORT']
            
        return self.app(environ, start_response)

app.wsgi_app = ProxyFix(app.wsgi_app)

# OAuth Configuration
GOOGLE_CLIENT_ID = None
GOOGLE_CLIENT_SECRET = None

print(f"DEBUG: Environment variables at startup:")
print(f"DEBUG: GOOGLE_CLIENT_ID={os.environ.get('GOOGLE_CLIENT_ID')}")
print(f"DEBUG: GOOGLE_CLIENT_SECRET exists={bool(os.environ.get('GOOGLE_CLIENT_SECRET'))}")
print(f"DEBUG: GOOGLE_OAUTH_CREDENTIALS_FILE={os.environ.get('GOOGLE_OAUTH_CREDENTIALS_FILE')}")

# Load Google OAuth credentials
# First check environment variable, then look for any client_secret*.json file
oauth_creds_file = os.environ.get('GOOGLE_OAUTH_CREDENTIALS_FILE')

if not oauth_creds_file:
    # Look for any client_secret*.json file in the current directory
    import glob
    creds_files = [f for f in glob.glob('client_secret*.json') if os.path.isfile(f)]
    if creds_files:
        oauth_creds_file = creds_files[0]
        
print(f"DEBUG: After file search, oauth_creds_file={repr(oauth_creds_file)}")

if oauth_creds_file and os.path.exists(oauth_creds_file):
    with open(oauth_creds_file) as f:
        creds = json.load(f)
        GOOGLE_CLIENT_ID = creds['web']['client_id']
        GOOGLE_CLIENT_SECRET = creds['web']['client_secret']
else:
    # Try environment variables as fallback
    GOOGLE_CLIENT_ID = os.environ.get('GOOGLE_CLIENT_ID')
    GOOGLE_CLIENT_SECRET = os.environ.get('GOOGLE_CLIENT_SECRET')
    print(f"DEBUG: oauth_creds_file={oauth_creds_file}")
    print(f"DEBUG: GOOGLE_CLIENT_ID from env={GOOGLE_CLIENT_ID}")
    print(f"DEBUG: GOOGLE_CLIENT_SECRET exists={bool(GOOGLE_CLIENT_SECRET)}")

# Test mode configuration - ONLY FOR AUTOMATED TESTING
TEST_MODE_ENABLED = os.environ.get('ADCP_AUTH_TEST_MODE', '').lower() == 'true'
if TEST_MODE_ENABLED:
    print("⚠️  WARNING: Test authentication mode is ENABLED. This should NEVER be used in production!")
    print("⚠️  OAuth authentication is BYPASSED. Disable by removing ADCP_AUTH_TEST_MODE environment variable.")

# Super admin configuration from environment or config
SUPER_ADMIN_EMAILS = os.environ.get('SUPER_ADMIN_EMAILS', '').split(',') if os.environ.get('SUPER_ADMIN_EMAILS') else []
SUPER_ADMIN_DOMAINS = os.environ.get('SUPER_ADMIN_DOMAINS', '').split(',') if os.environ.get('SUPER_ADMIN_DOMAINS') else []

# Default super admin config if none provided
if not SUPER_ADMIN_EMAILS and not SUPER_ADMIN_DOMAINS:
    # You should set these via environment variables in production
    SUPER_ADMIN_EMAILS = []  # e.g., ['admin@example.com']
    SUPER_ADMIN_DOMAINS = []  # e.g., ['example.com']

# Test mode users - predefined for automated testing
# Passwords are loaded from environment variables with defaults for convenience
TEST_USERS = {}
if TEST_MODE_ENABLED:
    # Only populate test users when test mode is enabled
    TEST_USERS = {
        os.environ.get('TEST_SUPER_ADMIN_EMAIL', 'test_super_admin@example.com'): {
            'name': 'Test Super Admin',
            'role': 'super_admin',
            'password': os.environ.get('TEST_SUPER_ADMIN_PASSWORD', 'test123')
        },
        os.environ.get('TEST_TENANT_ADMIN_EMAIL', 'test_tenant_admin@example.com'): {
            'name': 'Test Tenant Admin', 
            'role': 'tenant_admin',
            'password': os.environ.get('TEST_TENANT_ADMIN_PASSWORD', 'test123')
        },
        os.environ.get('TEST_TENANT_USER_EMAIL', 'test_tenant_user@example.com'): {
            'name': 'Test Tenant User',
            'role': 'tenant_user', 
            'password': os.environ.get('TEST_TENANT_USER_PASSWORD', 'test123')
        }
    }
    
    # Log test mode configuration (without passwords)
    print("Test mode users configured:")
    for email in TEST_USERS:
        print(f"  - {email} ({TEST_USERS[email]['role']})")

# Initialize OAuth
oauth = OAuth(app)
google = oauth.register(
    name='google',
    client_id=GOOGLE_CLIENT_ID,
    client_secret=GOOGLE_CLIENT_SECRET,
    server_metadata_url='https://accounts.google.com/.well-known/openid-configuration',
    client_kwargs={
        'scope': 'openid email profile'
    }
)

@app.before_request
def before_request():
    """Set global variables for templates."""
    g.test_mode = TEST_MODE_ENABLED

def parse_json_config(config_str):
    """Parse JSON config from database, handling both string and dict types."""
    if isinstance(config_str, dict):
        return config_str
    elif config_str:
        return json.loads(config_str)
    else:
        return {}

def get_tenant_config_from_db(conn, tenant_id):
    """Build tenant config from individual database columns."""
    cursor = conn.execute("""
        SELECT ad_server, max_daily_budget, enable_aee_signals,
               authorized_emails, authorized_domains, slack_webhook_url,
               slack_audit_webhook_url, hitl_webhook_url, admin_token,
               auto_approve_formats, human_review_required, policy_settings
        FROM tenants WHERE tenant_id = ?
    """, (tenant_id,))
    
    row = cursor.fetchone()
    if not row:
        return None
    
    # Build config object from columns
    config = {
        'adapters': {},
        'features': {
            'max_daily_budget': row[1] or 10000,
            'enable_aee_signals': bool(row[2])
        },
        'creative_engine': {
            'human_review_required': bool(row[10])
        }
    }
    
    # Add adapter configuration
    if row[0]:  # ad_server
        # Get adapter-specific config from adapter_config table
        adapter_cursor = conn.execute(
            "SELECT * FROM adapter_config WHERE tenant_id = ? AND adapter_type = ?",
            (tenant_id, row[0])
        )
        adapter_row = adapter_cursor.fetchone()
        
        adapter_config = {'enabled': True}
        if adapter_row:
            # TODO: Map adapter-specific fields based on adapter type
            pass
        
        config['adapters'][row[0]] = adapter_config
    
    # Add optional fields
    if row[3]:  # authorized_emails
        config['authorized_emails'] = json.loads(row[3]) if isinstance(row[3], str) else row[3]
    if row[4]:  # authorized_domains
        config['authorized_domains'] = json.loads(row[4]) if isinstance(row[4], str) else row[4]
    if row[5]:  # slack_webhook_url
        config['features']['slack_webhook_url'] = row[5]
    if row[6]:  # slack_audit_webhook_url
        config['features']['slack_audit_webhook_url'] = row[6]
    if row[7]:  # hitl_webhook_url
        config['features']['hitl_webhook_url'] = row[7]
    if row[8]:  # admin_token
        config['admin_token'] = row[8]
    if row[9]:  # auto_approve_formats
        config['creative_engine']['auto_approve_formats'] = json.loads(row[9]) if isinstance(row[9], str) else row[9]
    if row[11]:  # policy_settings
        config['policy_settings'] = json.loads(row[11]) if isinstance(row[11], str) else row[11]
    
    return config

def is_super_admin(email):
    """Check if email is authorized as super admin."""
    # Debug logging
    app.logger.info(f"Checking super admin for email: {email}")
    app.logger.info(f"SUPER_ADMIN_EMAILS: {SUPER_ADMIN_EMAILS}")
    app.logger.info(f"SUPER_ADMIN_DOMAINS: {SUPER_ADMIN_DOMAINS}")
    
    # Check explicit email list
    if email in SUPER_ADMIN_EMAILS:
        app.logger.info(f"Email {email} found in SUPER_ADMIN_EMAILS")
        return True
    
    # Check domain
    domain = email.split('@')[1] if '@' in email else ''
    app.logger.info(f"Email domain: {domain}")
    if domain and domain in SUPER_ADMIN_DOMAINS:
        app.logger.info(f"Domain {domain} found in SUPER_ADMIN_DOMAINS")
        return True
    
    app.logger.info(f"Email {email} is not a super admin")
    return False

def is_tenant_admin(email, tenant_id=None):
    """Check if email is authorized for a specific tenant."""
    conn = get_db_connection()
    
    if tenant_id:
        # Check specific tenant
        cursor = conn.execute("""
            SELECT authorized_emails, authorized_domains
            FROM tenants
            WHERE tenant_id = ? AND is_active = ?
        """, (tenant_id, True))
        
        tenant = cursor.fetchone()
        if tenant:
            # Parse JSON arrays
            authorized_emails = json.loads(tenant[0]) if tenant[0] else []
            authorized_domains = json.loads(tenant[1]) if tenant[1] else []
            
            # Check authorized emails
            if email in authorized_emails:
                conn.close()
                return True
            
            # Check authorized domains
            domain = email.split('@')[1] if '@' in email else ''
            if domain and domain in authorized_domains:
                conn.close()
                return True
    else:
        # Check all tenants to find which one(s) this email can access
        cursor = conn.execute("""
            SELECT tenant_id, name, authorized_emails, authorized_domains
            FROM tenants
            WHERE is_active = ?
        """, (True,))
        
        authorized_tenants = []
        for row in cursor.fetchall():
            tenant_id = row[0]
            tenant_name = row[1]
            authorized_emails = json.loads(row[2]) if row[2] else []
            authorized_domains = json.loads(row[3]) if row[3] else []
            
            # Check authorized emails
            if email in authorized_emails:
                authorized_tenants.append((tenant_id, tenant_name))
                continue
            
            # Check authorized domains
            domain = email.split('@')[1] if '@' in email else ''
            if domain and domain in authorized_domains:
                authorized_tenants.append((tenant_id, tenant_name))
        
        conn.close()
        return authorized_tenants
    
    conn.close()
    return False

def require_auth(admin_only=False):
    """Decorator for authentication."""
    def decorator(f):
        @wraps(f)
        def decorated_function(*args, **kwargs):
            if not session.get('authenticated'):
                # Store the URL the user was trying to access
                session['next_url'] = request.url
                # Check if we're in a tenant-specific route
                tenant_id = kwargs.get('tenant_id') or session.get('tenant_id')
                if tenant_id and not admin_only:
                    return redirect(url_for('tenant_login', tenant_id=tenant_id))
                return redirect(url_for('login'))
            
            # Check if super admin is required but user is tenant admin
            if admin_only and session.get('role') != 'super_admin':
                return "Access denied. Super admin required.", 403
                
            return f(*args, **kwargs)
        return decorated_function
    return decorator

@app.route('/login')
def login():
    """Show login page for super admin."""
    return render_template('login.html', tenant_id=None, test_mode=TEST_MODE_ENABLED)

@app.route('/tenant/<tenant_id>/login')
def tenant_login(tenant_id):
    """Show login page for specific tenant."""
    # Verify tenant exists
    conn = get_db_connection()
    cursor = conn.execute("SELECT name FROM tenants WHERE tenant_id = ? AND is_active = ?", (tenant_id, True))
    tenant = cursor.fetchone()
    conn.close()
    
    if not tenant:
        return "Tenant not found", 404
        
    return render_template('login.html', tenant_id=tenant_id, tenant_name=tenant[0], test_mode=TEST_MODE_ENABLED)

@app.route('/auth/google')
def google_auth():
    """Initiate Google OAuth flow for super admin."""
    redirect_uri = url_for('google_callback', _external=True)
    return google.authorize_redirect(redirect_uri)

@app.route('/tenant/<tenant_id>/auth/google')
def tenant_google_auth(tenant_id):
    """Initiate Google OAuth flow for specific tenant."""
    # Store tenant_id in session for callback
    session['oauth_tenant_id'] = tenant_id
    # Use the centralized callback for all OAuth flows
    redirect_uri = url_for('google_callback', _external=True)
    return google.authorize_redirect(redirect_uri)

@app.route('/auth/google/callback')
def google_callback():
    """Handle Google OAuth callback for both super admin and tenant users."""
    try:
        token = google.authorize_access_token()
        user_info = token.get('userinfo')
        
        if not user_info:
            # Check if this was a tenant-specific login attempt
            oauth_tenant_id = session.pop('oauth_tenant_id', None)
            if oauth_tenant_id:
                return redirect(url_for('tenant_login', tenant_id=oauth_tenant_id))
            return redirect(url_for('login'))
        
        email = user_info.get('email')
        if not email:
            oauth_tenant_id = session.pop('oauth_tenant_id', None)
            return render_template('login.html', 
                                 error='No email address provided by Google', 
                                 tenant_id=oauth_tenant_id)
        
        app.logger.info(f"OAuth callback received email: {email}")
        
        # Check if this is a tenant-specific login attempt
        oauth_tenant_id = session.pop('oauth_tenant_id', None)
        
        if oauth_tenant_id:
            # Tenant-specific authentication flow
            conn = get_db_connection()
            
            # First check if user is in the users table for this tenant
            cursor = conn.execute("""
                SELECT u.user_id, u.role, u.name, t.name as tenant_name, u.is_active
                FROM users u
                JOIN tenants t ON u.tenant_id = t.tenant_id
                WHERE u.email = ? AND u.tenant_id = ?
            """, (email, oauth_tenant_id))
            user_row = cursor.fetchone()
            
            # Update last login if user exists
            if user_row:
                user_id, user_role, user_name, tenant_name, is_active = user_row
                
                if not is_active:
                    conn.close()
                    return render_template('login.html', 
                                         error='Your account has been disabled',
                                         tenant_id=oauth_tenant_id)
                
                # Update last login and Google ID
                conn.execute("""
                    UPDATE users 
                    SET last_login = ?, google_id = ?
                    WHERE user_id = ?
                """, (datetime.now().isoformat(), user_info.get('sub'), user_id))
                conn.connection.commit()
                conn.close()
                
                session['authenticated'] = True
                session['role'] = user_role  # Use actual user role from DB
                session['user_id'] = user_id
                session['tenant_id'] = oauth_tenant_id
                session['tenant_name'] = tenant_name
                session['email'] = email
                session['username'] = user_name or user_info.get('name', email)
                
                # Redirect to originally requested URL if stored
                next_url = session.pop('next_url', None)
                if next_url:
                    return redirect(next_url)
                return redirect(url_for('tenant_detail', tenant_id=oauth_tenant_id))
            
            # If not in users table, check legacy tenant admin config
            if is_tenant_admin(email, oauth_tenant_id):
                # Get tenant name for session
                cursor = conn.execute("SELECT name FROM tenants WHERE tenant_id = ?", (oauth_tenant_id,))
                tenant = cursor.fetchone()
                conn.close()
                
                session['authenticated'] = True
                session['role'] = 'tenant_admin'  # Legacy role
                session['tenant_id'] = oauth_tenant_id
                session['tenant_name'] = tenant[0] if tenant else oauth_tenant_id
                session['email'] = email
                session['username'] = user_info.get('name', email)
                
                # Redirect to originally requested URL if stored
                next_url = session.pop('next_url', None)
                if next_url:
                    return redirect(next_url)
                return redirect(url_for('tenant_detail', tenant_id=oauth_tenant_id))
            
            # Check if super admin trying to access tenant
            if is_super_admin(email):
                # Get tenant name for session
                cursor = conn.execute("SELECT name FROM tenants WHERE tenant_id = ?", (oauth_tenant_id,))
                tenant = cursor.fetchone()
                conn.close()
                
                session['authenticated'] = True
                session['role'] = 'super_admin'
                session['email'] = email
                session['username'] = user_info.get('name', email)
                
                if tenant:
                    session['tenant_name'] = tenant[0]
                
                # Super admin can access any tenant
                # Redirect to originally requested URL if stored
                next_url = session.pop('next_url', None)
                if next_url:
                    return redirect(next_url)
                return redirect(url_for('tenant_detail', tenant_id=oauth_tenant_id))
            
            # Fall back to checking tenant config
            config = get_tenant_config_from_db(conn, oauth_tenant_id)
            conn.close()
            
            if config:
                # Check if user is authorized for this tenant
                authorized_emails = config.get('authorized_emails', [])
                authorized_domains = config.get('authorized_domains', [])
                
                domain = email.split('@')[1] if '@' in email else None
                
                if email in authorized_emails or (domain and domain in authorized_domains):
                    session['authenticated'] = True
                    session['role'] = 'tenant_user'
                    session['tenant_id'] = oauth_tenant_id
                    session['email'] = email
                    session['username'] = user_info.get('name', email)
                    
                    # Get tenant name
                    conn = get_db_connection()
                    cursor = conn.execute("SELECT name FROM tenants WHERE tenant_id = ?", (oauth_tenant_id,))
                    tenant = cursor.fetchone()
                    conn.close()
                    
                    if tenant:
                        session['tenant_name'] = tenant[0]
                    
                    # Redirect to originally requested URL if stored
                    next_url = session.pop('next_url', None)
                    if next_url:
                        return redirect(next_url)
                    return redirect(url_for('tenant_detail', tenant_id=oauth_tenant_id))
            
            # Not authorized for this tenant
            return render_template('login.html', 
                                 error=f'Email {email} is not authorized for this tenant',
                                 tenant_id=oauth_tenant_id)
        
        # Standard super admin flow (no tenant_id in session)
        # Check if super admin
        if is_super_admin(email):
            session['authenticated'] = True
            session['role'] = 'super_admin'
            session['email'] = email
            session['username'] = user_info.get('name', email)
            # Redirect to originally requested URL if stored
            next_url = session.pop('next_url', None)
            if next_url:
                return redirect(next_url)
            return redirect(url_for('index'))
        
        # Check if tenant admin
        tenant_access = is_tenant_admin(email)
        if tenant_access:
            if isinstance(tenant_access, list) and len(tenant_access) == 1:
                # Single tenant access
                tenant_id, tenant_name = tenant_access[0]
                session['authenticated'] = True
                session['role'] = 'tenant_admin'
                session['tenant_id'] = tenant_id
                session['tenant_name'] = tenant_name
                session['email'] = email
                session['username'] = user_info.get('name', email)
                # Redirect to originally requested URL if stored
                next_url = session.pop('next_url', None)
                if next_url:
                    return redirect(next_url)
                return redirect(url_for('tenant_detail', tenant_id=tenant_id))
            elif isinstance(tenant_access, list) and len(tenant_access) > 1:
                # Multiple tenant access - let them choose
                session['pre_auth_email'] = email
                session['pre_auth_name'] = user_info.get('name', email)
                session['available_tenants'] = tenant_access
                return render_template('choose_tenant.html', tenants=tenant_access)
        
        # Not authorized
        return render_template('login.html', 
                             error=f'Email {email} is not authorized to access this system',
                             tenant_id=None)
        
    except Exception as e:
        app.logger.error(f"OAuth callback error: {e}")
        oauth_tenant_id = session.pop('oauth_tenant_id', None)
        return render_template('login.html', 
                             error='Authentication failed', 
                             tenant_id=oauth_tenant_id)

# Removed tenant-specific callback - now handled by the centralized callback

@app.route('/auth/select-tenant', methods=['POST'])
def select_tenant():
    """Handle tenant selection for users with multiple tenant access."""
    if not session.get('pre_auth_email'):
        return redirect(url_for('login'))
    
    tenant_id = request.form.get('tenant_id')
    available_tenants = session.get('available_tenants', [])
    
    # Verify the selected tenant is in the available list
    selected_tenant = None
    for tid, tname in available_tenants:
        if tid == tenant_id:
            selected_tenant = (tid, tname)
            break
    
    if not selected_tenant:
        return "Invalid tenant selection", 400
    
    # Set up session
    session['authenticated'] = True
    session['role'] = 'tenant_admin'
    session['tenant_id'] = selected_tenant[0]
    session['tenant_name'] = selected_tenant[1]
    session['email'] = session.pop('pre_auth_email')
    session['username'] = session.pop('pre_auth_name')
    session.pop('available_tenants', None)
    
    return redirect(url_for('tenant_detail', tenant_id=selected_tenant[0]))

@app.route('/logout')
def logout():
    """Log out and clear session."""
    # Save tenant_id before clearing session
    tenant_id = session.get('tenant_id')
    is_super_admin = session.get('role') == 'super_admin'
    
    session.clear()
    
    # Redirect to appropriate login page
    if is_super_admin or not tenant_id:
        return redirect(url_for('login'))
    else:
        return redirect(url_for('tenant_login', tenant_id=tenant_id))

# Test mode authentication routes - ONLY FOR AUTOMATED TESTING
@app.route('/test/auth', methods=['POST'])
def test_auth():
    """Test authentication endpoint - bypasses OAuth for automated testing."""
    if not TEST_MODE_ENABLED:
        return "Test mode is not enabled", 404
    
    email = request.form.get('email')
    password = request.form.get('password')
    tenant_id = request.form.get('tenant_id')  # Optional for tenant-specific login
    
    # Check test user credentials
    if email not in TEST_USERS or TEST_USERS[email]['password'] != password:
        if tenant_id:
            return redirect(url_for('tenant_login', tenant_id=tenant_id) + '?error=Invalid+test+credentials')
        return redirect(url_for('login') + '?error=Invalid+test+credentials')
    
    test_user = TEST_USERS[email]
    
    # For super admin test user
    if test_user['role'] == 'super_admin':
        session['authenticated'] = True
        session['role'] = 'super_admin'
        session['email'] = email
        session['username'] = test_user['name']
        return redirect(url_for('index'))
    
    # For tenant users, we need a tenant_id
    if not tenant_id:
        return redirect(url_for('login') + '?error=Tenant+ID+required+for+non-super-admin+test+users')
    
    # Verify tenant exists
    conn = get_db_connection()
    cursor = conn.execute("SELECT name FROM tenants WHERE tenant_id = ? AND is_active = ?", (tenant_id, True))
    tenant = cursor.fetchone()
    
    if not tenant:
        conn.close()
        return redirect(url_for('login') + '?error=Invalid+tenant+ID')
    
    # Set up session for tenant user
    session['authenticated'] = True
    session['role'] = test_user['role']
    session['user_id'] = f"test_{email}"  # Fake user ID for testing
    session['tenant_id'] = tenant_id
    session['tenant_name'] = tenant[0]
    session['email'] = email
    session['username'] = test_user['name']
    
    conn.close()
    return redirect(url_for('tenant_detail', tenant_id=tenant_id))

@app.route('/test/login')
def test_login_form():
    """Show test login form for automated testing."""
    if not TEST_MODE_ENABLED:
        return "Test mode is not enabled", 404
    
    return '''
    <!DOCTYPE html>
    <html>
    <head>
        <title>Test Login - AdCP Admin</title>
        <style>
            body { font-family: Arial, sans-serif; background: #f5f5f5; display: flex; justify-content: center; align-items: center; height: 100vh; margin: 0; }
            .container { background: white; padding: 2rem; border-radius: 8px; box-shadow: 0 2px 4px rgba(0,0,0,0.1); width: 400px; }
            .warning { background: #ff9800; color: white; padding: 1rem; margin: -2rem -2rem 2rem -2rem; border-radius: 8px 8px 0 0; text-align: center; }
            h1 { color: #333; margin: 0 0 1.5rem 0; }
            .form-group { margin-bottom: 1rem; }
            label { display: block; margin-bottom: 0.5rem; color: #555; }
            input, select { width: 100%; padding: 0.5rem; border: 1px solid #ddd; border-radius: 4px; }
            button { background: #4285f4; color: white; border: none; padding: 0.75rem 1.5rem; border-radius: 4px; cursor: pointer; width: 100%; }
            button:hover { background: #357ae8; }
            .test-users { margin-top: 2rem; padding: 1rem; background: #f9f9f9; border-radius: 4px; }
            .test-users h3 { margin-top: 0; }
            .test-users code { background: #eee; padding: 0.2rem 0.4rem; border-radius: 3px; }
        </style>
    </head>
    <body>
        <div class="container">
            <div class="warning">⚠️ TEST MODE - NOT FOR PRODUCTION USE</div>
            <h1>Test Login</h1>
            <form method="POST" action="/test/auth">
                <div class="form-group">
                    <label>Email:</label>
                    <select name="email" required>
                        <option value="">Select a test user...</option>
                        <option value="test_super_admin@example.com">Test Super Admin</option>
                        <option value="test_tenant_admin@example.com">Test Tenant Admin</option>
                        <option value="test_tenant_user@example.com">Test Tenant User</option>
                    </select>
                </div>
                <div class="form-group">
                    <label>Password:</label>
                    <input type="password" name="password" value="test123" required>
                </div>
                <div class="form-group">
                    <label>Tenant ID (optional, required for tenant users):</label>
                    <input type="text" name="tenant_id" placeholder="e.g., tenant_abc123">
                </div>
                <button type="submit">Test Login</button>
            </form>
            <div class="test-users">
                <h3>Available Test Users:</h3>
                <ul>
                    <li><code>test_super_admin@example.com</code> - Full admin access</li>
                    <li><code>test_tenant_admin@example.com</code> - Tenant admin (requires tenant_id)</li>
                    <li><code>test_tenant_user@example.com</code> - Tenant user (requires tenant_id)</li>
                </ul>
                <p>All test users use password: <code>test123</code></p>
            </div>
        </div>
    </body>
    </html>
    '''

@app.route('/tenant/<tenant_id>')
def tenant_root(tenant_id):
    """Redirect to tenant login if not authenticated."""
    if session.get('authenticated'):
        return redirect(url_for('tenant_detail', tenant_id=tenant_id))
    return redirect(url_for('tenant_login', tenant_id=tenant_id))

@app.route('/health')
def health():
    """Health check endpoint for monitoring."""
    return "OK", 200

@app.route('/')
@require_auth()
def index():
    """Dashboard showing all tenants (super admin) or redirect to tenant page (tenant admin)."""
    # Tenant admins should go directly to their tenant page
    if session.get('role') == 'tenant_admin':
        return redirect(url_for('tenant_detail', tenant_id=session.get('tenant_id')))
    
    # Super admins see all tenants
    conn = get_db_connection()
    cursor = conn.execute("""
        SELECT t.tenant_id, t.name, t.subdomain, t.is_active, t.created_at, t.ad_server,
               s.completed_at as last_sync, s.status as sync_status, s.summary
        FROM tenants t
        LEFT JOIN (
            SELECT tenant_id, completed_at, status, summary,
                   ROW_NUMBER() OVER (PARTITION BY tenant_id ORDER BY started_at DESC) as rn
            FROM sync_jobs
        ) s ON t.tenant_id = s.tenant_id AND s.rn = 1
        ORDER BY t.created_at DESC
    """)
    tenants = []
    for row in cursor.fetchall():
        # Convert datetime if it's a string
        created_at = row[4]
        if isinstance(created_at, str):
            try:
                created_at = datetime.fromisoformat(created_at.replace('T', ' '))
            except:
                pass
        
        last_sync = row[6]
        if last_sync and isinstance(last_sync, str):
            try:
                last_sync = datetime.fromisoformat(last_sync.replace('T', ' '))
            except:
                pass
        
        sync_summary = None
        if row[8]:
            try:
                import json
                sync_summary = json.loads(row[8])
            except:
                pass
        
        tenants.append({
            'tenant_id': row[0],
            'name': row[1],
            'subdomain': row[2],
            'is_active': row[3],
            'created_at': created_at,
            'ad_server': row[5],
            'last_sync': last_sync,
            'sync_status': row[7],
            'sync_summary': sync_summary
        })
    # Get superadmin API key if super admin
    api_key = None
    if session.get('role') == 'super_admin':
        cursor = conn.execute("""
            SELECT config_value FROM superadmin_config 
            WHERE config_key = 'api_key'
        """)
        row = cursor.fetchone()
        if row:
            api_key = row[0]
    
    conn.close()
    return render_template('index.html', tenants=tenants, now=datetime.now(), superadmin_api_key=api_key)

@app.route('/settings')
@require_auth(admin_only=True)
def settings():
    """Superadmin settings page."""
    conn = get_db_connection()
    
    # Get all superadmin config values
    cursor = conn.execute("""
        SELECT config_key, config_value, description
        FROM superadmin_config
        ORDER BY config_key
    """)
    
    config_items = {}
    for row in cursor.fetchall():
        config_items[row[0]] = {
            'value': row[1] if row[1] else '',
            'description': row[2] if row[2] else ''
        }
    
    conn.close()
    return render_template('settings.html', config_items=config_items)

@app.route('/settings/update', methods=['POST'])
@require_auth(admin_only=True)
def update_settings():
    """Update superadmin settings."""
    conn = get_db_connection()
    
    try:
        # Update GAM OAuth settings
        gam_client_id = request.form.get('gam_oauth_client_id', '').strip()
        gam_client_secret = request.form.get('gam_oauth_client_secret', '').strip()
        
        # Update in database
        conn.execute("""
            UPDATE superadmin_config 
            SET config_value = ?, updated_at = CURRENT_TIMESTAMP, updated_by = ?
            WHERE config_key = ?
        """, (gam_client_id, session.get('email'), 'gam_oauth_client_id'))
        
        conn.execute("""
            UPDATE superadmin_config 
            SET config_value = ?, updated_at = CURRENT_TIMESTAMP, updated_by = ?
            WHERE config_key = ?
        """, (gam_client_secret, session.get('email'), 'gam_oauth_client_secret'))
        
        conn.connection.commit()  # Access the underlying connection
        flash('Settings updated successfully', 'success')
        
    except Exception as e:
        conn.connection.rollback()  # Access the underlying connection
        flash(f'Error updating settings: {str(e)}', 'error')
    finally:
        conn.close()
    
    return redirect(url_for('settings'))

@app.route('/tenant/<tenant_id>/manage')
@require_auth()
def tenant_detail(tenant_id):
    """Show tenant details and configuration."""
    # Check if tenant admin is trying to access another tenant
    if session.get('role') == 'tenant_admin' and session.get('tenant_id') != tenant_id:
        return "Access denied. You can only view your own tenant.", 403
    
    conn = get_db_connection()
    
    # Get tenant with all fields
    cursor = conn.execute("""
        SELECT tenant_id, name, subdomain, is_active, created_at,
               ad_server, max_daily_budget, enable_aee_signals,
               authorized_emails, authorized_domains, slack_webhook_url,
               admin_token, auto_approve_formats, human_review_required,
               slack_audit_webhook_url, hitl_webhook_url, policy_settings
        FROM tenants WHERE tenant_id = ?
    """, (tenant_id,))
    row = cursor.fetchone()
    if not row:
        conn.close()
        return "Tenant not found", 404
    
    tenant = {
        'tenant_id': row[0],
        'name': row[1],
        'subdomain': row[2],
        'is_active': row[3],
        'created_at': row[4],
        'ad_server': row[5],
        'max_daily_budget': row[6],
        'enable_aee_signals': row[7],
        'authorized_emails': json.loads(row[8]) if row[8] else [],
        'authorized_domains': json.loads(row[9]) if row[9] else [],
        'slack_webhook_url': row[10],
        'admin_token': row[11],
        'auto_approve_formats': json.loads(row[12]) if row[12] else [],
        'human_review_required': row[13],
        'slack_audit_webhook_url': row[14],
        'hitl_webhook_url': row[15],
        'policy_settings': json.loads(row[16]) if row[16] else None
    }
    
    # Get principals with platform mappings
    cursor = conn.execute("""
        SELECT principal_id, name, access_token, created_at, platform_mappings
        FROM principals WHERE tenant_id = ?
        ORDER BY created_at DESC
    """, (tenant_id,))
    principals = []
    for row in cursor.fetchall():
        # Parse platform_mappings JSON
        platform_mappings = row[4]
        if isinstance(platform_mappings, str):
            platform_mappings = json.loads(platform_mappings)
        
        principals.append({
            'principal_id': row[0],
            'name': row[1],
            'access_token': row[2],
            'created_at': row[3],
            'platform_mappings': platform_mappings or {}
        })
    
    # Get products
    cursor = conn.execute("""
        SELECT product_id, name, delivery_type, cpm
        FROM products WHERE tenant_id = ?
    """, (tenant_id,))
    products = []
    for row in cursor.fetchall():
        products.append({
            'product_id': row[0],
            'name': row[1],
            'delivery_type': row[2],
            'cpm': row[3]
        })
    
    # Get operational stats
    active_adapter = tenant['ad_server']  # Now we have a dedicated column for this
    
    # Get adapter configuration if exists
    adapter_config = None
    if active_adapter:
        cursor = conn.execute("""
            SELECT * FROM adapter_config 
            WHERE tenant_id = ? AND adapter_type = ?
        """, (tenant_id, active_adapter))
        adapter_row = cursor.fetchone()
        if adapter_row:
            # Convert row to dict based on adapter type
            if active_adapter == 'google_ad_manager':
                adapter_config = {
                    'network_code': adapter_row[3],  # gam_network_code (after mock_dry_run)
                    'refresh_token': adapter_row[4],  # gam_refresh_token
                    'company_id': adapter_row[5],     # gam_company_id
                    'trafficker_id': adapter_row[6],  # gam_trafficker_id
                    'manual_approval_required': adapter_row[7]  # gam_manual_approval_required
                }
            elif active_adapter == 'mock':
                adapter_config = {
                    'dry_run': adapter_row[2]  # mock_dry_run (position 2)
                }
            # Add other adapters as needed
    
    # Get active media buys count
    cursor = conn.execute("""
        SELECT COUNT(*) FROM media_buys 
        WHERE tenant_id = ? AND status = 'active'
    """, (tenant_id,))
    active_media_buys = cursor.fetchone()[0]
    
    # Get total spend
    cursor = conn.execute("""
        SELECT SUM(budget) FROM media_buys 
        WHERE tenant_id = ? AND status = 'active'
    """, (tenant_id,))
    total_active_spend = cursor.fetchone()[0] or 0
    
    # Get pending tasks count
    cursor = conn.execute("""
        SELECT COUNT(*) FROM tasks 
        WHERE tenant_id = ? AND status = 'pending'
    """, (tenant_id,))
    pending_tasks = cursor.fetchone()[0]
    
    # Get user count
    cursor = conn.execute("""
        SELECT COUNT(*) FROM users 
        WHERE tenant_id = ? AND is_active = TRUE
    """, (tenant_id,))
    active_users = cursor.fetchone()[0]
    
    conn.close()
    
    # Add operational stats to tenant
    tenant['active_adapter'] = active_adapter
    tenant['active_media_buys'] = active_media_buys
    tenant['total_active_spend'] = total_active_spend
    tenant['pending_tasks'] = pending_tasks
    tenant['active_users'] = active_users
    
    
    # Get the current port from environment
    admin_port = int(os.environ.get('ADMIN_UI_PORT', 8001))
    
    # Calculate tab completion status
    tab_status = {
        'adserver': bool(active_adapter),
        'principals': len(principals) > 0,
        'products': len(products) > 0,
        'formats': False,  # Will check below
        'integrations': True,  # Integrations are optional
        'users': active_users > 0,
        'authorization': True,  # Authorization tab is always complete (set during creation)
        'config': True,  # Config tab is always available
        'tokens': True  # API tokens tab shows principals which we already track
    }
    
    # Check if any creative formats exist
    conn = get_db_connection()
    cursor = conn.execute("""
        SELECT COUNT(*) FROM creative_formats 
        WHERE tenant_id = ?
    """, (tenant_id,))
    format_count = cursor.fetchone()[0]
    tab_status['formats'] = format_count > 0
    conn.close()
    
    # Check overall setup completion
    setup_complete = (
        tab_status['adserver'] and 
        tab_status['principals'] and 
        tab_status['products'] and 
        tab_status['formats']
    )
    
    return render_template('tenant_detail.html', 
                         tenant=tenant, 
                         principals=principals,
                         products=products,
                         adapter_config=adapter_config,
                         admin_port=admin_port,
                         tab_status=tab_status,
                         setup_complete=setup_complete)

@app.route('/tenant/<tenant_id>/update', methods=['POST'])
@require_auth()
def update_tenant(tenant_id):
    """Update tenant configuration."""
    # Check access based on role
    if session.get('role') == 'viewer':
        return "Access denied. Viewers cannot update configuration.", 403
        
    # Check if user is trying to update another tenant
    if session.get('role') in ['admin', 'manager', 'tenant_admin'] and session.get('tenant_id') != tenant_id:
        return "Access denied. You can only update your own tenant.", 403
    
    conn = get_db_connection()
    
    try:
        # Get form data for individual fields
        max_daily_budget = request.form.get('max_daily_budget', type=int)
        enable_aee_signals = request.form.get('enable_aee_signals') == 'true'
        human_review_required = request.form.get('human_review_required') == 'true'
        
        # Update individual fields
        conn.execute("""
            UPDATE tenants 
            SET max_daily_budget = ?, 
                enable_aee_signals = ?,
                human_review_required = ?,
                updated_at = ?
            WHERE tenant_id = ?
        """, (max_daily_budget, enable_aee_signals, human_review_required, 
              datetime.now().isoformat(), tenant_id))
        
        conn.connection.commit()
        flash('Configuration updated successfully', 'success')
        conn.close()
        return redirect(url_for('tenant_detail', tenant_id=tenant_id))
    except Exception as e:
        conn.close()
        flash(f"Error updating configuration: {str(e)}", 'error')
        return redirect(url_for('tenant_detail', tenant_id=tenant_id))

@app.route('/tenant/<tenant_id>/update_slack', methods=['POST'])
@require_auth()
def update_slack(tenant_id):
    """Update Slack webhook configuration."""
    # Check if tenant admin is trying to update another tenant
    if session.get('role') == 'tenant_admin' and session.get('tenant_id') != tenant_id:
        return "Access denied", 403
    
    try:
        # Validate webhook URLs
        form_data = {
            'slack_webhook_url': request.form.get('slack_webhook_url', '').strip(),
            'slack_audit_webhook_url': request.form.get('slack_audit_webhook_url', '').strip()
        }
        
        # Sanitize form data
        form_data = sanitize_form_data(form_data)
        
        # Validate
        validators = {
            'slack_webhook_url': [FormValidator.validate_webhook_url],
            'slack_audit_webhook_url': [FormValidator.validate_webhook_url]
        }
        
        errors = validate_form_data(form_data, validators)
        if errors:
            for field, error in errors.items():
                flash(f"{field}: {error}", 'error')
            return redirect(url_for('tenant_detail', tenant_id=tenant_id))
        
        conn = get_db_connection()
        
        slack_webhook = form_data['slack_webhook_url']
        audit_webhook = form_data['slack_audit_webhook_url']
        
        # Update both slack webhooks in their dedicated fields
        conn.execute("""
            UPDATE tenants 
            SET slack_webhook_url = ?, 
                slack_audit_webhook_url = ?,
                updated_at = ?
            WHERE tenant_id = ?
        """, (slack_webhook if slack_webhook else None, 
              audit_webhook if audit_webhook else None,
              datetime.now().isoformat(), tenant_id))
        
        conn.connection.commit()
        conn.close()
        
        flash('Slack configuration updated successfully', 'success')
        return redirect(url_for('tenant_detail', tenant_id=tenant_id))
    except Exception as e:
        if 'conn' in locals():
            conn.close()
        return f"Error: {e}", 400

@app.route('/tenant/<tenant_id>/test_slack', methods=['POST'])
@require_auth()
def test_slack(tenant_id):
    """Test Slack webhook."""
    # Check if tenant admin is trying to test another tenant
    if session.get('role') == 'tenant_admin' and session.get('tenant_id') != tenant_id:
        return jsonify({"success": False, "error": "Access denied"}), 403
    
    try:
        data = request.get_json()
        webhook_url = data.get('webhook_url')
        
        if not webhook_url:
            return jsonify({"success": False, "error": "No webhook URL provided"})
        
        # Send test message
        import requests
        from datetime import datetime
        
        test_message = {
            "text": f"🎉 Test message from AdCP Sales Agent",
            "blocks": [
                {
                    "type": "header",
                    "text": {
                        "type": "plain_text",
                        "text": "✅ Slack Integration Test Successful!"
                    }
                },
                {
                    "type": "section",
                    "text": {
                        "type": "mrkdwn",
                        "text": f"This is a test message from tenant *{tenant_id}*\n\nYour Slack integration is working correctly!"
                    }
                },
                {
                    "type": "context",
                    "elements": [
                        {
                            "type": "mrkdwn",
                            "text": f"Sent at {datetime.now(timezone.utc).strftime('%Y-%m-%d %H:%M:%S UTC')}"
                        }
                    ]
                }
            ]
        }
        
        response = requests.post(webhook_url, json=test_message, timeout=10)
        
        if response.status_code == 200:
            return jsonify({"success": True})
        else:
            return jsonify({"success": False, "error": f"Slack returned status {response.status_code}"})
            
    except requests.exceptions.Timeout:
        return jsonify({"success": False, "error": "Request timed out"})
    except requests.exceptions.RequestException as e:
        return jsonify({"success": False, "error": str(e)})
    except Exception as e:
        return jsonify({"success": False, "error": str(e)})


@app.route('/api/tenant/<tenant_id>/sync/trigger', methods=['POST'])
@require_auth()
def trigger_tenant_sync(tenant_id):
    """Trigger sync for a tenant (admin only)."""
    # Check access
    if session.get('role') == 'tenant_admin' and session.get('tenant_id') != tenant_id:
        return jsonify({'success': False, 'error': 'Access denied'}), 403
    
    if session.get('role') not in ['super_admin', 'tenant_admin', 'admin']:
        return jsonify({'success': False, 'error': 'Admin access required'}), 403
    
    try:
        # Import sync API functions
        from sync_api import initialize_superadmin_api_key
        import requests
        
        # Get or create API key
        api_key = initialize_superadmin_api_key()
        
        # Trigger sync via internal API call
        sync_response = requests.post(
            f'http://localhost:{os.environ.get("ADMIN_UI_PORT", 8001)}/api/v1/sync/trigger/{tenant_id}',
            headers={'X-API-Key': api_key},
            json={'sync_type': 'full'},
            timeout=60
        )
        
        if sync_response.status_code == 200:
            return jsonify({'success': True, 'message': 'Sync started successfully'})
        else:
            return jsonify({'success': False, 'error': 'Failed to start sync'}), 500
    except Exception as e:
        app.logger.error(f"Failed to trigger sync: {e}")
        return jsonify({'success': False, 'error': str(e)}), 500

@app.route('/api/tenant/<tenant_id>/sync/status')
@require_auth()
def get_tenant_sync_status(tenant_id):
    """Get sync status for a tenant (for UI display)."""
    # Check access
    if session.get('role') != 'super_admin' and session.get('tenant_id') != tenant_id:
        return jsonify({'error': 'Access denied'}), 403
    
    try:
        from models import SyncJob, GAMInventory
        from sqlalchemy.orm import scoped_session
        from gam_inventory_service import SessionLocal
        
        db_session = scoped_session(SessionLocal)
        db_session.remove()  # Start fresh
        
        # Get last completed sync
        last_sync = db_session.query(SyncJob).filter(
            SyncJob.tenant_id == tenant_id,
            SyncJob.status == 'completed'
        ).order_by(SyncJob.completed_at.desc()).first()
        
        # Check if sync is currently running
        running_sync = db_session.query(SyncJob).filter(
            SyncJob.tenant_id == tenant_id,
            SyncJob.status.in_(['pending', 'running'])
        ).first()
        
        # Get item count and breakdown by type
        item_count = db_session.query(GAMInventory).filter_by(
            tenant_id=tenant_id
        ).count()
        
        # Get breakdown by inventory type
        from sqlalchemy import func
        breakdown_query = db_session.query(
            GAMInventory.inventory_type,
            func.count(GAMInventory.id).label('count')
        ).filter(
            GAMInventory.tenant_id == tenant_id,
            GAMInventory.status != 'STALE'
        ).group_by(
            GAMInventory.inventory_type
        ).all()
        
        breakdown = {}
        for inv_type, count in breakdown_query:
            # Map database types to display names
            if inv_type == 'ad_unit':
                breakdown['ad_units'] = count
            elif inv_type == 'custom_targeting_key':
                breakdown['custom_targeting_keys'] = count
            elif inv_type == 'custom_targeting_value':
                breakdown['custom_targeting_values'] = count
            elif inv_type == 'placement':
                breakdown['placements'] = count
            elif inv_type == 'label':
                breakdown['labels'] = count
            elif inv_type == 'audience_segment':
                breakdown['audience_segments'] = count
        
        response = {
            'sync_running': running_sync is not None,
            'item_count': item_count,
            'breakdown': breakdown
        }
        
        if last_sync:
            response['last_sync'] = last_sync.completed_at.isoformat()
            if last_sync.summary:
                try:
                    summary = json.loads(last_sync.summary)
                    response['summary'] = summary
                except:
                    pass
        
        db_session.remove()
        return jsonify(response), 200
        
    except Exception as e:
        app.logger.error(f"Failed to get sync status: {e}")
        return jsonify({'error': str(e)}), 500


@app.route('/create_tenant', methods=['GET', 'POST'])
@require_auth(admin_only=True)
def create_tenant():
    """Create a new tenant (super admin only) - basic setup only."""
    if request.method == 'POST':
        try:
            tenant_name = request.form.get('name')
            tenant_id = request.form.get('tenant_id') or tenant_name.lower().replace(' ', '_')
            subdomain = request.form.get('subdomain') or tenant_id
            
            # Parse authorization lists
            authorized_emails = [email.strip() for email in request.form.get('authorized_emails', '').split(',') if email.strip()]
            authorized_domains = [domain.strip() for domain in request.form.get('authorized_domains', '').split(',') if domain.strip()]
            
            # Build minimal config for unmigrated fields
            config = {
                "setup_complete": False  # Flag to track if tenant has completed setup
            }
            
            conn = get_db_connection()
            
            # Create tenant with new fields
            conn.execute("""
                INSERT INTO tenants (
                    tenant_id, name, subdomain, config,
                    created_at, updated_at, is_active,
                    ad_server, max_daily_budget, enable_aee_signals,
                    authorized_emails, authorized_domains,
                    auto_approve_formats, human_review_required
                ) VALUES (?, ?, ?, ?, ?, ?, ?, ?, ?, ?, ?, ?, ?, ?)
            """, (
                tenant_id,
                tenant_name,
                subdomain,
                json.dumps(config),
                datetime.now().isoformat(),
                datetime.now().isoformat(),
                True,
                None,  # ad_server - set during setup
                10000,  # max_daily_budget
                True,  # enable_aee_signals
                json.dumps(authorized_emails),  # authorized_emails
                json.dumps(authorized_domains),  # authorized_domains
                json.dumps([]),  # auto_approve_formats
                True  # human_review_required
            ))
            
            # Create admin principal with access token
            admin_token = secrets.token_urlsafe(32)
            conn.execute("""
                INSERT INTO principals (
                    tenant_id, principal_id, name,
                    platform_mappings, access_token
                ) VALUES (?, ?, ?, ?, ?)
            """, (
                tenant_id,
                f"{tenant_id}_admin",
                f"{tenant_name} Admin",
                json.dumps({}),
                admin_token
            ))
            
            conn.commit()
            conn.close()
            
            flash(f'Tenant "{tenant_name}" created successfully! The publisher should log in and start with the Ad Server Setup tab to complete configuration.', 'success')
            return redirect(url_for('tenant_detail', tenant_id=tenant_id))
            
        except Exception as e:
            return render_template('create_tenant.html', error=str(e))
    
    return render_template('create_tenant.html')

# Inventory Management Routes
@app.route('/tenant/<tenant_id>/inventory')
@require_auth()
def inventory_browser(tenant_id):
    """Display inventory browser for GAM ad units, placements, etc."""
    # Check access
    if session.get('role') != 'super_admin' and session.get('tenant_id') != tenant_id:
        abort(403)
    
    # Get tenant info
    conn = get_db_connection()
    cursor = conn.execute("SELECT tenant_id, name, ad_server FROM tenants WHERE tenant_id = ?", (tenant_id,))
    tenant_row = cursor.fetchone()
    conn.close()
    
    if not tenant_row:
        abort(404)
    
    # Convert row to dict
    tenant = {
        'tenant_id': tenant_row['tenant_id'],
        'name': tenant_row['name'],
        'ad_server': tenant_row['ad_server']
    }
    
    # Check if GAM is enabled
    if tenant['ad_server'] != 'google_ad_manager':
        flash('Google Ad Manager is not enabled for this tenant', 'warning')
        return redirect(url_for('tenant_detail', tenant_id=tenant_id))
    
    return render_template('inventory_browser.html', tenant=tenant)

# Note: Inventory tree and search endpoints are provided by gam_inventory_service.py
# The following routes are registered there:
# - /api/tenant/<tenant_id>/inventory/tree 
# - /api/tenant/<tenant_id>/inventory/search

@app.route('/tenant/<tenant_id>/targeting')
@require_auth()
def targeting_browser(tenant_id):
    """Browse all targeting criteria (custom targeting, audiences, labels)."""
    # Check access
    if session.get('role') != 'super_admin' and session.get('tenant_id') != tenant_id:
        abort(403)
    
    # Get tenant info
    conn = get_db_connection()
    cursor = conn.execute("""
        SELECT tenant_id, name, ad_server
        FROM tenants
        WHERE tenant_id = ?
    """, (tenant_id,))
    
    tenant_row = cursor.fetchone()
    conn.close()
    
    if not tenant_row:
        abort(404)
    
    tenant = {
        'tenant_id': tenant_row['tenant_id'],
        'name': tenant_row['name'],
        'ad_server': tenant_row['ad_server']
    }
    
    # Check if GAM is enabled
    if tenant['ad_server'] != 'google_ad_manager':
        flash('Google Ad Manager is not enabled for this tenant')
        return redirect(url_for('tenant_detail', tenant_id=tenant_id))
    
    return render_template('targeting_browser_simple.html', tenant=tenant)

@app.route('/api/tenant/<tenant_id>/targeting/all')
@require_auth()
def get_all_targeting_data(tenant_id):
    """Get all targeting data (custom targeting, audiences, labels) from database."""
    app.logger.info(f"get_all_targeting_data called for tenant {tenant_id}")
    app.logger.info(f"Session role: {session.get('role')}, Session tenant: {session.get('tenant_id')}")
    
    # Check access
    if session.get('role') != 'super_admin' and session.get('tenant_id') != tenant_id:
        app.logger.warning(f"Access denied for tenant {tenant_id}")
        return jsonify({'error': 'Access denied'}), 403
    
    try:
        # Use SQLAlchemy to query the data
        from models import GAMInventory
        from sqlalchemy.orm import scoped_session
        from gam_inventory_service import SessionLocal
        
        db_session = scoped_session(SessionLocal)
        
        # Get custom targeting keys
        custom_keys = db_session.query(GAMInventory).filter(
            GAMInventory.tenant_id == tenant_id,
            GAMInventory.inventory_type == 'custom_targeting_key',
            GAMInventory.status != 'STALE'
        ).all()
        
        # Get custom targeting values
        custom_values = db_session.query(GAMInventory).filter(
            GAMInventory.tenant_id == tenant_id,
            GAMInventory.inventory_type == 'custom_targeting_value',
            GAMInventory.status != 'STALE'
        ).all()
        
        # Group values by key
        values_by_key = {}
        for value in custom_values:
            key_id = value.inventory_metadata.get('custom_targeting_key_id') if value.inventory_metadata else None
            if key_id:
                if key_id not in values_by_key:
                    values_by_key[key_id] = []
                values_by_key[key_id].append({
                    'id': value.inventory_id,
                    'name': value.name,
                    'display_name': value.name
                })
        
        # Get audience segments
        audiences = db_session.query(GAMInventory).filter(
            GAMInventory.tenant_id == tenant_id,
            GAMInventory.inventory_type == 'audience_segment',
            GAMInventory.status != 'STALE'
        ).all()
        
        # Get labels
        labels = db_session.query(GAMInventory).filter(
            GAMInventory.tenant_id == tenant_id,
            GAMInventory.inventory_type == 'label',
            GAMInventory.status != 'STALE'
        ).all()
        
        # Get last sync info
        from models import SyncJob
        last_sync = db_session.query(SyncJob).filter(
            SyncJob.tenant_id == tenant_id,
            SyncJob.sync_type.in_(['full', 'incremental']),
            SyncJob.status == 'completed'
        ).order_by(SyncJob.completed_at.desc()).first()
        
        # Format the response to match frontend expectations
        app.logger.info(f"Found {len(custom_keys)} custom keys for tenant {tenant_id}")
        app.logger.info(f"Found {len(custom_values)} custom values for tenant {tenant_id}")
        app.logger.info(f"Found {len(audiences)} audiences for tenant {tenant_id}")
        app.logger.info(f"Found {len(labels)} labels for tenant {tenant_id}")
        
        result = {
            'last_sync': last_sync.completed_at.isoformat() if last_sync else None,
            'customKeys': [
                {
                    'id': key.inventory_id,
                    'name': key.name,
                    'display_name': key.inventory_metadata.get('display_name', key.name) if key.inventory_metadata else key.name,
                    'type': key.inventory_metadata.get('type', 'PREDEFINED') if key.inventory_metadata else 'PREDEFINED',
                    'metadata': {
                        'reportable_type': key.inventory_metadata.get('reportable_type', '') if key.inventory_metadata else '',
                        'values_count': len(values_by_key.get(key.inventory_id, []))
                    }
                }
                for key in custom_keys
            ],
            'customValues': values_by_key,
            'audiences': [
                {
                    'id': audience.inventory_id,
                    'name': audience.name,
                    'description': audience.inventory_metadata.get('description', '') if audience.inventory_metadata else '',
                    'size': audience.inventory_metadata.get('size', 0) if audience.inventory_metadata else 0,
                    'type': audience.inventory_metadata.get('type', 'UNKNOWN') if audience.inventory_metadata else 'UNKNOWN'
                }
                for audience in audiences
            ],
            'labels': [
                {
                    'id': label.inventory_id,
                    'name': label.name,
                    'label_type': label.inventory_metadata.get('label_type', 'N/A') if label.inventory_metadata else 'N/A',
                    'ad_category': label.inventory_metadata.get('ad_category', 'N/A') if label.inventory_metadata else 'N/A',
                    'is_active': label.inventory_metadata.get('is_active', False) if label.inventory_metadata else False,
                    'description': label.inventory_metadata.get('description', '') if label.inventory_metadata else ''
                }
                for label in labels
            ]
        }
        
        db_session.remove()
        
        app.logger.info(f"Returning targeting data with {len(result['customKeys'])} keys")
        app.logger.info(f"Result keys: {list(result.keys())}")
        return jsonify(result)
        
    except Exception as e:
        app.logger.error(f"Error fetching targeting data: {e}")
        import traceback
        app.logger.error(traceback.format_exc())
        return jsonify({'error': str(e)}), 500

@app.route('/tenant/<tenant_id>/product/<product_id>/inventory')
@require_auth()
def product_inventory_config(tenant_id, product_id):
    """Configure inventory targeting for a product."""
    # Check access
    if session.get('role') == 'viewer':
        abort(403)
    
    if session.get('role') != 'super_admin' and session.get('tenant_id') != tenant_id:
        abort(403)
    
    # Get tenant and product info
    conn = get_db_connection()
    
    # Get tenant
    cursor = conn.execute("SELECT name FROM tenants WHERE tenant_id = ?", (tenant_id,))
    tenant = cursor.fetchone()
    
    if not tenant:
        conn.close()
        abort(404)
    
    # Get product
    cursor = conn.execute("""
        SELECT product_id, name, formats, countries, implementation_config
        FROM products
        WHERE tenant_id = ? AND product_id = ?
    """, (tenant_id, product_id))
    
    product_row = cursor.fetchone()
    conn.close()
    
    if not product_row:
        abort(404)
    
    # Convert to dict and parse JSON fields
    product = dict(product_row)
    if product['formats']:
        product['formats'] = json.loads(product['formats'])
    if product['implementation_config']:
        product['implementation_config'] = json.loads(product['implementation_config'])
    
    return render_template('product_inventory_config.html',
                         tenant_id=tenant_id,
                         tenant_name=tenant['name'],
                         product=product)

# API endpoints for inventory management (used by JS)
@app.route('/api/tenant/<tenant_id>/products')
@require_auth()
def api_get_products(tenant_id):
    """API endpoint to get products for tenant."""
    # Check access
    if session.get('role') != 'super_admin' and session.get('tenant_id') != tenant_id:
        return jsonify({'error': 'Access denied'}), 403
    
    conn = get_db_connection()
    cursor = conn.execute("""
        SELECT product_id, name, description, formats, delivery_type
        FROM products
        WHERE tenant_id = ?
        ORDER BY name
    """, (tenant_id,))
    
    products = []
    for row in cursor.fetchall():
        product = dict(row)
        if product['formats']:
            product['formats'] = json.loads(product['formats'])
        products.append(product)
    
    conn.close()
    
    return jsonify({'products': products})

# Import inventory service endpoints
try:
    from gam_inventory_service import create_inventory_endpoints
    create_inventory_endpoints(app)
except ImportError:
    print("Warning: GAM inventory service not available")

# Operations Dashboard Route
@app.route('/tenant/<tenant_id>/operations')
@require_auth()
def operations_dashboard(tenant_id):
    """Display operations dashboard with media buys, tasks, and audit logs."""
    # Verify tenant access
    if session.get('role') != 'super_admin' and session.get('tenant_id') != tenant_id:
        return "Access denied", 403
    
    # Get tenant
    conn = get_db_connection()
    tenant_cursor = conn.execute(
        "SELECT * FROM tenants WHERE tenant_id = ?", 
        (tenant_id,)
    )
    tenant_row = tenant_cursor.fetchone()
    
    if not tenant_row:
        conn.close()
        return "Tenant not found", 404
    
    # PostgreSQL returns JSONB as dict, SQLite as string
    config = tenant_row[3]
    if isinstance(config, str):
        config = json.loads(config)
    
    tenant = {
        'tenant_id': tenant_row[0],
        'name': tenant_row[1],
        'subdomain': tenant_row[2],
        'config': config,
        'created_at': tenant_row[4],
        'updated_at': tenant_row[5],
        'is_active': tenant_row[6]
    }
    
    # Get summary statistics
    from datetime import datetime, timedelta
    today = datetime.now().date()
    
    # Active media buys count
    active_buys_cursor = conn.execute("""
        SELECT COUNT(*) FROM media_buys 
        WHERE tenant_id = ? AND status = 'active'
    """, (tenant_id,))
    active_buys = active_buys_cursor.fetchone()[0]
    
    # Pending tasks count
    pending_tasks_cursor = conn.execute("""
        SELECT COUNT(*) FROM tasks 
        WHERE tenant_id = ? AND status = 'pending'
    """, (tenant_id,))
    pending_tasks = pending_tasks_cursor.fetchone()[0]
    
    # Completed today count
    completed_today_cursor = conn.execute("""
        SELECT COUNT(*) FROM tasks 
        WHERE tenant_id = ? AND status = 'completed' 
        AND DATE(completed_at) = DATE(?)
    """, (tenant_id, today.isoformat()))
    completed_today = completed_today_cursor.fetchone()[0]
    
    # Total active spend
    total_spend_cursor = conn.execute("""
        SELECT SUM(budget) FROM media_buys 
        WHERE tenant_id = ? AND status = 'active'
    """, (tenant_id,))
    total_spend = total_spend_cursor.fetchone()[0] or 0
    
    summary = {
        'active_buys': active_buys,
        'pending_tasks': pending_tasks,
        'completed_today': completed_today,
        'total_spend': total_spend
    }
    
    # Get media buys
    media_buys_cursor = conn.execute("""
        SELECT * FROM media_buys 
        WHERE tenant_id = ? 
        ORDER BY created_at DESC 
        LIMIT 100
    """, (tenant_id,))
    
    media_buys = []
    for row in media_buys_cursor:
        media_buys.append({
            'media_buy_id': row[0],
            'tenant_id': row[1],
            'principal_id': row[2],
            'order_name': row[3],
            'advertiser_name': row[4],
            'campaign_objective': row[5],
            'kpi_goal': row[6],
            'budget': row[7],
            'start_date': row[8],
            'end_date': row[9],
            'status': row[10],
            'created_at': datetime.fromisoformat(row[11]) if row[11] else None,
            'updated_at': datetime.fromisoformat(row[12]) if row[12] else None,
            'approved_at': datetime.fromisoformat(row[13]) if row[13] else None,
            'approved_by': row[14]
        })
    
    # Get tasks
    tasks_cursor = conn.execute("""
        SELECT * FROM tasks 
        WHERE tenant_id = ? 
        ORDER BY created_at DESC 
        LIMIT 100
    """, (tenant_id,))
    
    tasks = []
    for row in tasks_cursor:
        due_date = datetime.fromisoformat(row[8]) if row[8] else None
        is_overdue = False
        if due_date and row[6] == 'pending':
            is_overdue = due_date < datetime.now()
            
        tasks.append({
            'task_id': row[0],
            'tenant_id': row[1],
            'media_buy_id': row[2],
            'task_type': row[3],
            'title': row[4],
            'description': row[5],
            'status': row[6],
            'assigned_to': row[7],
            'due_date': due_date,
            'completed_at': datetime.fromisoformat(row[9]) if row[9] else None,
            'completed_by': row[10],
            'metadata': json.loads(row[11]) if row[11] else {},
            'created_at': datetime.fromisoformat(row[12]) if row[12] else None,
            'is_overdue': is_overdue
        })
    
    # Get audit logs
    audit_logs_cursor = conn.execute("""
        SELECT * FROM audit_logs 
        WHERE tenant_id = ? 
        ORDER BY timestamp DESC 
        LIMIT 100
    """, (tenant_id,))
    
    audit_logs = []
    for row in audit_logs_cursor:
        audit_logs.append({
            'log_id': row[0],
            'tenant_id': row[1],
            'timestamp': datetime.fromisoformat(row[2]) if row[2] else None,
            'operation': row[3],
            'principal_name': row[4],
            'principal_id': row[5],
            'adapter_id': row[6],
            'success': row[7],
            'error_message': row[8],
            'details': row[9]
        })
    
    conn.close()
    
    return render_template('operations.html', 
                         tenant=tenant,
                         summary=summary,
                         media_buys=media_buys,
                         tasks=tasks,
                         audit_logs=audit_logs)

# User Management Routes
@app.route('/tenant/<tenant_id>/users')
@require_auth()
def list_users(tenant_id):
    """List users for a tenant."""
    # Check access
    if session.get('role') == 'tenant_admin' and session.get('tenant_id') != tenant_id:
        return "Access denied", 403
    
    conn = get_db_connection()
    cursor = conn.execute("""
        SELECT u.user_id, u.email, u.name, u.role, u.created_at, u.last_login, u.is_active
        FROM users u
        WHERE u.tenant_id = ?
        ORDER BY u.created_at DESC
    """, (tenant_id,))
    
    users = []
    for row in cursor.fetchall():
        users.append({
            'user_id': row[0],
            'email': row[1],
            'name': row[2],
            'role': row[3],
            'created_at': row[4],
            'last_login': row[5],
            'is_active': row[6]
        })
    
    # Get tenant name
    cursor = conn.execute("SELECT name FROM tenants WHERE tenant_id = ?", (tenant_id,))
    tenant_name = cursor.fetchone()[0]
    
    conn.close()
    return render_template('users.html', users=users, tenant_id=tenant_id, tenant_name=tenant_name)

@app.route('/tenant/<tenant_id>/users/add', methods=['POST'])
@require_auth()
def add_user(tenant_id):
    """Add a new user to a tenant."""
    # Check access - only admins can add users
    if session.get('role') == 'viewer':
        return "Access denied", 403
    
    if session.get('role') == 'tenant_admin' and session.get('tenant_id') != tenant_id:
        return "Access denied", 403
    
    conn = get_db_connection()
    try:
        user_id = f"user_{uuid.uuid4().hex[:8]}"
        email = request.form.get('email')
        name = request.form.get('name')
        role = request.form.get('role', 'viewer')
        
        # Validate role
        if role not in ['admin', 'manager', 'viewer']:
            return "Invalid role", 400
        
        # Check if email already exists
        cursor = conn.execute("SELECT user_id FROM users WHERE email = ?", (email,))
        if cursor.fetchone():
            return "User with this email already exists", 400
        
        # Use proper boolean value for PostgreSQL
        conn.execute("""
            INSERT INTO users (user_id, tenant_id, email, name, role, created_at, is_active)
            VALUES (?, ?, ?, ?, ?, ?, ?)
        """, (user_id, tenant_id, email, name, role, datetime.now().isoformat(), True))
        
        conn.connection.commit()
        conn.close()
        
        return redirect(url_for('list_users', tenant_id=tenant_id))
    except Exception as e:
        conn.close()
        return f"Error: {e}", 400

@app.route('/tenant/<tenant_id>/users/<user_id>/toggle', methods=['POST'])
@require_auth()
def toggle_user(tenant_id, user_id):
    """Enable/disable a user."""
    # Check access - only admins can toggle users
    if session.get('role') != 'super_admin':
        if session.get('role') != 'tenant_admin' or session.get('tenant_id') != tenant_id:
            return "Access denied", 403
    
    conn = get_db_connection()
    try:
        # Toggle the is_active status
        conn.execute("""
            UPDATE users 
            SET is_active = NOT is_active
            WHERE user_id = ? AND tenant_id = ?
        """, (user_id, tenant_id))
        
        conn.connection.commit()
        conn.close()
        
        return redirect(url_for('list_users', tenant_id=tenant_id))
    except Exception as e:
        conn.close()
        return f"Error: {e}", 400

@app.route('/tenant/<tenant_id>/users/<user_id>/update_role', methods=['POST'])
@require_auth()
def update_user_role(tenant_id, user_id):
    """Update a user's role."""
    # Check access - only admins can update roles
    if session.get('role') != 'super_admin':
        if session.get('role') != 'tenant_admin' or session.get('tenant_id') != tenant_id:
            return "Access denied", 403
    
    conn = get_db_connection()
    try:
        new_role = request.form.get('role')
        
        # Validate role
        if new_role not in ['admin', 'manager', 'viewer']:
            return "Invalid role", 400
        
        conn.execute("""
            UPDATE users 
            SET role = ?
            WHERE user_id = ? AND tenant_id = ?
        """, (new_role, user_id, tenant_id))
        
        conn.connection.commit()
        conn.close()
        
        return redirect(url_for('list_users', tenant_id=tenant_id))
    except Exception as e:
        conn.close()
        return f"Error: {e}", 400

@app.route('/tenant/<tenant_id>/principal/<principal_id>/update_mappings', methods=['POST'])
@require_auth()
def update_principal_mappings(tenant_id, principal_id):
    """Update principal platform mappings."""
    # Check access - only admins and managers can update mappings
    if session.get('role') == 'viewer':
        return "Access denied", 403
        
    if session.get('role') in ['admin', 'manager', 'tenant_admin'] and session.get('tenant_id') != tenant_id:
        return "Access denied", 403
    
    conn = get_db_connection()
    try:
        # Get the form data for platform mappings
        mappings = {}
        
        # Check for common ad server mappings
        if request.form.get('gam_advertiser_id'):
            mappings['gam'] = {
                'advertiser_id': request.form.get('gam_advertiser_id'),
                'network_id': request.form.get('gam_network_id', '')
            }
        
        if request.form.get('kevel_advertiser_id'):
            mappings['kevel'] = {
                'advertiser_id': request.form.get('kevel_advertiser_id')
            }
            
        if request.form.get('triton_advertiser_id'):
            mappings['triton'] = {
                'advertiser_id': request.form.get('triton_advertiser_id')
            }
        
        # Update the principal
        conn.execute("""
            UPDATE principals 
            SET platform_mappings = ?
            WHERE tenant_id = ? AND principal_id = ?
        """, (json.dumps(mappings), tenant_id, principal_id))
        
        conn.connection.commit()
        conn.close()
        
        return redirect(url_for('tenant_detail', tenant_id=tenant_id) + '#principals')
    except Exception as e:
        conn.close()
        return f"Error: {e}", 400

@app.route('/tenant/<tenant_id>/adapter/<adapter_name>/inventory_schema', methods=['GET'])
@require_auth()
def get_adapter_inventory_schema(tenant_id, adapter_name):
    """Get the inventory configuration schema for a specific adapter."""
    # Check access
    if session.get('role') != 'super_admin' and session.get('tenant_id') != tenant_id:
        return jsonify({"error": "Access denied"}), 403
    
    try:
        # Check if adapter is configured
        conn = get_db_connection()
<<<<<<< HEAD
        cursor = conn.execute("SELECT adapter_type FROM adapter_config WHERE tenant_id = ? AND adapter_type = ?", (tenant_id, adapter_name))
        row = cursor.fetchone()
        if not row:
            return jsonify({"error": f"Adapter {adapter_name} is not configured for this tenant"}), 404
=======
        config_data = get_tenant_config_from_db(conn, tenant_id)
        if not config_data:
            return jsonify({"error": "Tenant not found"}), 404
        # PostgreSQL returns JSONB as dict, SQLite returns string
        tenant_config = config_data if isinstance(config_data, dict) else json.loads(config_data)
        adapter_config = tenant_config.get('adapters', {}).get(adapter_name, {})
        
        if not adapter_config.get('enabled'):
            return jsonify({"error": f"Adapter {adapter_name} is not enabled"}), 400
>>>>>>> 081a94e0
        
        # Create a dummy principal for schema retrieval
        dummy_principal = Principal(
            tenant_id=tenant_id,
            principal_id="schema_query",
            name="Schema Query",
            access_token="",
            platform_mappings={}
        )
        
        # Import the adapter dynamically
        if adapter_name == 'google_ad_manager':
            from adapters.google_ad_manager import GoogleAdManager
            adapter = GoogleAdManager(adapter_config, dummy_principal, dry_run=True, tenant_id=tenant_id)
        elif adapter_name == 'mock':
            from adapters.mock_ad_server import MockAdServer
            adapter = MockAdServer(adapter_config, dummy_principal, dry_run=True, tenant_id=tenant_id)
        elif adapter_name == 'kevel':
            from adapters.kevel import KevelAdapter
            adapter = KevelAdapter(adapter_config, dummy_principal, dry_run=True, tenant_id=tenant_id)
        elif adapter_name == 'triton':
            from adapters.triton_digital import TritonDigitalAdapter
            adapter = TritonDigitalAdapter(adapter_config, dummy_principal, dry_run=True, tenant_id=tenant_id)
        else:
            return jsonify({"error": f"Unknown adapter: {adapter_name}"}), 400
        
        # Get the inventory schema
        schema = adapter.get_inventory_config_schema()
        
        conn.close()
        return jsonify(schema)
        
    except Exception as e:
        return jsonify({"error": str(e)}), 500

@app.route('/tenant/<tenant_id>/setup_adapter', methods=['POST'])
@require_auth()
def setup_adapter(tenant_id):
    """Setup or update ad server adapter configuration."""
    # Check access - only admins can setup adapters
    if session.get('role') in ['viewer', 'manager']:
        return "Access denied. Admin privileges required.", 403
        
    if session.get('role') in ['admin', 'tenant_admin'] and session.get('tenant_id') != tenant_id:
        return "Access denied.", 403
    
    conn = get_db_connection()
    try:
        # Get adapter type
        adapter_type = request.form.get('adapter')
        adapter_type_map = {
            'mock': 'mock',
            'gam': 'google_ad_manager',
            'kevel': 'kevel', 
            'triton': 'triton'
        }
        
        if adapter_type not in adapter_type_map:
            return "Invalid adapter type", 400
        
        mapped_adapter = adapter_type_map[adapter_type]
        
        # Update tenant's ad_server field
        conn.execute("""
            UPDATE tenants 
            SET ad_server = ?, updated_at = ?
            WHERE tenant_id = ?
        """, (mapped_adapter, datetime.now().isoformat(), tenant_id))
        
        # Delete any existing adapter config
        conn.execute("""
            DELETE FROM adapter_config WHERE tenant_id = ?
        """, (tenant_id,))
        
        # Insert new adapter configuration
        if adapter_type == 'mock':
            conn.execute("""
                INSERT INTO adapter_config (tenant_id, adapter_type, mock_dry_run)
                VALUES (?, ?, ?)
            """, (tenant_id, mapped_adapter, False))
        
        elif adapter_type == 'gam':
            # Log the form data for debugging
            app.logger.info(f"GAM setup for tenant {tenant_id}")
            app.logger.info(f"Form data: network_code={request.form.get('network_code')}, "
                          f"company_id={request.form.get('company_id')}, "
                          f"trafficker_id={request.form.get('trafficker_id')}")
            
            conn.execute("""
                INSERT INTO adapter_config (
                    tenant_id, adapter_type, gam_network_code, gam_refresh_token,
                    gam_company_id, gam_trafficker_id, gam_manual_approval_required
                )
                VALUES (?, ?, ?, ?, ?, ?, ?)
            """, (tenant_id, mapped_adapter, 
                  request.form.get('network_code'),
                  request.form.get('refresh_token'),
                  request.form.get('company_id'),
                  request.form.get('trafficker_id'),
                  False))
        
        elif adapter_type == 'kevel':
            conn.execute("""
                INSERT INTO adapter_config (
                    tenant_id, adapter_type, kevel_network_id, kevel_api_key, 
                    kevel_manual_approval_required
                )
                VALUES (?, ?, ?, ?, ?)
            """, (tenant_id, mapped_adapter,
                  request.form.get('network_id'),
                  request.form.get('api_key'),
                  False))
        
        elif adapter_type == 'triton':
            conn.execute("""
                INSERT INTO adapter_config (
                    tenant_id, adapter_type, triton_station_id, triton_api_key
                )
                VALUES (?, ?, ?, ?)
            """, (tenant_id, mapped_adapter,
                  request.form.get('station_id'),
                  request.form.get('api_key')))
        
        conn.connection.commit()
        conn.close()
        
        # Trigger initial sync for GAM
        if adapter_type == 'gam' and request.form.get('refresh_token'):
            try:
                # Import sync API functions
                from sync_api import initialize_superadmin_api_key
                import requests
                
                # Get or create API key
                api_key = initialize_superadmin_api_key()
                
                # Trigger sync via internal API call
                sync_response = requests.post(
                    f'http://localhost:{os.environ.get("ADMIN_UI_PORT", 8001)}/api/v1/sync/trigger/{tenant_id}',
                    headers={'X-API-Key': api_key},
                    json={'sync_type': 'full'},
                    timeout=60
                )
                
                if sync_response.status_code == 200:
                    flash('Ad server configuration updated and initial sync started!', 'success')
                else:
                    flash('Ad server configuration updated. You can manually sync from the tenant page.', 'success')
            except Exception as e:
                app.logger.error(f"Failed to trigger initial sync: {e}")
                flash('Ad server configuration updated. You can manually sync from the tenant page.', 'success')
        else:
            flash('Ad server configuration updated successfully!', 'success')
        
        return redirect(url_for('tenant_detail', tenant_id=tenant_id) + '#adserver')
    except Exception as e:
        conn.close()
        flash(f'Error updating adapter configuration: {str(e)}', 'error')
        return redirect(url_for('tenant_detail', tenant_id=tenant_id) + '#adserver')

@app.route('/tenant/<tenant_id>/principals/create', methods=['GET', 'POST'])
@require_auth()
def create_principal(tenant_id):
    """Create a new principal for a tenant."""
    # Check access - only admins can create principals
    if session.get('role') in ['viewer']:
        return "Access denied. Admin or manager privileges required.", 403
        
    if session.get('role') in ['admin', 'manager', 'tenant_admin'] and session.get('tenant_id') != tenant_id:
        return "Access denied.", 403
    
    if request.method == 'POST':
        # Validate form data
        form_data = {
            'principal_id': request.form.get('principal_id', '').strip(),
            'name': request.form.get('name', '').strip()
        }
        
        # Sanitize
        form_data = sanitize_form_data(form_data)
        
        # Validate
        validators = {
            'principal_id': [FormValidator.validate_principal_id],
            'name': [
                lambda v: FormValidator.validate_required(v, "Principal name"),
                lambda v: FormValidator.validate_length(v, min_length=3, max_length=100, field_name="Principal name")
            ]
        }
        
        errors = validate_form_data(form_data, validators)
        if errors:
            return render_template('create_principal.html', 
                                 tenant_id=tenant_id,
                                 errors=errors,
                                 form_data=form_data)
        
        conn = get_db_connection()
        try:
            principal_id = form_data['principal_id']
            name = form_data['name']
            
            # Generate a secure access token
            access_token = secrets.token_urlsafe(32)
            
            # Create the principal
            conn.execute("""
                INSERT INTO principals (tenant_id, principal_id, name, platform_mappings, access_token)
                VALUES (?, ?, ?, ?, ?)
            """, (tenant_id, principal_id, name, json.dumps({}), access_token))
            
            conn.connection.commit()
            conn.close()
            
            return redirect(url_for('tenant_detail', tenant_id=tenant_id) + '#principals')
        except Exception as e:
            conn.close()
            return render_template('create_principal.html', 
                                 tenant_id=tenant_id,
                                 error=str(e))
    
    return render_template('create_principal.html', tenant_id=tenant_id)

@app.route('/api/health')
def api_health():
    """API health check endpoint."""
    try:
        conn = get_db_connection()
        conn.execute("SELECT 1")
        conn.close()
        return jsonify({"status": "healthy"})
    except:
        return jsonify({"status": "unhealthy"}), 500

@app.route('/api/gam/test-connection', methods=['POST'])
@require_auth()
def test_gam_connection():
    """Test GAM connection with refresh token and fetch available resources."""
    try:
        refresh_token = request.json.get('refresh_token')
        if not refresh_token:
            return jsonify({"error": "Refresh token is required"}), 400
        
        # Get OAuth credentials from superadmin config
        conn = get_db_connection()
        cursor = conn.execute("""
            SELECT config_key, config_value FROM superadmin_config 
            WHERE config_key IN ('gam_oauth_client_id', 'gam_oauth_client_secret')
        """)
        oauth_config = {}
        for row in cursor.fetchall():
            if row[0] == 'gam_oauth_client_id':
                oauth_config['client_id'] = row[1]
            elif row[0] == 'gam_oauth_client_secret':
                oauth_config['client_secret'] = row[1]
        conn.close()
        
        if not oauth_config.get('client_id') or not oauth_config.get('client_secret'):
            return jsonify({"error": "GAM OAuth credentials not configured in Settings"}), 400
        
        # Test connection using the helper
        from gam_helper import get_ad_manager_client_for_tenant
        
        # Create a temporary tenant-like object with just the refresh token
        class TempConfig:
            def __init__(self, refresh_token):
                self.gam_refresh_token = refresh_token
                self.gam_network_code = "temp"  # Temporary value
        
        temp_config = TempConfig(refresh_token)
        
        # Test by creating credentials and making a simple API call
        from googleads import oauth2, ad_manager
        
        # Create GoogleAds OAuth2 client with refresh token
        oauth2_client = oauth2.GoogleRefreshTokenClient(
            client_id=oauth_config['client_id'],
            client_secret=oauth_config['client_secret'],
            refresh_token=refresh_token
        )
        
        # Test if credentials are valid by trying to refresh
        try:
            # This will attempt to refresh the token
            oauth2_client.Refresh()
        except Exception as e:
            return jsonify({"error": f"Invalid refresh token: {str(e)}"}), 400
        
        # Initialize GAM client to get network info
        # Note: We don't need to specify network_code for getAllNetworks call
        client = ad_manager.AdManagerClient(
            oauth2_client,
            "AdCP-Sales-Agent-Setup"
        )
        
        # Get network service
        network_service = client.GetService('NetworkService', version='v202408')
        
        # Get all networks user has access to
        try:
            # Try to get all networks first
            app.logger.info("Attempting to call getAllNetworks()")
            all_networks = network_service.getAllNetworks()
            app.logger.info(f"getAllNetworks() returned: {all_networks}")
            networks = []
            if all_networks:
                app.logger.info(f"Processing {len(all_networks)} networks")
                for network in all_networks:
                    app.logger.info(f"Network data: {network}")
                    networks.append({
                        "id": network['id'],
                        "displayName": network['displayName'],
                        "networkCode": network['networkCode']
                    })
            else:
                app.logger.info("getAllNetworks() returned empty/None")
        except AttributeError as e:
            # getAllNetworks might not be available, fall back to getCurrentNetwork
            app.logger.info(f"getAllNetworks not available (AttributeError: {e}), falling back to getCurrentNetwork")
            try:
                current_network = network_service.getCurrentNetwork()
                app.logger.info(f"getCurrentNetwork() returned: {current_network}")
                networks = [{
                    "id": current_network['id'],
                    "displayName": current_network['displayName'],
                    "networkCode": current_network['networkCode']
                }]
            except Exception as e:
                app.logger.error(f"Failed to get network info: {e}")
                networks = []
        except Exception as e:
            app.logger.error(f"Failed to get networks: {e}")
            app.logger.exception("Full exception details:")
            networks = []
        
        result = {
            "success": True,
            "message": "Successfully connected to Google Ad Manager",
            "networks": networks
        }
        
        # If we got a network, fetch companies and users
        if networks:
            try:
                # Reinitialize client with network code for subsequent calls
                network_code = networks[0]['networkCode']
                app.logger.info(f"Reinitializing client with network code: {network_code}")
                
                client = ad_manager.AdManagerClient(
                    oauth2_client,
                    "AdCP-Sales-Agent-Setup",
                    network_code=network_code
                )
                
                # Get company service for advertisers
                company_service = client.GetService('CompanyService', version='v202408')
                
                # Build a statement to get advertisers
                from googleads import ad_manager as gam_utils
                statement_builder = gam_utils.StatementBuilder()
                statement_builder.Where('type = :type')
                statement_builder.WithBindVariable('type', 'ADVERTISER')
                statement_builder.Limit(100)
                
                # Get companies
                app.logger.info("Calling getCompaniesByStatement for ADVERTISER companies")
                response = company_service.getCompaniesByStatement(
                    statement_builder.ToStatement()
                )
                app.logger.info(f"getCompaniesByStatement response: {response}")
                
                companies = []
                if response and hasattr(response, 'results'):
                    app.logger.info(f"Found {len(response.results)} companies")
                    for company in response.results:
                        app.logger.info(f"Company: id={company.id}, name={company.name}, type={company.type}")
                        companies.append({
                            "id": company.id,
                            "name": company.name,
                            "type": company.type
                        })
                else:
                    app.logger.info("No companies found in response")
                
                result['companies'] = companies
                
                # Get current user info
                user_service = client.GetService('UserService', version='v202408')
                current_user = user_service.getCurrentUser()
                result['current_user'] = {
                    "id": current_user.id,
                    "name": current_user.name,
                    "email": current_user.email
                }
                
            except Exception as e:
                # It's okay if we can't fetch companies/users
                result['warning'] = f"Connected but couldn't fetch all resources: {str(e)}"
        
        return jsonify(result)
        
    except Exception as e:
        return jsonify({"error": str(e)}), 500

@app.route('/static/<path:path>')
def send_static(path):
    """Serve static files."""
    return send_from_directory('static', path)

# Product Management Routes
@app.route('/tenant/<tenant_id>/products')
@require_auth()
def list_products(tenant_id):
    """List products for a tenant."""
    # Check access
    if session.get('role') != 'super_admin' and session.get('tenant_id') != tenant_id:
        return "Access denied", 403
    
    conn = get_db_connection()
    
    # Get tenant name
    cursor = conn.execute("SELECT name FROM tenants WHERE tenant_id = ?", (tenant_id,))
    row = cursor.fetchone()
    tenant_name = row['name']
    
    # Get active adapter from adapter_config table
    adapter_cursor = conn.execute("SELECT adapter_type FROM adapter_config WHERE tenant_id = ?", (tenant_id,))
    adapter_row = adapter_cursor.fetchone()
    
    # Get active adapter and its UI endpoint
    adapter_ui_endpoint = None
    if adapter_row:
        adapter_name = adapter_row['adapter_type']
        # Create dummy principal to get UI endpoint
        dummy_principal = Principal(
            tenant_id=tenant_id,
            principal_id="ui_query",
            name="UI Query",
            access_token="",
            platform_mappings={}
        )
        
        try:
            if adapter_name == 'google_ad_manager':
                from adapters.google_ad_manager import GoogleAdManager
                adapter = GoogleAdManager({}, dummy_principal, dry_run=True, tenant_id=tenant_id)
                adapter_ui_endpoint = adapter.get_config_ui_endpoint()
            elif adapter_name == 'mock':
                from adapters.mock_ad_server import MockAdServer
                adapter = MockAdServer({}, dummy_principal, dry_run=True, tenant_id=tenant_id)
                adapter_ui_endpoint = adapter.get_config_ui_endpoint()
            # Add other adapters as needed
        except:
            pass
    
    # Get products
    cursor = conn.execute("""
        SELECT product_id, name, description, formats, delivery_type, 
               is_fixed_price, cpm, price_guidance, is_custom, expires_at, countries
        FROM products
        WHERE tenant_id = ?
        ORDER BY product_id
    """, (tenant_id,))
    
    products = []
    for row in cursor.fetchall():
        # Handle PostgreSQL (returns objects) vs SQLite (returns JSON strings)
        formats = row[3] if isinstance(row[3], list) else (json.loads(row[3]) if row[3] else [])
        price_guidance = row[7] if isinstance(row[7], dict) else (json.loads(row[7]) if row[7] else None)
        countries = row[10] if isinstance(row[10], list) else (json.loads(row[10]) if row[10] else None)
        
        products.append({
            'product_id': row[0],
            'name': row[1],
            'description': row[2],
            'formats': formats,
            'delivery_type': row[4],
            'is_fixed_price': row[5],
            'cpm': row[6],
            'price_guidance': price_guidance,
            'is_custom': row[8],
            'expires_at': row[9],
            'countries': countries
        })
    
    conn.close()
    return render_template('products.html', 
                         tenant_id=tenant_id, 
                         tenant_name=tenant_name,
                         products=products,
                         adapter_ui_endpoint=adapter_ui_endpoint)

@app.route('/tenant/<tenant_id>/products/<product_id>/edit', methods=['GET', 'POST'])
@require_auth()
def edit_product_basic(tenant_id, product_id):
    """Edit basic product details."""
    # Check access
    if session.get('role') != 'super_admin' and session.get('tenant_id') != tenant_id:
        return "Access denied", 403
    
    conn = get_db_connection()
    
    if request.method == 'POST':
        try:
            # Update product basic details
            conn.execute("""
                UPDATE products 
                SET name = ?, description = ?, delivery_type = ?, is_fixed_price = ?, cpm = ?, price_guidance = ?
                WHERE tenant_id = ? AND product_id = ?
            """, (
                request.form['name'],
                request.form.get('description', ''),
                request.form.get('delivery_type', 'guaranteed'),
                request.form.get('delivery_type') == 'guaranteed',
                float(request.form.get('cpm', 0)) if request.form.get('delivery_type') == 'guaranteed' else None,
                json.dumps({
                    'min_cpm': float(request.form.get('price_guidance_min', 0)),
                    'max_cpm': float(request.form.get('price_guidance_max', 0))
                }) if request.form.get('delivery_type') != 'guaranteed' else None,
                tenant_id,
                product_id
            ))
            
            conn.connection.commit()
            conn.close()
            
            return redirect(url_for('list_products', tenant_id=tenant_id))
            
        except Exception as e:
            conn.close()
            return render_template('edit_product.html', 
                                 tenant_id=tenant_id,
                                 product=None,
                                 error=str(e))
    
    # GET request - load product
    cursor = conn.execute(
        """SELECT product_id, name, description, formats, delivery_type, 
               is_fixed_price, cpm, price_guidance
        FROM products 
        WHERE tenant_id = ? AND product_id = ?""",
        (tenant_id, product_id)
    )
    product_row = cursor.fetchone()
    
    if not product_row:
        conn.close()
        return "Product not found", 404
    
    # Handle PostgreSQL (returns objects) vs SQLite (returns JSON strings)
    formats = product_row[3] if isinstance(product_row[3], list) else json.loads(product_row[3] or '[]')
    price_guidance = product_row[7] if isinstance(product_row[7], dict) else json.loads(product_row[7] or '{}')
    
    product = {
        'product_id': product_row[0],
        'name': product_row[1],
        'description': product_row[2],
        'formats': formats,
        'delivery_type': product_row[4],
        'is_fixed_price': product_row[5],
        'cpm': product_row[6],
        'price_guidance': price_guidance
    }
    
    # Get tenant adapter
    tenant_cursor = conn.execute("SELECT adapter_type FROM adapter_config WHERE tenant_id = ?", (tenant_id,))
    adapter_row = tenant_cursor.fetchone()
    tenant_adapter = None
    if adapter_row:
        adapter_name = adapter_row['adapter_type']
        tenant_adapter = 'gam' if adapter_name == 'google_ad_manager' else adapter_name
    
    conn.close()
    return render_template('edit_product.html', 
                         tenant_id=tenant_id,
                         product=product,
                         tenant_adapter=tenant_adapter)

@app.route('/tenant/<tenant_id>/products/add', methods=['GET', 'POST'])
@require_auth()
def add_product(tenant_id):
    """Add a new product."""
    # Check access
    if session.get('role') != 'super_admin' and session.get('tenant_id') != tenant_id:
        return "Access denied", 403
    
    conn = get_db_connection()
    
    if request.method == 'POST':
        try:
            # Check if this is from AI form
            ai_config = request.form.get('ai_config')
            if ai_config:
                # Parse AI-generated configuration
                config = json.loads(ai_config)
                product_id = request.form.get('product_id') or config.get('product_id')
                formats = config.get('formats', [])
                delivery_type = config.get('delivery_type', 'guaranteed')
                cpm = config.get('cpm')
                price_guidance = config.get('price_guidance')
                countries = config.get('countries')
                targeting_template = config.get('targeting_template', {})
                implementation_config = config.get('implementation_config', {})
                
                # Get name and description from form
                name = request.form.get('name')
                description = request.form.get('description')
            else:
                # Regular form submission
                product_id = request.form.get('product_id') or request.form['name'].lower().replace(' ', '_')
                formats = request.form.getlist('formats')
                name = request.form.get('name')
                description = request.form.get('description')
                targeting_template = {}
                implementation_config = {}
            
<<<<<<< HEAD
            # Get the active adapter for this tenant
            cursor = conn.execute("SELECT adapter_type FROM adapter_config WHERE tenant_id = ?", (tenant_id,))
            adapter_row = cursor.fetchone()
            active_adapter = adapter_row['adapter_type'] if adapter_row else None
=======
            # Build implementation config based on adapter
            tenant_config = get_tenant_config_from_db(conn, tenant_id)
            if not tenant_config:
                return jsonify({"error": "Tenant not found"}), 404
>>>>>>> 081a94e0
            
            # Handle regular form submission fields if not from AI
            if not ai_config:
                # Get selected countries
                countries = request.form.getlist('countries')
                # If "ALL" is selected or no countries selected, set to None (all countries)
                if 'ALL' in countries or not countries:
                    countries = None
                
                # Determine pricing based on delivery type
                delivery_type = request.form.get('delivery_type', 'guaranteed')
                is_fixed_price = delivery_type == 'guaranteed'
                
                # Handle CPM and price guidance
                cpm = None
                price_guidance = None
                
                if is_fixed_price:
                    cpm = float(request.form.get('cpm', 5.0))
                else:
                    # Non-guaranteed: use price guidance
                    min_cpm = request.form.get('price_guidance_min')
                    max_cpm = request.form.get('price_guidance_max')
                    if min_cpm and max_cpm:
                        price_guidance = {
                            'min_cpm': float(min_cpm),
                            'max_cpm': float(max_cpm)
                        }
            else:
                # AI config already has these values
                is_fixed_price = delivery_type == 'guaranteed'
            
            # Insert product
            conn.execute("""
                INSERT INTO products (
                    tenant_id, product_id, name, description,
                    formats, targeting_template, delivery_type,
                    is_fixed_price, cpm, price_guidance, countries, implementation_config
                ) VALUES (?, ?, ?, ?, ?, ?, ?, ?, ?, ?, ?, ?)
            """, (
                tenant_id,
                product_id,
                name,
                description,
                json.dumps(formats),
                json.dumps(targeting_template),
                delivery_type,
                is_fixed_price,
                cpm,
                json.dumps(price_guidance),
                json.dumps(countries),
                json.dumps(implementation_config)
            ))
            
            conn.connection.commit()
            conn.close()
            
            return redirect(url_for('list_products', tenant_id=tenant_id))
            
        except Exception as e:
            conn.close()
            # Get available formats
            formats = get_creative_formats()
            return render_template('add_product.html', 
                                 tenant_id=tenant_id,
                                 error=str(e),
                                 formats=formats)
    
    # GET request - show form
    conn.close()
    formats = get_creative_formats()
    return render_template('add_product.html', 
                         tenant_id=tenant_id,
                         formats=formats)

@app.route('/tenant/<tenant_id>/products/add/ai', methods=['GET'])
@require_auth()
def add_product_ai_form(tenant_id):
    """Show AI-assisted product creation form."""
    # Check access
    if session.get('role') != 'super_admin' and session.get('tenant_id') != tenant_id:
        return "Access denied", 403
    
    return render_template('add_product_ai.html', tenant_id=tenant_id)

@app.route('/tenant/<tenant_id>/products/analyze_ai', methods=['POST'])
@require_auth()
def analyze_product_ai(tenant_id):
    """Analyze product description with AI and return configuration."""
    # Check access
    if session.get('role') != 'super_admin' and session.get('tenant_id') != tenant_id:
        return jsonify({"error": "Access denied"}), 403
    
    try:
        import asyncio
        from ai_product_service import analyze_product_description
        
        data = request.get_json()
        
        # Run the async function
        loop = asyncio.new_event_loop()
        asyncio.set_event_loop(loop)
        
        config = loop.run_until_complete(analyze_product_description(
            tenant_id=tenant_id,
            name=data['name'],
            external_description=data['external_description'],
            internal_details=data.get('internal_details')
        ))
        
        return jsonify({"success": True, "config": config})
        
    except Exception as e:
        return jsonify({"error": str(e)}), 500

@app.route('/tenant/<tenant_id>/products/bulk', methods=['GET'])
@require_auth()
def bulk_product_upload_form(tenant_id):
    """Show bulk product upload form."""
    # Check access
    if session.get('role') == 'viewer':
        return "Access denied", 403
    
    if session.get('role') == 'tenant_admin' and session.get('tenant_id') != tenant_id:
        return "Access denied", 403
    
    # Get available templates
    from default_products import get_default_products
    templates = get_default_products()
    
    return render_template('bulk_product_upload.html', 
                         tenant_id=tenant_id,
                         templates=templates)

@app.route('/tenant/<tenant_id>/products/bulk/upload', methods=['POST'])
@require_auth()
def bulk_product_upload(tenant_id):
    """Process bulk product upload."""
    # Check access
    if session.get('role') == 'viewer':
        return jsonify({"error": "Access denied"}), 403
    
    if session.get('role') == 'tenant_admin' and session.get('tenant_id') != tenant_id:
        return jsonify({"error": "Access denied"}), 403
    
    try:
        import csv
        import io
        
        # Check if it's a file upload or JSON data
        if 'file' in request.files:
            file = request.files['file']
            if file.filename.endswith('.csv'):
                # Process CSV
                stream = io.StringIO(file.stream.read().decode("UTF8"), newline=None)
                csv_input = csv.DictReader(stream)
                products = list(csv_input)
            else:
                # Assume JSON
                products = json.loads(file.stream.read().decode("UTF8"))
        else:
            # Direct JSON submission
            products = request.get_json().get('products', [])
        
        conn = get_db_connection()
        created_count = 0
        errors = []
        
        for idx, product_data in enumerate(products):
            try:
                # Validate required fields
                if not product_data.get('name'):
                    errors.append(f"Row {idx+1}: Missing product name")
                    continue
                
                # Generate product ID if not provided
                product_id = product_data.get('product_id', product_data['name'].lower().replace(' ', '_'))
                
                # Parse formats (handle comma-separated string or list)
                formats = product_data.get('formats', [])
                if isinstance(formats, str):
                    formats = [f.strip() for f in formats.split(',')]
                
                # Parse countries
                countries = product_data.get('countries')
                if isinstance(countries, str) and countries:
                    countries = [c.strip() for c in countries.split(',')]
                elif not countries:
                    countries = None
                
                # Determine delivery type and pricing
                delivery_type = product_data.get('delivery_type', 'guaranteed')
                cpm = float(product_data.get('cpm', 0)) if product_data.get('cpm') else None
                
                price_guidance_min = None
                price_guidance_max = None
                if delivery_type == 'non_guaranteed' and not cpm:
                    price_guidance_min = float(product_data.get('price_guidance_min', 2.0))
                    price_guidance_max = float(product_data.get('price_guidance_max', 10.0))
                
                # Build targeting template
                targeting_template = {}
                if product_data.get('device_types'):
                    device_types = product_data['device_types']
                    if isinstance(device_types, str):
                        device_types = [d.strip() for d in device_types.split(',')]
                    targeting_template['device_targets'] = {'device_types': device_types}
                
                if countries:
                    targeting_template['geo_targets'] = {'countries': countries}
                
                # Insert product
                conn.execute("""
                    INSERT INTO products (
                        product_id, tenant_id, name, description,
                        creative_formats, delivery_type, cpm,
                        price_guidance_min, price_guidance_max,
                        countries, targeting_template, implementation_config,
                        created_at, updated_at
                    ) VALUES (?, ?, ?, ?, ?, ?, ?, ?, ?, ?, ?, ?, ?, ?)
                """, (
                    product_id,
                    tenant_id,
                    product_data['name'],
                    product_data.get('description', ''),
                    json.dumps(formats),
                    delivery_type,
                    cpm,
                    price_guidance_min,
                    price_guidance_max,
                    json.dumps(countries) if countries else None,
                    json.dumps(targeting_template),
                    json.dumps(product_data.get('implementation_config', {})),
                    datetime.now().isoformat(),
                    datetime.now().isoformat()
                ))
                
                created_count += 1
                
            except Exception as e:
                errors.append(f"Row {idx+1}: {str(e)}")
        
        conn.connection.commit()
        conn.close()
        
        return jsonify({
            "success": True,
            "created": created_count,
            "errors": errors
        })
        
    except Exception as e:
        return jsonify({"error": str(e)}), 500

@app.route('/tenant/<tenant_id>/products/templates', methods=['GET'])
@require_auth()
def get_product_templates(tenant_id):
    """Get product templates for the tenant's industry."""
    try:
        from default_products import get_industry_specific_products
        
<<<<<<< HEAD
        # For now, default to 'general' industry since we don't have industry column
        # TODO: Add industry column to tenants table if needed
        industry = 'general'
=======
        # Get tenant's industry from config
        conn = get_db_connection()
        config = get_tenant_config_from_db(conn, tenant_id)
        conn.close()
        
        if not config:
            return jsonify({"error": "Tenant not found"}), 404
        
        config = config_row[0] if isinstance(config_row[0], dict) else json.loads(config_row[0])
        industry = config.get('industry', 'general')
>>>>>>> 081a94e0
        
        templates = get_industry_specific_products(industry)
        
        return jsonify({"templates": templates})
        
    except Exception as e:
        return jsonify({"error": str(e)}), 500

@app.route('/tenant/<tenant_id>/products/templates/browse', methods=['GET'])
@require_auth()
def browse_product_templates(tenant_id):
    """Browse and use product templates."""
    # Check access
    if session.get('role') == 'viewer':
        return "Access denied", 403
    
    if session.get('role') == 'tenant_admin' and session.get('tenant_id') != tenant_id:
        return "Access denied", 403
    
    from default_products import get_default_products, get_industry_specific_products
    
    # Get all available templates
    standard_templates = get_default_products()
    
    # Get industry templates for different industries
    industry_templates = {
        'news': get_industry_specific_products('news'),
        'sports': get_industry_specific_products('sports'),
        'entertainment': get_industry_specific_products('entertainment'),
        'ecommerce': get_industry_specific_products('ecommerce')
    }
    
    # Filter out standard templates from industry lists
    standard_ids = {t['product_id'] for t in standard_templates}
    for industry in industry_templates:
        industry_templates[industry] = [
            t for t in industry_templates[industry] 
            if t['product_id'] not in standard_ids
        ]
    
    # Get creative formats for display
    formats = get_creative_formats()
    
    return render_template('product_templates.html',
                         tenant_id=tenant_id,
                         standard_templates=standard_templates,
                         industry_templates=industry_templates,
                         formats=formats)

@app.route('/tenant/<tenant_id>/products/templates/create', methods=['POST'])
@require_auth()
def create_from_template(tenant_id):
    """Create a product from a template."""
    # Check access
    if session.get('role') == 'viewer':
        return jsonify({"error": "Access denied"}), 403
    
    if session.get('role') == 'tenant_admin' and session.get('tenant_id') != tenant_id:
        return jsonify({"error": "Access denied"}), 403
    
    try:
        data = request.get_json()
        template = data.get('template')
        customizations = data.get('customizations', {})
        
        # Apply customizations to template
        product = template.copy()
        product.update(customizations)
        
        # Ensure unique product ID
        if 'product_id' in customizations:
            product['product_id'] = customizations['product_id']
        else:
            # Generate unique ID
            product['product_id'] = f"{template['product_id']}_{uuid.uuid4().hex[:6]}"
        
        # Insert product
        conn = get_db_connection()
        
        # Check if product ID already exists
        cursor = conn.execute(
            "SELECT product_id FROM products WHERE tenant_id = ? AND product_id = ?",
            (tenant_id, product['product_id'])
        )
        if cursor.fetchone():
            conn.close()
            return jsonify({"error": "Product ID already exists"}), 400
        
        # Insert the product
        conn.execute("""
            INSERT INTO products (
                product_id, tenant_id, name, description,
                creative_formats, delivery_type, cpm,
                price_guidance_min, price_guidance_max,
                countries, targeting_template, implementation_config,
                created_at, updated_at
            ) VALUES (?, ?, ?, ?, ?, ?, ?, ?, ?, ?, ?, ?, ?, ?)
        """, (
            product['product_id'],
            tenant_id,
            product['name'],
            product.get('description', ''),
            json.dumps(product.get('formats', [])),
            product.get('delivery_type', 'guaranteed'),
            product.get('cpm'),
            product.get('price_guidance', {}).get('min') if not product.get('cpm') else None,
            product.get('price_guidance', {}).get('max') if not product.get('cpm') else None,
            json.dumps(product.get('countries')) if product.get('countries') else None,
            json.dumps(product.get('targeting_template', {})),
            json.dumps(product.get('implementation_config', {})),
            datetime.now().isoformat(),
            datetime.now().isoformat()
        ))
        
        conn.connection.commit()
        conn.close()
        
        return jsonify({
            "success": True,
            "product_id": product['product_id'],
            "redirect_url": url_for('list_products', tenant_id=tenant_id)
        })
        
    except Exception as e:
        return jsonify({"error": str(e)}), 500

# Policy Management Routes
@app.route('/tenant/<tenant_id>/policy')
@require_auth()
def policy_settings(tenant_id):
    """View and manage policy settings for the tenant."""
    # Check access
    if session.get('role') == 'viewer':
        return "Access denied", 403
    
    if session.get('role') == 'tenant_admin' and session.get('tenant_id') != tenant_id:
        return "Access denied", 403
    
    conn = get_db_connection()
    
    # Get tenant info and policy settings
    cursor = conn.execute("SELECT name, policy_settings FROM tenants WHERE tenant_id = ?", (tenant_id,))
    tenant = cursor.fetchone()
    if not tenant:
        conn.close()
        return "Tenant not found", 404
    
    tenant_name = tenant['name']
    policy_settings = tenant['policy_settings']
    config = policy_settings if isinstance(policy_settings, dict) else json.loads(policy_settings or '{}')
    
    # Define default policies that all publishers start with
    default_policies = {
        'enabled': True,
        'require_manual_review': False,
        'default_prohibited_categories': [
            'illegal_content',
            'hate_speech', 
            'violence',
            'adult_content',
            'misleading_health_claims',
            'financial_scams'
        ],
        'default_prohibited_tactics': [
            'targeting_children_under_13',
            'discriminatory_targeting',
            'deceptive_claims',
            'impersonation',
            'privacy_violations'
        ],
        'prohibited_advertisers': [],
        'prohibited_categories': [],
        'prohibited_tactics': []
    }
    
    # Get tenant policy settings, using defaults where not specified
    tenant_policies = config.get('policy_settings', {})
    policy_settings = default_policies.copy()
    policy_settings.update(tenant_policies)
    
    # Get recent policy checks from audit log
    cursor = conn.execute("""
        SELECT timestamp, principal_id, success, details
        FROM audit_logs 
        WHERE tenant_id = ? AND operation = 'policy_check'
        ORDER BY timestamp DESC
        LIMIT 20
    """, (tenant_id,))
    
    recent_checks = []
    for row in cursor.fetchall():
        details = json.loads(row[3]) if row[3] else {}
        recent_checks.append({
            'timestamp': row[0],
            'principal_id': row[1],
            'success': row[2],
            'status': details.get('policy_status', 'unknown'),
            'brief': details.get('brief', ''),
            'reason': details.get('reason', '')
        })
    
    # Get pending policy review tasks
    cursor = conn.execute("""
        SELECT task_id, created_at, details
        FROM tasks
        WHERE tenant_id = ? AND task_type = 'policy_review' AND status = 'pending'
        ORDER BY created_at DESC
    """, (tenant_id,))
    
    pending_reviews = []
    for row in cursor.fetchall():
        details = json.loads(row[2]) if row[2] else {}
        pending_reviews.append({
            'task_id': row[0],
            'created_at': row[1],
            'brief': details.get('brief', ''),
            'advertiser': details.get('promoted_offering', '')
        })
    
    conn.close()
    
    return render_template('policy_settings_comprehensive.html',
                         tenant_id=tenant_id,
                         tenant_name=tenant_name,
                         policy_settings=policy_settings,
                         recent_checks=recent_checks,
                         pending_reviews=pending_reviews)

@app.route('/tenant/<tenant_id>/policy/update', methods=['POST'])
@require_auth()
def update_policy_settings(tenant_id):
    """Update policy settings for the tenant."""
    # Check access - only admins can update policy
    if session.get('role') not in ['super_admin', 'tenant_admin']:
        return "Access denied", 403
    
    if session.get('role') == 'tenant_admin' and session.get('tenant_id') != tenant_id:
        return "Access denied", 403
    
    try:
        conn = get_db_connection()
        
        # Get current config
<<<<<<< HEAD
        cursor = conn.execute("SELECT policy_settings FROM tenants WHERE tenant_id = ?", (tenant_id,))
        policy_row = cursor.fetchone()
        current_policy = policy_row['policy_settings'] if isinstance(policy_row['policy_settings'], dict) else json.loads(policy_row['policy_settings'] or '{}')
=======
        config = get_tenant_config_from_db(conn, tenant_id)
        if not config:
            return jsonify({"error": "Tenant not found"}), 404
>>>>>>> 081a94e0
        
        # Parse the form data for lists
        def parse_textarea_lines(field_name):
            """Parse textarea input into list of non-empty lines."""
            text = request.form.get(field_name, '')
            return [line.strip() for line in text.strip().split('\n') if line.strip()]
        
        # Update policy settings
        policy_settings = {
            'enabled': request.form.get('enabled') == 'on',
            'require_manual_review': request.form.get('require_manual_review') == 'on',
            'prohibited_advertisers': parse_textarea_lines('prohibited_advertisers'),
            'prohibited_categories': parse_textarea_lines('prohibited_categories'),
            'prohibited_tactics': parse_textarea_lines('prohibited_tactics'),
            # Keep default policies (they don't change from form)
            'default_prohibited_categories': current_policy.get('default_prohibited_categories', [
                'illegal_content',
                'hate_speech', 
                'violence',
                'adult_content',
                'misleading_health_claims',
                'financial_scams'
            ]),
            'default_prohibited_tactics': current_policy.get('default_prohibited_tactics', [
                'targeting_children_under_13',
                'discriminatory_targeting',
                'deceptive_claims',
                'impersonation',
                'privacy_violations'
            ])
        }
        
        # Update database with new policy settings
        conn.execute("""
            UPDATE tenants 
            SET policy_settings = ?
            WHERE tenant_id = ?
        """, (json.dumps(policy_settings), tenant_id))
        
        conn.connection.commit()
        conn.close()
        
        return redirect(url_for('policy_settings', tenant_id=tenant_id))
        
    except Exception as e:
        return f"Error: {e}", 400

@app.route('/tenant/<tenant_id>/policy/rules', methods=['GET', 'POST'])
@require_auth()
def manage_policy_rules(tenant_id):
    """Redirect old policy rules URL to new comprehensive policy settings page."""
    return redirect(url_for('policy_settings', tenant_id=tenant_id))

@app.route('/tenant/<tenant_id>/policy/review/<task_id>', methods=['GET', 'POST'])
@require_auth()
def review_policy_task(tenant_id, task_id):
    """Review and approve/reject a policy review task."""
    # Check access
    if session.get('role') == 'viewer':
        return "Access denied", 403
    
    if session.get('role') == 'tenant_admin' and session.get('tenant_id') != tenant_id:
        return "Access denied", 403
    
    conn = get_db_connection()
    
    if request.method == 'POST':
        try:
            action = request.form.get('action')
            review_notes = request.form.get('review_notes', '')
            
            if action not in ['approve', 'reject']:
                return "Invalid action", 400
            
            # Update task status
            new_status = 'approved' if action == 'approve' else 'rejected'
            
            # Get task details
            cursor = conn.execute("""
                SELECT details FROM tasks
                WHERE tenant_id = ? AND task_id = ?
            """, (tenant_id, task_id))
            
            row = cursor.fetchone()
            if not row:
                conn.close()
                return "Task not found", 404
            
            details = json.loads(row[0]) if row[0] else {}
            details['review_notes'] = review_notes
            details['reviewed_by'] = session.get('email', 'unknown')
            details['reviewed_at'] = datetime.utcnow().isoformat()
            
            conn.execute("""
                UPDATE tasks
                SET status = ?, details = ?, completed_at = CURRENT_TIMESTAMP
                WHERE tenant_id = ? AND task_id = ?
            """, (new_status, json.dumps(details), tenant_id, task_id))
            
            # Log the review
            audit_logger = AuditLogger(conn)
            audit_logger.log(
                operation='policy_review',
                tenant_id=tenant_id,
                principal_id=details.get('principal_id'),
                success=True,
                details={
                    'task_id': task_id,
                    'action': action,
                    'reviewer': session.get('email', 'unknown')
                }
            )
            
            conn.connection.commit()
            conn.close()
            
            return redirect(url_for('policy_settings', tenant_id=tenant_id))
            
        except Exception as e:
            conn.close()
            return f"Error: {e}", 400
    
    # GET: Show review form
    cursor = conn.execute("""
        SELECT t.created_at, t.details, tn.name
        FROM tasks t
        JOIN tenants tn ON t.tenant_id = tn.tenant_id
        WHERE t.tenant_id = ? AND t.task_id = ? AND t.task_type = 'policy_review'
    """, (tenant_id, task_id))
    
    row = cursor.fetchone()
    if not row:
        conn.close()
        return "Task not found", 404
    
    created_at, details_str, tenant_name = row
    details = json.loads(details_str) if details_str else {}
    
    conn.close()
    
    return render_template('policy_review.html',
                         tenant_id=tenant_id,
                         tenant_name=tenant_name,
                         task_id=task_id,
                         created_at=created_at,
                         details=details)

def get_creative_formats():
    """Get all creative formats from the database."""
    conn = get_db_connection()
    cursor = conn.execute("""
        SELECT format_id, name, type, description, width, height, duration_seconds
        FROM creative_formats
        WHERE is_standard = true
        ORDER BY type, name
    """)
    
    formats = []
    for row in cursor.fetchall():
        format_info = {
            'format_id': row[0],
            'name': row[1],
            'type': row[2],
            'description': row[3]
        }
        if row[4] and row[5]:  # width and height for display
            format_info['dimensions'] = f"{row[4]}x{row[5]}"
        elif row[6]:  # duration for video
            format_info['duration'] = f"{row[6]}s"
        formats.append(format_info)
    
    conn.close()
    return formats

# Creative Format Management Routes
@app.route('/tenant/<tenant_id>/creative-formats')
@require_auth()
def list_creative_formats(tenant_id):
    """List creative formats (both standard and custom)."""
    # Check access
    if session.get('role') != 'super_admin' and session.get('tenant_id') != tenant_id:
        return "Access denied", 403
    
    conn = get_db_connection()
    
    # Get tenant name
    cursor = conn.execute("SELECT name FROM tenants WHERE tenant_id = ?", (tenant_id,))
    tenant_row = cursor.fetchone()
    if not tenant_row:
        conn.close()
        return "Tenant not found", 404
    
    tenant_name = tenant_row[0]
    
    # Get all formats (standard + custom for this tenant)
    cursor = conn.execute("""
        SELECT format_id, name, type, description, width, height, 
               duration_seconds, is_standard, source_url, created_at
        FROM creative_formats
        WHERE tenant_id IS NULL OR tenant_id = ?
        ORDER BY is_standard DESC, type, name
    """, (tenant_id,))
    
    formats = []
    for row in cursor.fetchall():
        format_info = {
            'format_id': row[0],
            'name': row[1],
            'type': row[2],
            'description': row[3],
            'is_standard': row[7],
            'source_url': row[8],
            'created_at': row[9]
        }
        
        # Add dimensions or duration
        if row[4] and row[5]:  # width and height
            format_info['dimensions'] = f"{row[4]}x{row[5]}"
        elif row[6]:  # duration
            format_info['duration'] = f"{row[6]}s"
            
        formats.append(format_info)
    
    conn.close()
    
    return render_template('creative_formats.html',
                         tenant_id=tenant_id,
                         tenant_name=tenant_name,
                         formats=formats)

@app.route('/tenant/<tenant_id>/creative-formats/add/ai', methods=['GET'])
@require_auth()
def add_creative_format_ai(tenant_id):
    """Show AI-assisted creative format discovery form."""
    # Check access
    if session.get('role') != 'super_admin' and session.get('tenant_id') != tenant_id:
        return "Access denied", 403
    
    return render_template('add_creative_format_ai.html', tenant_id=tenant_id)

@app.route('/tenant/<tenant_id>/creative-formats/analyze', methods=['POST'])
@require_auth()
def analyze_creative_format(tenant_id):
    """Analyze creative format with AI."""
    # Check access
    if session.get('role') != 'super_admin' and session.get('tenant_id') != tenant_id:
        return jsonify({"error": "Access denied"}), 403
    
    try:
        import asyncio
        from ai_creative_format_service import discover_creative_format
        
        data = request.get_json()
        
        # Run the async function
        loop = asyncio.new_event_loop()
        asyncio.set_event_loop(loop)
        
        format_data = loop.run_until_complete(discover_creative_format(
            tenant_id=tenant_id,
            name=data['name'],
            description=data.get('description'),
            url=data.get('url'),
            type_hint=data.get('type_hint')
        ))
        
        return jsonify({"success": True, "format": format_data})
        
    except Exception as e:
        return jsonify({"error": str(e)}), 500

@app.route('/tenant/<tenant_id>/creative-formats/save', methods=['POST'])
@require_auth()
def save_creative_format(tenant_id):
    """Save a creative format to the database."""
    # Check access
    if session.get('role') != 'super_admin' and session.get('tenant_id') != tenant_id:
        return jsonify({"error": "Access denied"}), 403
    
    try:
        data = request.get_json()
        format_data = data['format']
        
        conn = get_db_connection()
        
        # Check if format ID already exists
        cursor = conn.execute(
            "SELECT format_id FROM creative_formats WHERE format_id = ?",
            (format_data['format_id'],)
        )
        
        if cursor.fetchone():
            # Update existing
            conn.execute("""
                UPDATE creative_formats
                SET name = ?, type = ?, description = ?, width = ?, height = ?,
                    duration_seconds = ?, max_file_size_kb = ?, specs = ?,
                    source_url = ?
                WHERE format_id = ?
            """, (
                format_data['name'],
                format_data['type'],
                format_data['description'],
                format_data.get('width'),
                format_data.get('height'),
                format_data.get('duration_seconds'),
                format_data.get('max_file_size_kb'),
                format_data.get('specs', '{}'),
                format_data.get('source_url'),
                format_data['format_id']
            ))
        else:
            # Insert new
            conn.execute("""
                INSERT INTO creative_formats (
                    format_id, tenant_id, name, type, description,
                    width, height, duration_seconds, max_file_size_kb,
                    specs, is_standard, source_url
                ) VALUES (?, ?, ?, ?, ?, ?, ?, ?, ?, ?, ?, ?)
            """, (
                format_data['format_id'],
                format_data.get('tenant_id'),
                format_data['name'],
                format_data['type'],
                format_data['description'],
                format_data.get('width'),
                format_data.get('height'),
                format_data.get('duration_seconds'),
                format_data.get('max_file_size_kb'),
                format_data.get('specs', '{}'),
                format_data.get('is_standard', False),
                format_data.get('source_url')
            ))
        
        conn.connection.commit()
        conn.close()
        
        return jsonify({"success": True})
        
    except Exception as e:
        return jsonify({"error": str(e)}), 500

@app.route('/tenant/<tenant_id>/creative-formats/sync-standard', methods=['POST'])
@require_auth()
def sync_standard_formats(tenant_id):
    """Sync standard formats from adcontextprotocol.org."""
    # Super admin only
    if session.get('role') != 'super_admin':
        return jsonify({"error": "Access denied"}), 403
    
    try:
        import asyncio
        from ai_creative_format_service import sync_standard_formats as sync_formats
        
        loop = asyncio.new_event_loop()
        asyncio.set_event_loop(loop)
        
        count = loop.run_until_complete(sync_formats())
        
        return jsonify({"success": True, "count": count})
        
    except Exception as e:
        return jsonify({"error": str(e)}), 500

@app.route('/tenant/<tenant_id>/creative-formats/discover', methods=['POST'])
@require_auth()
def discover_formats_from_url(tenant_id):
    """Discover multiple creative formats from a URL."""
    # Check access
    if session.get('role') != 'super_admin' and session.get('tenant_id') != tenant_id:
        return jsonify({"error": "Access denied"}), 403
    
    try:
        data = request.get_json()
        url = data.get('url')
        
        if not url:
            return jsonify({"error": "URL is required"}), 400
        
        import asyncio
        from ai_creative_format_service import AICreativeFormatService
        
        loop = asyncio.new_event_loop()
        asyncio.set_event_loop(loop)
        
        service = AICreativeFormatService()
        formats = loop.run_until_complete(service.discover_format_from_url(url))
        
        # Convert FormatSpecification objects to dicts for JSON response
        format_data = []
        for fmt in formats:
            format_data.append({
                "format_id": fmt.format_id,
                "name": fmt.name,
                "type": fmt.type,
                "description": fmt.description,
                "width": fmt.width,
                "height": fmt.height,
                "duration_seconds": fmt.duration_seconds,
                "max_file_size_kb": fmt.max_file_size_kb,
                "specs": fmt.specs or {},
                "extends": fmt.extends,  # Include the extends field
                "source_url": fmt.source_url
            })
        
        return jsonify({"success": True, "formats": format_data})
        
    except Exception as e:
        return jsonify({"error": str(e)}), 500

@app.route('/tenant/<tenant_id>/creative-formats/save-multiple', methods=['POST'])
@require_auth()
def save_discovered_formats(tenant_id):
    """Save multiple discovered creative formats to the database."""
    # Check access
    if session.get('role') != 'super_admin' and session.get('tenant_id') != tenant_id:
        return jsonify({"error": "Access denied"}), 403
    
    try:
        data = request.get_json()
        formats = data.get('formats', [])
        
        if not formats:
            return jsonify({"error": "No formats provided"}), 400
        
        conn = get_db_connection()
        saved_count = 0
        
        for format_data in formats:
            # Generate a unique format_id if needed
            base_format_id = format_data.get('format_id', f"{format_data['type']}_{format_data['name'].lower().replace(' ', '_')}")
            format_id = base_format_id
            counter = 1
            
            # Ensure format_id is unique
            while True:
                cursor = conn.execute(
                    "SELECT format_id FROM creative_formats WHERE format_id = ?",
                    (format_id,)
                )
                if not cursor.fetchone():
                    break
                format_id = f"{base_format_id}_{counter}"
                counter += 1
            
            # Insert new format
            conn.execute("""
                INSERT INTO creative_formats (
                    format_id, tenant_id, name, type, description,
                    width, height, duration_seconds, max_file_size_kb,
                    specs, is_standard, source_url, extends
                ) VALUES (?, ?, ?, ?, ?, ?, ?, ?, ?, ?, ?, ?, ?)
            """, (
                format_id,
                tenant_id,  # Custom formats belong to the tenant
                format_data['name'],
                format_data['type'],
                format_data.get('description', ''),
                format_data.get('width'),
                format_data.get('height'),
                format_data.get('duration_seconds'),
                format_data.get('max_file_size_kb'),
                json.dumps(format_data.get('specs', {})),
                False,  # Custom formats are not standard
                format_data.get('source_url'),
                format_data.get('extends')  # Include the extends field
            ))
            saved_count += 1
        
        conn.connection.commit()
        conn.close()
        
        return jsonify({"success": True, "saved_count": saved_count})
        
    except Exception as e:
        return jsonify({"error": str(e)}), 500

@app.route('/tenant/<tenant_id>/creative-formats/<format_id>')
@require_auth()
def get_creative_format(tenant_id, format_id):
    """Get a specific creative format for editing."""
    # Check access
    if session.get('role') != 'super_admin' and session.get('tenant_id') != tenant_id:
        abort(403)
    
    conn = get_db_connection()
    cursor = conn.execute("""
        SELECT format_id, name, type, description, width, height,
               duration_seconds, max_file_size_kb, specs, is_standard, source_url
        FROM creative_formats
        WHERE format_id = ? AND (tenant_id = ? OR is_standard = TRUE)
    """, (format_id, tenant_id))
    
    format_data = cursor.fetchone()
    conn.close()
    
    if not format_data:
        abort(404)
    
    # Convert to dict
    format_dict = dict(format_data)
    if format_dict['specs']:
        format_dict['specs'] = json.loads(format_dict['specs']) if isinstance(format_dict['specs'], str) else format_dict['specs']
    
    return jsonify(format_dict)

@app.route('/tenant/<tenant_id>/creative-formats/<format_id>/edit', methods=['GET'])
@require_auth()
def edit_creative_format_page(tenant_id, format_id):
    """Display the edit creative format page."""
    # Check access
    if session.get('role') != 'super_admin' and session.get('tenant_id') != tenant_id:
        abort(403)
    
    # Get tenant info
    conn = get_db_connection()
    cursor = conn.execute("SELECT name FROM tenants WHERE tenant_id = ?", (tenant_id,))
    tenant = cursor.fetchone()
    
    if not tenant:
        abort(404)
    
    # Get creative format
    cursor = conn.execute("""
        SELECT format_id, name, type, description, width, height,
               duration_seconds, max_file_size_kb, specs, is_standard, source_url
        FROM creative_formats
        WHERE format_id = ? AND (tenant_id = ? OR is_standard = TRUE)
    """, (format_id, tenant_id))
    
    format_data = cursor.fetchone()
    conn.close()
    
    if not format_data:
        abort(404)
    
    # Don't allow editing standard formats
    if format_data['is_standard']:
        flash('Standard formats cannot be edited', 'error')
        return redirect(url_for('creative_formats', tenant_id=tenant_id))
    
    # Convert to dict and parse specs
    format_dict = dict(format_data)
    if format_dict['specs']:
        format_dict['specs'] = json.loads(format_dict['specs']) if isinstance(format_dict['specs'], str) else format_dict['specs']
    
    return render_template('edit_creative_format.html',
                         tenant_id=tenant_id,
                         tenant_name=tenant['name'],
                         format=format_dict)

@app.route('/tenant/<tenant_id>/creative-formats/<format_id>/update', methods=['POST'])
@require_auth()
def update_creative_format(tenant_id, format_id):
    """Update a creative format."""
    # Check access
    if session.get('role') != 'super_admin' and session.get('tenant_id') != tenant_id:
        return jsonify({"error": "Access denied"}), 403
    
    try:
        data = request.get_json()
        
        # Validate required fields
        if not data.get('name'):
            return jsonify({"error": "Name is required"}), 400
        
        conn = get_db_connection()
        
        # Check if format exists and is editable
        cursor = conn.execute("""
            SELECT is_standard FROM creative_formats
            WHERE format_id = ? AND tenant_id = ?
        """, (format_id, tenant_id))
        
        format_info = cursor.fetchone()
        if not format_info:
            return jsonify({"error": "Format not found"}), 404
        
        if format_info['is_standard']:
            return jsonify({"error": "Cannot edit standard formats"}), 400
        
        # Update the format
        specs = json.dumps(data.get('specs', {})) if data.get('specs') else None
        
        conn.execute("""
            UPDATE creative_formats
            SET name = ?, description = ?, width = ?, height = ?,
                duration_seconds = ?, max_file_size_kb = ?, specs = ?,
                source_url = ?, updated_at = CURRENT_TIMESTAMP
            WHERE format_id = ? AND tenant_id = ?
        """, (
            data['name'],
            data.get('description'),
            data.get('width'),
            data.get('height'),
            data.get('duration_seconds'),
            data.get('max_file_size_kb'),
            specs,
            data.get('source_url'),
            format_id,
            tenant_id
        ))
        
        conn.connection.commit()
        conn.close()
        
        return jsonify({"success": True})
        
    except Exception as e:
        return jsonify({"error": str(e)}), 500

@app.route('/tenant/<tenant_id>/creative-formats/<format_id>/delete', methods=['POST'])
@require_auth()
def delete_creative_format(tenant_id, format_id):
    """Delete a creative format."""
    # Check access
    if session.get('role') != 'super_admin' and session.get('tenant_id') != tenant_id:
        return jsonify({"error": "Access denied"}), 403
    
    try:
        conn = get_db_connection()
        
        # Check if format exists and is editable
        cursor = conn.execute("""
            SELECT is_standard FROM creative_formats
            WHERE format_id = ? AND tenant_id = ?
        """, (format_id, tenant_id))
        
        format_info = cursor.fetchone()
        if not format_info:
            return jsonify({"error": "Format not found"}), 404
        
        if format_info['is_standard']:
            return jsonify({"error": "Cannot delete standard formats"}), 400
        
        # Check if format is used in any products
        cursor = conn.execute("""
            SELECT COUNT(*) as count FROM products
            WHERE tenant_id = ? AND formats LIKE ?
        """, (tenant_id, f'%{format_id}%'))
        
        result = cursor.fetchone()
        if result['count'] > 0:
            return jsonify({"error": f"Cannot delete format - it is used by {result['count']} product(s)"}), 400
        
        # Delete the format
        conn.execute("""
            DELETE FROM creative_formats
            WHERE format_id = ? AND tenant_id = ?
        """, (format_id, tenant_id))
        
        conn.connection.commit()
        conn.close()
        
        return jsonify({"success": True})
        
    except Exception as e:
        return jsonify({"error": str(e)}), 500

@app.route('/api/tenant/<tenant_id>/products/suggestions', methods=['GET'])
@require_auth()
def get_product_suggestions(tenant_id):
    """API endpoint to get product suggestions based on industry and criteria."""
    try:
        from default_products import get_industry_specific_products, get_default_products
        
        # Get query parameters
        industry = request.args.get('industry')
        include_standard = request.args.get('include_standard', 'true').lower() == 'true'
        delivery_type = request.args.get('delivery_type')  # 'guaranteed', 'non_guaranteed', or None for all
        max_cpm = request.args.get('max_cpm', type=float)
        formats = request.args.getlist('formats')  # Can specify multiple format IDs
        
        # Get suggestions
        suggestions = []
        
        # Get industry-specific products if industry specified
        if industry:
            industry_products = get_industry_specific_products(industry)
            suggestions.extend(industry_products)
        elif include_standard:
            # If no industry specified but standard requested, get default products
            suggestions.extend(get_default_products())
        
        # Filter suggestions based on criteria
        filtered_suggestions = []
        for product in suggestions:
            # Filter by delivery type
            if delivery_type and product.get('delivery_type') != delivery_type:
                continue
            
            # Filter by max CPM
            if max_cpm:
                if product.get('cpm') and product['cpm'] > max_cpm:
                    continue
                elif product.get('price_guidance'):
                    if product['price_guidance']['min'] > max_cpm:
                        continue
            
            # Filter by formats
            if formats:
                product_formats = set(product.get('formats', []))
                requested_formats = set(formats)
                if not product_formats.intersection(requested_formats):
                    continue
            
            filtered_suggestions.append(product)
        
        # Sort suggestions by relevance
        # Prioritize: 1) Industry-specific, 2) Lower CPM, 3) More formats
        def sort_key(product):
            is_industry_specific = product['product_id'] not in [p['product_id'] for p in get_default_products()]
            avg_cpm = product.get('cpm', 0) or (product.get('price_guidance', {}).get('min', 0) + product.get('price_guidance', {}).get('max', 0)) / 2
            format_count = len(product.get('formats', []))
            return (-int(is_industry_specific), avg_cpm, -format_count)
        
        filtered_suggestions.sort(key=sort_key)
        
        # Check existing products to mark which are already created
        conn = get_db_connection()
        cursor = conn.execute(
            "SELECT product_id FROM products WHERE tenant_id = ?",
            (tenant_id,)
        )
        existing_ids = {row[0] for row in cursor.fetchall()}
        conn.close()
        
        # Add metadata to suggestions
        for suggestion in filtered_suggestions:
            suggestion['already_exists'] = suggestion['product_id'] in existing_ids
            suggestion['is_industry_specific'] = suggestion['product_id'] not in [p['product_id'] for p in get_default_products()]
            
            # Calculate match score (0-100)
            score = 100
            if delivery_type and suggestion.get('delivery_type') == delivery_type:
                score += 20
            if formats:
                matching_formats = len(set(suggestion.get('formats', [])).intersection(set(formats)))
                score += matching_formats * 10
            if industry and suggestion['is_industry_specific']:
                score += 30
            
            suggestion['match_score'] = min(score, 100)
        
        return jsonify({
            "suggestions": filtered_suggestions,
            "total_count": len(filtered_suggestions),
            "criteria": {
                "industry": industry,
                "delivery_type": delivery_type,
                "max_cpm": max_cpm,
                "formats": formats
            }
        })
        
    except Exception as e:
        return jsonify({"error": str(e)}), 500

@app.route('/api/tenant/<tenant_id>/products/quick-create', methods=['POST'])
@require_auth()
def quick_create_products(tenant_id):
    """Quick create multiple products from suggestions."""
    # Check access
    if session.get('role') == 'viewer':
        return jsonify({"error": "Access denied"}), 403
    
    if session.get('role') == 'tenant_admin' and session.get('tenant_id') != tenant_id:
        return jsonify({"error": "Access denied"}), 403
    
    try:
        data = request.get_json()
        product_ids = data.get('product_ids', [])
        
        if not product_ids:
            return jsonify({"error": "No product IDs provided"}), 400
        
        from default_products import get_industry_specific_products, get_default_products
        
        # Get all available templates
        all_templates = get_default_products()
        # Add industry templates
        for industry in ['news', 'sports', 'entertainment', 'ecommerce']:
            all_templates.extend(get_industry_specific_products(industry))
        
        # Create a map for quick lookup
        template_map = {t['product_id']: t for t in all_templates}
        
        conn = get_db_connection()
        created = []
        errors = []
        
        for product_id in product_ids:
            if product_id not in template_map:
                errors.append(f"Template not found: {product_id}")
                continue
            
            template = template_map[product_id]
            
            try:
                # Check if already exists
                cursor = conn.execute(
                    "SELECT product_id FROM products WHERE tenant_id = ? AND product_id = ?",
                    (tenant_id, product_id)
                )
                if cursor.fetchone():
                    errors.append(f"Product already exists: {product_id}")
                    continue
                
                # Insert product
                conn.execute("""
                    INSERT INTO products (
                        product_id, tenant_id, name, description,
                        creative_formats, delivery_type, cpm,
                        price_guidance_min, price_guidance_max,
                        countries, targeting_template, implementation_config,
                        created_at, updated_at
                    ) VALUES (?, ?, ?, ?, ?, ?, ?, ?, ?, ?, ?, ?, ?, ?)
                """, (
                    template['product_id'],
                    tenant_id,
                    template['name'],
                    template.get('description', ''),
                    json.dumps(template.get('formats', [])),
                    template.get('delivery_type', 'guaranteed'),
                    template.get('cpm'),
                    template.get('price_guidance', {}).get('min') if not template.get('cpm') else None,
                    template.get('price_guidance', {}).get('max') if not template.get('cpm') else None,
                    json.dumps(template.get('countries')) if template.get('countries') else None,
                    json.dumps(template.get('targeting_template', {})),
                    json.dumps(template.get('implementation_config', {})),
                    datetime.now().isoformat(),
                    datetime.now().isoformat()
                ))
                
                created.append(product_id)
                
            except Exception as e:
                errors.append(f"Failed to create {product_id}: {str(e)}")
        
        conn.connection.commit()
        conn.close()
        
        return jsonify({
            "success": True,
            "created": created,
            "errors": errors,
            "created_count": len(created)
        })
        
    except Exception as e:
        return jsonify({"error": str(e)}), 500

@app.route('/tenant/<tenant_id>/products/setup-wizard')
@require_auth()
def product_setup_wizard(tenant_id):
    """Show product setup wizard for new tenants."""
    # Check access
    if session.get('role') == 'viewer':
        return "Access denied", 403
    
    if session.get('role') == 'tenant_admin' and session.get('tenant_id') != tenant_id:
        return "Access denied", 403
    
    return render_template('product_setup_wizard.html', tenant_id=tenant_id)

@app.route('/tenant/<tenant_id>/analyze-ad-server')
@require_auth()
def analyze_ad_server_inventory(tenant_id):
    """Analyze ad server to discover audiences, formats, and placements."""
    # Check access
    if session.get('role') == 'viewer':
        return jsonify({"error": "Access denied"}), 403
    
    if session.get('role') == 'tenant_admin' and session.get('tenant_id') != tenant_id:
        return jsonify({"error": "Access denied"}), 403
    
    try:
        conn = get_db_connection()
        
<<<<<<< HEAD
        # Get active adapter for tenant
        cursor = conn.execute("SELECT adapter_type FROM adapter_config WHERE tenant_id = ?", (tenant_id,))
        adapter_row = cursor.fetchone()
        
        adapter_type = adapter_row['adapter_type'] if adapter_row else None
=======
        # Get tenant config to determine adapter
        config = get_tenant_config_from_db(conn, tenant_id)
        if not config:
            return jsonify({"error": "Tenant not found"}), 404
        
        # Find enabled adapter
        adapter_type = None
        adapter_config = None
        for adapter, cfg in config.get('adapters', {}).items():
            if cfg.get('enabled'):
                adapter_type = adapter
                adapter_config = cfg
                break
>>>>>>> 081a94e0
        
        if not adapter_type:
            # Return mock data if no adapter configured
            return jsonify({
                "audiences": [
                    {"id": "tech_enthusiasts", "name": "Tech Enthusiasts", "size": 1200000},
                    {"id": "sports_fans", "name": "Sports Fans", "size": 800000}
                ],
                "formats": [],
                "placements": [
                    {"id": "homepage_hero", "name": "Homepage Hero", "sizes": ["970x250", "728x90"]}
                ]
            })
        
        # Get a principal for API calls
        cursor = conn.execute(
            "SELECT principal_id, name, access_token, platform_mappings FROM principals WHERE tenant_id = ? LIMIT 1",
            (tenant_id,)
        )
        principal_row = cursor.fetchone()
        conn.close()
        
        if not principal_row:
            return jsonify({"error": "No principal found for tenant"}), 404
        
        # Create principal object
        from schemas import Principal
        mappings = principal_row[3] if isinstance(principal_row[3], dict) else json.loads(principal_row[3])
        principal = Principal(
            tenant_id=tenant_id,
            principal_id=principal_row[0],
            name=principal_row[1],
            access_token=principal_row[2],
            platform_mappings=mappings
        )
        
        # Get adapter instance
        from adapters import get_adapter_class
        adapter_class = get_adapter_class(adapter_type)
        adapter = adapter_class(
            config=adapter_config,
            principal=principal,
            dry_run=True,
            tenant_id=tenant_id
        )
        
        # Query ad server inventory
        import asyncio
        loop = asyncio.new_event_loop()
        asyncio.set_event_loop(loop)
        
        inventory = loop.run_until_complete(adapter.get_available_inventory())
        
        # Process and return relevant data
        return jsonify({
            "audiences": inventory.get("audiences", []),
            "formats": inventory.get("creative_specs", []),
            "placements": inventory.get("placements", [])
        })
        
    except Exception as e:
        logger.error(f"Error analyzing ad server: {e}")
        # Return mock data on error
        return jsonify({
            "audiences": [
                {"id": "general", "name": "General Audience", "size": 5000000}
            ],
            "formats": [],
            "placements": []
        })

@app.route('/tenant/<tenant_id>/products/create-bulk', methods=['POST'])
@require_auth()
def create_products_bulk(tenant_id):
    """Create multiple products from wizard suggestions."""
    # Check access
    if session.get('role') == 'viewer':
        return jsonify({"error": "Access denied"}), 403
    
    if session.get('role') == 'tenant_admin' and session.get('tenant_id') != tenant_id:
        return jsonify({"error": "Access denied"}), 403
    
    try:
        data = request.get_json()
        products = data.get('products', [])
        
        print(f"Received request to create {len(products)} products")
        print(f"Products data: {json.dumps(products, indent=2)}")
        
        if not products:
            return jsonify({"error": "No products provided"}), 400
        
        conn = get_db_connection()
        created_count = 0
        errors = []
        
        for product in products:
            try:
                # Generate unique product ID if needed
                product_id = product.get('product_id')
                if not product_id:
                    product_id = product['name'].lower().replace(' ', '_').replace('-', '_')
                    product_id = f"{product_id}_{uuid.uuid4().hex[:6]}"
                
                print(f"Creating product: {product_id} - {product.get('name')}")
                
                # Build price guidance
                price_guidance = None
                if product.get('price_guidance'):
                    price_guidance = json.dumps(product['price_guidance'])
                
                # Determine if fixed price based on whether CPM is provided
                is_fixed_price = product.get('cpm') is not None
                
                # Insert product
                conn.execute("""
                    INSERT INTO products (
                        product_id, tenant_id, name, description,
                        formats, delivery_type, is_fixed_price, cpm,
                        price_guidance,
                        countries, targeting_template, implementation_config
                    ) VALUES (?, ?, ?, ?, ?, ?, ?, ?, ?, ?, ?, ?)
                """, (
                    product_id,
                    tenant_id,
                    product['name'],
                    product.get('description', ''),
                    json.dumps(product.get('formats', [])),
                    product.get('delivery_type', 'non_guaranteed'),
                    is_fixed_price,
                    product.get('cpm'),
                    price_guidance,
                    json.dumps(product.get('countries')) if product.get('countries') else None,
                    json.dumps(product.get('targeting_template', {})),
                    json.dumps(product.get('implementation_config', {}))
                ))
                
                created_count += 1
                print(f"Successfully created product {product_id}, total count: {created_count}")
                
            except Exception as e:
                print(f"Error creating product: {e}")
                errors.append(f"Failed to create {product.get('name', 'product')}: {str(e)}")
        
        conn.connection.commit()
        conn.close()
        
        return jsonify({
            "success": True,
            "created_count": created_count,
            "errors": errors
        })
        
    except Exception as e:
        return jsonify({"error": str(e)}), 500

# Function to register adapter routes
def register_adapter_routes():
    """Register UI routes from all available adapters."""
    try:
        print("Starting adapter route registration...")
        # Get all unique adapter types across all tenants
        conn = get_db_connection()
<<<<<<< HEAD
        cursor = conn.execute("SELECT DISTINCT adapter_type FROM adapter_config")
        
        registered_adapters = set()
        for row in cursor.fetchall():
            adapter_name = row['adapter_type']
            if adapter_name not in registered_adapters:
                # Create a dummy principal for route registration
                dummy_principal = Principal(
                    tenant_id="system",
                    principal_id="route_registration",
                    name="Route Registration",
                    access_token="",
                    platform_mappings={}
                )
                
                # Import and register adapter routes
                try:
                    if adapter_name == 'google_ad_manager':
                        print(f"Registering routes for {adapter_name}")
                        from adapters.google_ad_manager import GoogleAdManager
                        adapter = GoogleAdManager({}, dummy_principal, dry_run=True, tenant_id="system")
                        adapter.register_ui_routes(app)
                        registered_adapters.add(adapter_name)
                    elif adapter_name == 'mock':
                        print(f"Registering routes for {adapter_name}")
                        from adapters.mock_ad_server import MockAdServer
                        adapter = MockAdServer({}, dummy_principal, dry_run=True, tenant_id="system")
                        adapter.register_ui_routes(app)
                        registered_adapters.add(adapter_name)
                    elif adapter_name == 'kevel':
                        from adapters.kevel import KevelAdapter
                        adapter = KevelAdapter({}, dummy_principal, dry_run=True)
                        if hasattr(adapter, 'register_ui_routes'):
=======
        cursor = conn.execute("SELECT tenant_id, ad_server FROM tenants WHERE ad_server IS NOT NULL")
        
        registered_adapters = set()
        for row in cursor.fetchall():
            tenant_id = row[0]
            ad_server = row[1]
            print(f"Processing tenant {tenant_id} with adapter {ad_server}")
            
            tenant_config = get_tenant_config_from_db(conn, tenant_id)
            if not tenant_config:
                continue
                
            adapters_config = tenant_config.get('adapters', {})
            
            for adapter_name, adapter_config in adapters_config.items():
                if adapter_config.get('enabled') and adapter_name not in registered_adapters:
                    # Create a dummy principal for route registration
                    dummy_principal = Principal(
                        tenant_id="system",
                        principal_id="route_registration",
                        name="Route Registration",
                        access_token="",
                        platform_mappings={}
                    )
                    
                    # Import and register adapter routes
                    try:
                        if adapter_name == 'google_ad_manager':
                            print(f"Registering routes for {adapter_name}")
                            print(f"Adapter config: {adapter_config}")
                            from adapters.google_ad_manager import GoogleAdManager
                            adapter = GoogleAdManager(adapter_config, dummy_principal, dry_run=True, tenant_id="system")
                            adapter.register_ui_routes(app)
                            registered_adapters.add(adapter_name)
                        elif adapter_name == 'mock':
                            print(f"Registering routes for {adapter_name}")
                            from adapters.mock_ad_server import MockAdServer
                            adapter = MockAdServer(adapter_config, dummy_principal, dry_run=True, tenant_id="system")
>>>>>>> 081a94e0
                            adapter.register_ui_routes(app)
                            registered_adapters.add(adapter_name)
                    # Add other adapters as they implement UI routes
                except Exception as e:
                    print(f"Warning: Failed to register routes for {adapter_name}: {e}")
        
        conn.close()
        print(f"Registered UI routes for adapters: {', '.join(registered_adapters)}")
        
    except Exception as e:
        import traceback
        print(f"Warning: Failed to register adapter routes: {e}")
        traceback.print_exc()

# Register adapter routes at module level (needed for import)
register_adapter_routes()

# Register sync API blueprint
try:
    from sync_api import sync_api
    app.register_blueprint(sync_api)
    print("Registered sync API blueprint")
except Exception as e:
    print(f"Warning: Failed to register sync API blueprint: {e}")

if __name__ == '__main__':
    # Create templates directory
    os.makedirs('templates', exist_ok=True)
    
    if not GOOGLE_CLIENT_ID or not GOOGLE_CLIENT_SECRET:
        print("ERROR: Google OAuth credentials not found!")
        print("\nPlease provide OAuth credentials using one of these methods:")
        print("1. Place your client_secret_*.json file in the project root")
        print("2. Set GOOGLE_OAUTH_CREDENTIALS_FILE=/path/to/credentials.json")
        print("3. Set GOOGLE_CLIENT_ID and GOOGLE_CLIENT_SECRET environment variables")
        print("\nTo obtain credentials:")
        print("1. Go to https://console.cloud.google.com/")
        print("2. Create OAuth 2.0 credentials for a Web application")
        print("3. Add redirect URI: http://localhost:8001/auth/google/callback")
        print("4. Download the JSON file")
        exit(1)
    
    # Run server
    port = int(os.environ.get('ADMIN_UI_PORT', 8001))  # Match OAuth redirect URI
    # Debug mode off for production
    debug = False  # Force debug off in Docker
    
    print(f"DEBUG: FLASK_DEBUG={os.environ.get('FLASK_DEBUG')}, debug={debug}")
    print(f"Starting Admin UI with Google OAuth on port {port}")
    print(f"Redirect URI should be: http://localhost:{port}/auth/google/callback")
    
    if not SUPER_ADMIN_EMAILS and not SUPER_ADMIN_DOMAINS:
        print("\nWARNING: No super admin emails or domains configured!")
        print("Set SUPER_ADMIN_EMAILS='email1@example.com,email2@example.com' or")
        print("Set SUPER_ADMIN_DOMAINS='example.com,company.com' in environment variables")
    
    app.run(host='0.0.0.0', port=port, debug=debug)<|MERGE_RESOLUTION|>--- conflicted
+++ resolved
@@ -26,6 +26,14 @@
 # Import and register super admin API blueprint
 from superadmin_api import superadmin_api
 app.register_blueprint(superadmin_api)
+
+# Import GAM inventory service for targeting browser
+from gam_inventory_service import GAMInventoryService, register_inventory_endpoints
+from sqlalchemy.orm import scoped_session
+from database_schema import SessionLocal
+
+# Create scoped session for thread safety
+db_session = scoped_session(SessionLocal)
 
 # Configure for being mounted at different paths and proxy headers
 class ProxyFix:
@@ -744,15 +752,9 @@
     # Super admins see all tenants
     conn = get_db_connection()
     cursor = conn.execute("""
-        SELECT t.tenant_id, t.name, t.subdomain, t.is_active, t.created_at, t.ad_server,
-               s.completed_at as last_sync, s.status as sync_status, s.summary
-        FROM tenants t
-        LEFT JOIN (
-            SELECT tenant_id, completed_at, status, summary,
-                   ROW_NUMBER() OVER (PARTITION BY tenant_id ORDER BY started_at DESC) as rn
-            FROM sync_jobs
-        ) s ON t.tenant_id = s.tenant_id AND s.rn = 1
-        ORDER BY t.created_at DESC
+        SELECT tenant_id, name, subdomain, is_active, created_at
+        FROM tenants
+        ORDER BY created_at DESC
     """)
     tenants = []
     for row in cursor.fetchall():
@@ -764,45 +766,15 @@
             except:
                 pass
         
-        last_sync = row[6]
-        if last_sync and isinstance(last_sync, str):
-            try:
-                last_sync = datetime.fromisoformat(last_sync.replace('T', ' '))
-            except:
-                pass
-        
-        sync_summary = None
-        if row[8]:
-            try:
-                import json
-                sync_summary = json.loads(row[8])
-            except:
-                pass
-        
         tenants.append({
             'tenant_id': row[0],
             'name': row[1],
             'subdomain': row[2],
             'is_active': row[3],
-            'created_at': created_at,
-            'ad_server': row[5],
-            'last_sync': last_sync,
-            'sync_status': row[7],
-            'sync_summary': sync_summary
+            'created_at': created_at
         })
-    # Get superadmin API key if super admin
-    api_key = None
-    if session.get('role') == 'super_admin':
-        cursor = conn.execute("""
-            SELECT config_value FROM superadmin_config 
-            WHERE config_key = 'api_key'
-        """)
-        row = cursor.fetchone()
-        if row:
-            api_key = row[0]
-    
     conn.close()
-    return render_template('index.html', tenants=tenants, now=datetime.now(), superadmin_api_key=api_key)
+    return render_template('index.html', tenants=tenants)
 
 @app.route('/settings')
 @require_auth(admin_only=True)
@@ -1208,125 +1180,6 @@
         return jsonify({"success": False, "error": str(e)})
 
 
-@app.route('/api/tenant/<tenant_id>/sync/trigger', methods=['POST'])
-@require_auth()
-def trigger_tenant_sync(tenant_id):
-    """Trigger sync for a tenant (admin only)."""
-    # Check access
-    if session.get('role') == 'tenant_admin' and session.get('tenant_id') != tenant_id:
-        return jsonify({'success': False, 'error': 'Access denied'}), 403
-    
-    if session.get('role') not in ['super_admin', 'tenant_admin', 'admin']:
-        return jsonify({'success': False, 'error': 'Admin access required'}), 403
-    
-    try:
-        # Import sync API functions
-        from sync_api import initialize_superadmin_api_key
-        import requests
-        
-        # Get or create API key
-        api_key = initialize_superadmin_api_key()
-        
-        # Trigger sync via internal API call
-        sync_response = requests.post(
-            f'http://localhost:{os.environ.get("ADMIN_UI_PORT", 8001)}/api/v1/sync/trigger/{tenant_id}',
-            headers={'X-API-Key': api_key},
-            json={'sync_type': 'full'},
-            timeout=60
-        )
-        
-        if sync_response.status_code == 200:
-            return jsonify({'success': True, 'message': 'Sync started successfully'})
-        else:
-            return jsonify({'success': False, 'error': 'Failed to start sync'}), 500
-    except Exception as e:
-        app.logger.error(f"Failed to trigger sync: {e}")
-        return jsonify({'success': False, 'error': str(e)}), 500
-
-@app.route('/api/tenant/<tenant_id>/sync/status')
-@require_auth()
-def get_tenant_sync_status(tenant_id):
-    """Get sync status for a tenant (for UI display)."""
-    # Check access
-    if session.get('role') != 'super_admin' and session.get('tenant_id') != tenant_id:
-        return jsonify({'error': 'Access denied'}), 403
-    
-    try:
-        from models import SyncJob, GAMInventory
-        from sqlalchemy.orm import scoped_session
-        from gam_inventory_service import SessionLocal
-        
-        db_session = scoped_session(SessionLocal)
-        db_session.remove()  # Start fresh
-        
-        # Get last completed sync
-        last_sync = db_session.query(SyncJob).filter(
-            SyncJob.tenant_id == tenant_id,
-            SyncJob.status == 'completed'
-        ).order_by(SyncJob.completed_at.desc()).first()
-        
-        # Check if sync is currently running
-        running_sync = db_session.query(SyncJob).filter(
-            SyncJob.tenant_id == tenant_id,
-            SyncJob.status.in_(['pending', 'running'])
-        ).first()
-        
-        # Get item count and breakdown by type
-        item_count = db_session.query(GAMInventory).filter_by(
-            tenant_id=tenant_id
-        ).count()
-        
-        # Get breakdown by inventory type
-        from sqlalchemy import func
-        breakdown_query = db_session.query(
-            GAMInventory.inventory_type,
-            func.count(GAMInventory.id).label('count')
-        ).filter(
-            GAMInventory.tenant_id == tenant_id,
-            GAMInventory.status != 'STALE'
-        ).group_by(
-            GAMInventory.inventory_type
-        ).all()
-        
-        breakdown = {}
-        for inv_type, count in breakdown_query:
-            # Map database types to display names
-            if inv_type == 'ad_unit':
-                breakdown['ad_units'] = count
-            elif inv_type == 'custom_targeting_key':
-                breakdown['custom_targeting_keys'] = count
-            elif inv_type == 'custom_targeting_value':
-                breakdown['custom_targeting_values'] = count
-            elif inv_type == 'placement':
-                breakdown['placements'] = count
-            elif inv_type == 'label':
-                breakdown['labels'] = count
-            elif inv_type == 'audience_segment':
-                breakdown['audience_segments'] = count
-        
-        response = {
-            'sync_running': running_sync is not None,
-            'item_count': item_count,
-            'breakdown': breakdown
-        }
-        
-        if last_sync:
-            response['last_sync'] = last_sync.completed_at.isoformat()
-            if last_sync.summary:
-                try:
-                    summary = json.loads(last_sync.summary)
-                    response['summary'] = summary
-                except:
-                    pass
-        
-        db_session.remove()
-        return jsonify(response), 200
-        
-    except Exception as e:
-        app.logger.error(f"Failed to get sync status: {e}")
-        return jsonify({'error': str(e)}), 500
-
-
 @app.route('/create_tenant', methods=['GET', 'POST'])
 @require_auth(admin_only=True)
 def create_tenant():
@@ -1400,285 +1253,27 @@
     
     return render_template('create_tenant.html')
 
-# Inventory Management Routes
-@app.route('/tenant/<tenant_id>/inventory')
-@require_auth()
-def inventory_browser(tenant_id):
-    """Display inventory browser for GAM ad units, placements, etc."""
+# Targeting Browser Route
+@app.route('/tenant/<tenant_id>/targeting')
+@require_auth()
+def targeting_browser(tenant_id):
+    """Display targeting browser page."""
     # Check access
     if session.get('role') != 'super_admin' and session.get('tenant_id') != tenant_id:
-        abort(403)
-    
-    # Get tenant info
+        return "Access denied", 403
+    
     conn = get_db_connection()
-    cursor = conn.execute("SELECT tenant_id, name, ad_server FROM tenants WHERE tenant_id = ?", (tenant_id,))
-    tenant_row = cursor.fetchone()
+    cursor = conn.execute("SELECT name FROM tenants WHERE tenant_id = ?", (tenant_id,))
+    row = cursor.fetchone()
+    if not row:
+        return "Tenant not found", 404
+    
+    tenant_name = row[0]
     conn.close()
     
-    if not tenant_row:
-        abort(404)
-    
-    # Convert row to dict
-    tenant = {
-        'tenant_id': tenant_row['tenant_id'],
-        'name': tenant_row['name'],
-        'ad_server': tenant_row['ad_server']
-    }
-    
-    # Check if GAM is enabled
-    if tenant['ad_server'] != 'google_ad_manager':
-        flash('Google Ad Manager is not enabled for this tenant', 'warning')
-        return redirect(url_for('tenant_detail', tenant_id=tenant_id))
-    
-    return render_template('inventory_browser.html', tenant=tenant)
-
-# Note: Inventory tree and search endpoints are provided by gam_inventory_service.py
-# The following routes are registered there:
-# - /api/tenant/<tenant_id>/inventory/tree 
-# - /api/tenant/<tenant_id>/inventory/search
-
-@app.route('/tenant/<tenant_id>/targeting')
-@require_auth()
-def targeting_browser(tenant_id):
-    """Browse all targeting criteria (custom targeting, audiences, labels)."""
-    # Check access
-    if session.get('role') != 'super_admin' and session.get('tenant_id') != tenant_id:
-        abort(403)
-    
-    # Get tenant info
-    conn = get_db_connection()
-    cursor = conn.execute("""
-        SELECT tenant_id, name, ad_server
-        FROM tenants
-        WHERE tenant_id = ?
-    """, (tenant_id,))
-    
-    tenant_row = cursor.fetchone()
-    conn.close()
-    
-    if not tenant_row:
-        abort(404)
-    
-    tenant = {
-        'tenant_id': tenant_row['tenant_id'],
-        'name': tenant_row['name'],
-        'ad_server': tenant_row['ad_server']
-    }
-    
-    # Check if GAM is enabled
-    if tenant['ad_server'] != 'google_ad_manager':
-        flash('Google Ad Manager is not enabled for this tenant')
-        return redirect(url_for('tenant_detail', tenant_id=tenant_id))
-    
-    return render_template('targeting_browser_simple.html', tenant=tenant)
-
-@app.route('/api/tenant/<tenant_id>/targeting/all')
-@require_auth()
-def get_all_targeting_data(tenant_id):
-    """Get all targeting data (custom targeting, audiences, labels) from database."""
-    app.logger.info(f"get_all_targeting_data called for tenant {tenant_id}")
-    app.logger.info(f"Session role: {session.get('role')}, Session tenant: {session.get('tenant_id')}")
-    
-    # Check access
-    if session.get('role') != 'super_admin' and session.get('tenant_id') != tenant_id:
-        app.logger.warning(f"Access denied for tenant {tenant_id}")
-        return jsonify({'error': 'Access denied'}), 403
-    
-    try:
-        # Use SQLAlchemy to query the data
-        from models import GAMInventory
-        from sqlalchemy.orm import scoped_session
-        from gam_inventory_service import SessionLocal
-        
-        db_session = scoped_session(SessionLocal)
-        
-        # Get custom targeting keys
-        custom_keys = db_session.query(GAMInventory).filter(
-            GAMInventory.tenant_id == tenant_id,
-            GAMInventory.inventory_type == 'custom_targeting_key',
-            GAMInventory.status != 'STALE'
-        ).all()
-        
-        # Get custom targeting values
-        custom_values = db_session.query(GAMInventory).filter(
-            GAMInventory.tenant_id == tenant_id,
-            GAMInventory.inventory_type == 'custom_targeting_value',
-            GAMInventory.status != 'STALE'
-        ).all()
-        
-        # Group values by key
-        values_by_key = {}
-        for value in custom_values:
-            key_id = value.inventory_metadata.get('custom_targeting_key_id') if value.inventory_metadata else None
-            if key_id:
-                if key_id not in values_by_key:
-                    values_by_key[key_id] = []
-                values_by_key[key_id].append({
-                    'id': value.inventory_id,
-                    'name': value.name,
-                    'display_name': value.name
-                })
-        
-        # Get audience segments
-        audiences = db_session.query(GAMInventory).filter(
-            GAMInventory.tenant_id == tenant_id,
-            GAMInventory.inventory_type == 'audience_segment',
-            GAMInventory.status != 'STALE'
-        ).all()
-        
-        # Get labels
-        labels = db_session.query(GAMInventory).filter(
-            GAMInventory.tenant_id == tenant_id,
-            GAMInventory.inventory_type == 'label',
-            GAMInventory.status != 'STALE'
-        ).all()
-        
-        # Get last sync info
-        from models import SyncJob
-        last_sync = db_session.query(SyncJob).filter(
-            SyncJob.tenant_id == tenant_id,
-            SyncJob.sync_type.in_(['full', 'incremental']),
-            SyncJob.status == 'completed'
-        ).order_by(SyncJob.completed_at.desc()).first()
-        
-        # Format the response to match frontend expectations
-        app.logger.info(f"Found {len(custom_keys)} custom keys for tenant {tenant_id}")
-        app.logger.info(f"Found {len(custom_values)} custom values for tenant {tenant_id}")
-        app.logger.info(f"Found {len(audiences)} audiences for tenant {tenant_id}")
-        app.logger.info(f"Found {len(labels)} labels for tenant {tenant_id}")
-        
-        result = {
-            'last_sync': last_sync.completed_at.isoformat() if last_sync else None,
-            'customKeys': [
-                {
-                    'id': key.inventory_id,
-                    'name': key.name,
-                    'display_name': key.inventory_metadata.get('display_name', key.name) if key.inventory_metadata else key.name,
-                    'type': key.inventory_metadata.get('type', 'PREDEFINED') if key.inventory_metadata else 'PREDEFINED',
-                    'metadata': {
-                        'reportable_type': key.inventory_metadata.get('reportable_type', '') if key.inventory_metadata else '',
-                        'values_count': len(values_by_key.get(key.inventory_id, []))
-                    }
-                }
-                for key in custom_keys
-            ],
-            'customValues': values_by_key,
-            'audiences': [
-                {
-                    'id': audience.inventory_id,
-                    'name': audience.name,
-                    'description': audience.inventory_metadata.get('description', '') if audience.inventory_metadata else '',
-                    'size': audience.inventory_metadata.get('size', 0) if audience.inventory_metadata else 0,
-                    'type': audience.inventory_metadata.get('type', 'UNKNOWN') if audience.inventory_metadata else 'UNKNOWN'
-                }
-                for audience in audiences
-            ],
-            'labels': [
-                {
-                    'id': label.inventory_id,
-                    'name': label.name,
-                    'label_type': label.inventory_metadata.get('label_type', 'N/A') if label.inventory_metadata else 'N/A',
-                    'ad_category': label.inventory_metadata.get('ad_category', 'N/A') if label.inventory_metadata else 'N/A',
-                    'is_active': label.inventory_metadata.get('is_active', False) if label.inventory_metadata else False,
-                    'description': label.inventory_metadata.get('description', '') if label.inventory_metadata else ''
-                }
-                for label in labels
-            ]
-        }
-        
-        db_session.remove()
-        
-        app.logger.info(f"Returning targeting data with {len(result['customKeys'])} keys")
-        app.logger.info(f"Result keys: {list(result.keys())}")
-        return jsonify(result)
-        
-    except Exception as e:
-        app.logger.error(f"Error fetching targeting data: {e}")
-        import traceback
-        app.logger.error(traceback.format_exc())
-        return jsonify({'error': str(e)}), 500
-
-@app.route('/tenant/<tenant_id>/product/<product_id>/inventory')
-@require_auth()
-def product_inventory_config(tenant_id, product_id):
-    """Configure inventory targeting for a product."""
-    # Check access
-    if session.get('role') == 'viewer':
-        abort(403)
-    
-    if session.get('role') != 'super_admin' and session.get('tenant_id') != tenant_id:
-        abort(403)
-    
-    # Get tenant and product info
-    conn = get_db_connection()
-    
-    # Get tenant
-    cursor = conn.execute("SELECT name FROM tenants WHERE tenant_id = ?", (tenant_id,))
-    tenant = cursor.fetchone()
-    
-    if not tenant:
-        conn.close()
-        abort(404)
-    
-    # Get product
-    cursor = conn.execute("""
-        SELECT product_id, name, formats, countries, implementation_config
-        FROM products
-        WHERE tenant_id = ? AND product_id = ?
-    """, (tenant_id, product_id))
-    
-    product_row = cursor.fetchone()
-    conn.close()
-    
-    if not product_row:
-        abort(404)
-    
-    # Convert to dict and parse JSON fields
-    product = dict(product_row)
-    if product['formats']:
-        product['formats'] = json.loads(product['formats'])
-    if product['implementation_config']:
-        product['implementation_config'] = json.loads(product['implementation_config'])
-    
-    return render_template('product_inventory_config.html',
-                         tenant_id=tenant_id,
-                         tenant_name=tenant['name'],
-                         product=product)
-
-# API endpoints for inventory management (used by JS)
-@app.route('/api/tenant/<tenant_id>/products')
-@require_auth()
-def api_get_products(tenant_id):
-    """API endpoint to get products for tenant."""
-    # Check access
-    if session.get('role') != 'super_admin' and session.get('tenant_id') != tenant_id:
-        return jsonify({'error': 'Access denied'}), 403
-    
-    conn = get_db_connection()
-    cursor = conn.execute("""
-        SELECT product_id, name, description, formats, delivery_type
-        FROM products
-        WHERE tenant_id = ?
-        ORDER BY name
-    """, (tenant_id,))
-    
-    products = []
-    for row in cursor.fetchall():
-        product = dict(row)
-        if product['formats']:
-            product['formats'] = json.loads(product['formats'])
-        products.append(product)
-    
-    conn.close()
-    
-    return jsonify({'products': products})
-
-# Import inventory service endpoints
-try:
-    from gam_inventory_service import create_inventory_endpoints
-    create_inventory_endpoints(app)
-except ImportError:
-    print("Warning: GAM inventory service not available")
+    return render_template('targeting_browser_simple.html', 
+                         tenant_id=tenant_id, 
+                         tenant_name=tenant_name)
 
 # Operations Dashboard Route
 @app.route('/tenant/<tenant_id>/operations')
@@ -2039,14 +1634,8 @@
         return jsonify({"error": "Access denied"}), 403
     
     try:
-        # Check if adapter is configured
+        # Get tenant config to instantiate adapter
         conn = get_db_connection()
-<<<<<<< HEAD
-        cursor = conn.execute("SELECT adapter_type FROM adapter_config WHERE tenant_id = ? AND adapter_type = ?", (tenant_id, adapter_name))
-        row = cursor.fetchone()
-        if not row:
-            return jsonify({"error": f"Adapter {adapter_name} is not configured for this tenant"}), 404
-=======
         config_data = get_tenant_config_from_db(conn, tenant_id)
         if not config_data:
             return jsonify({"error": "Tenant not found"}), 404
@@ -2056,7 +1645,6 @@
         
         if not adapter_config.get('enabled'):
             return jsonify({"error": f"Adapter {adapter_name} is not enabled"}), 400
->>>>>>> 081a94e0
         
         # Create a dummy principal for schema retrieval
         dummy_principal = Principal(
@@ -2183,34 +1771,7 @@
         conn.connection.commit()
         conn.close()
         
-        # Trigger initial sync for GAM
-        if adapter_type == 'gam' and request.form.get('refresh_token'):
-            try:
-                # Import sync API functions
-                from sync_api import initialize_superadmin_api_key
-                import requests
-                
-                # Get or create API key
-                api_key = initialize_superadmin_api_key()
-                
-                # Trigger sync via internal API call
-                sync_response = requests.post(
-                    f'http://localhost:{os.environ.get("ADMIN_UI_PORT", 8001)}/api/v1/sync/trigger/{tenant_id}',
-                    headers={'X-API-Key': api_key},
-                    json={'sync_type': 'full'},
-                    timeout=60
-                )
-                
-                if sync_response.status_code == 200:
-                    flash('Ad server configuration updated and initial sync started!', 'success')
-                else:
-                    flash('Ad server configuration updated. You can manually sync from the tenant page.', 'success')
-            except Exception as e:
-                app.logger.error(f"Failed to trigger initial sync: {e}")
-                flash('Ad server configuration updated. You can manually sync from the tenant page.', 'success')
-        else:
-            flash('Ad server configuration updated successfully!', 'success')
-        
+        flash('Ad server configuration updated successfully!', 'success')
         return redirect(url_for('tenant_detail', tenant_id=tenant_id) + '#adserver')
     except Exception as e:
         conn.close()
@@ -2477,40 +2038,41 @@
     
     conn = get_db_connection()
     
-    # Get tenant name
-    cursor = conn.execute("SELECT name FROM tenants WHERE tenant_id = ?", (tenant_id,))
+    # Get tenant and config
+    cursor = conn.execute("SELECT name, config FROM tenants WHERE tenant_id = ?", (tenant_id,))
     row = cursor.fetchone()
-    tenant_name = row['name']
-    
-    # Get active adapter from adapter_config table
-    adapter_cursor = conn.execute("SELECT adapter_type FROM adapter_config WHERE tenant_id = ?", (tenant_id,))
-    adapter_row = adapter_cursor.fetchone()
+    tenant_name = row[0]
+    config_data = row[1]
+    # PostgreSQL returns JSONB as dict, SQLite returns string
+    tenant_config = config_data if isinstance(config_data, dict) else json.loads(config_data)
     
     # Get active adapter and its UI endpoint
     adapter_ui_endpoint = None
-    if adapter_row:
-        adapter_name = adapter_row['adapter_type']
-        # Create dummy principal to get UI endpoint
-        dummy_principal = Principal(
-            tenant_id=tenant_id,
-            principal_id="ui_query",
-            name="UI Query",
-            access_token="",
-            platform_mappings={}
-        )
-        
-        try:
-            if adapter_name == 'google_ad_manager':
-                from adapters.google_ad_manager import GoogleAdManager
-                adapter = GoogleAdManager({}, dummy_principal, dry_run=True, tenant_id=tenant_id)
-                adapter_ui_endpoint = adapter.get_config_ui_endpoint()
-            elif adapter_name == 'mock':
-                from adapters.mock_ad_server import MockAdServer
-                adapter = MockAdServer({}, dummy_principal, dry_run=True, tenant_id=tenant_id)
-                adapter_ui_endpoint = adapter.get_config_ui_endpoint()
-            # Add other adapters as needed
-        except:
-            pass
+    adapters = tenant_config.get('adapters', {})
+    for adapter_name, config in adapters.items():
+        if config.get('enabled'):
+            # Create dummy principal to get UI endpoint
+            dummy_principal = Principal(
+                tenant_id=tenant_id,
+                principal_id="ui_query",
+                name="UI Query",
+                access_token="",
+                platform_mappings={}
+            )
+            
+            try:
+                if adapter_name == 'google_ad_manager':
+                    from adapters.google_ad_manager import GoogleAdManager
+                    adapter = GoogleAdManager(config, dummy_principal, dry_run=True, tenant_id=tenant_id)
+                    adapter_ui_endpoint = adapter.get_config_ui_endpoint()
+                elif adapter_name == 'mock':
+                    from adapters.mock_ad_server import MockAdServer
+                    adapter = MockAdServer(config, dummy_principal, dry_run=True, tenant_id=tenant_id)
+                    adapter_ui_endpoint = adapter.get_config_ui_endpoint()
+                # Add other adapters as needed
+            except:
+                pass
+            break
     
     # Get products
     cursor = conn.execute("""
@@ -2621,19 +2183,10 @@
         'price_guidance': price_guidance
     }
     
-    # Get tenant adapter
-    tenant_cursor = conn.execute("SELECT adapter_type FROM adapter_config WHERE tenant_id = ?", (tenant_id,))
-    adapter_row = tenant_cursor.fetchone()
-    tenant_adapter = None
-    if adapter_row:
-        adapter_name = adapter_row['adapter_type']
-        tenant_adapter = 'gam' if adapter_name == 'google_ad_manager' else adapter_name
-    
     conn.close()
     return render_template('edit_product.html', 
                          tenant_id=tenant_id,
-                         product=product,
-                         tenant_adapter=tenant_adapter)
+                         product=product)
 
 @app.route('/tenant/<tenant_id>/products/add', methods=['GET', 'POST'])
 @require_auth()
@@ -2673,17 +2226,10 @@
                 targeting_template = {}
                 implementation_config = {}
             
-<<<<<<< HEAD
-            # Get the active adapter for this tenant
-            cursor = conn.execute("SELECT adapter_type FROM adapter_config WHERE tenant_id = ?", (tenant_id,))
-            adapter_row = cursor.fetchone()
-            active_adapter = adapter_row['adapter_type'] if adapter_row else None
-=======
             # Build implementation config based on adapter
             tenant_config = get_tenant_config_from_db(conn, tenant_id)
             if not tenant_config:
                 return jsonify({"error": "Tenant not found"}), 404
->>>>>>> 081a94e0
             
             # Handle regular form submission fields if not from AI
             if not ai_config:
@@ -2945,11 +2491,6 @@
     try:
         from default_products import get_industry_specific_products
         
-<<<<<<< HEAD
-        # For now, default to 'general' industry since we don't have industry column
-        # TODO: Add industry column to tenants table if needed
-        industry = 'general'
-=======
         # Get tenant's industry from config
         conn = get_db_connection()
         config = get_tenant_config_from_db(conn, tenant_id)
@@ -2960,7 +2501,6 @@
         
         config = config_row[0] if isinstance(config_row[0], dict) else json.loads(config_row[0])
         industry = config.get('industry', 'general')
->>>>>>> 081a94e0
         
         templates = get_industry_specific_products(industry)
         
@@ -3101,16 +2641,15 @@
     
     conn = get_db_connection()
     
-    # Get tenant info and policy settings
-    cursor = conn.execute("SELECT name, policy_settings FROM tenants WHERE tenant_id = ?", (tenant_id,))
+    # Get tenant info and config
+    cursor = conn.execute("SELECT name, config FROM tenants WHERE tenant_id = ?", (tenant_id,))
     tenant = cursor.fetchone()
     if not tenant:
         conn.close()
         return "Tenant not found", 404
     
-    tenant_name = tenant['name']
-    policy_settings = tenant['policy_settings']
-    config = policy_settings if isinstance(policy_settings, dict) else json.loads(policy_settings or '{}')
+    tenant_name, config_str = tenant
+    config = parse_json_config(config_str)
     
     # Define default policies that all publishers start with
     default_policies = {
@@ -3204,15 +2743,9 @@
         conn = get_db_connection()
         
         # Get current config
-<<<<<<< HEAD
-        cursor = conn.execute("SELECT policy_settings FROM tenants WHERE tenant_id = ?", (tenant_id,))
-        policy_row = cursor.fetchone()
-        current_policy = policy_row['policy_settings'] if isinstance(policy_row['policy_settings'], dict) else json.loads(policy_row['policy_settings'] or '{}')
-=======
         config = get_tenant_config_from_db(conn, tenant_id)
         if not config:
             return jsonify({"error": "Tenant not found"}), 404
->>>>>>> 081a94e0
         
         # Parse the form data for lists
         def parse_textarea_lines(field_name):
@@ -3228,7 +2761,7 @@
             'prohibited_categories': parse_textarea_lines('prohibited_categories'),
             'prohibited_tactics': parse_textarea_lines('prohibited_tactics'),
             # Keep default policies (they don't change from form)
-            'default_prohibited_categories': current_policy.get('default_prohibited_categories', [
+            'default_prohibited_categories': config.get('policy_settings', {}).get('default_prohibited_categories', [
                 'illegal_content',
                 'hate_speech', 
                 'violence',
@@ -3236,7 +2769,7 @@
                 'misleading_health_claims',
                 'financial_scams'
             ]),
-            'default_prohibited_tactics': current_policy.get('default_prohibited_tactics', [
+            'default_prohibited_tactics': config.get('policy_settings', {}).get('default_prohibited_tactics', [
                 'targeting_children_under_13',
                 'discriminatory_targeting',
                 'deceptive_claims',
@@ -3245,12 +2778,14 @@
             ])
         }
         
-        # Update database with new policy settings
+        config['policy_settings'] = policy_settings
+        
+        # Update database
         conn.execute("""
             UPDATE tenants 
-            SET policy_settings = ?
+            SET config = ?
             WHERE tenant_id = ?
-        """, (json.dumps(policy_settings), tenant_id))
+        """, (json.dumps(config), tenant_id))
         
         conn.connection.commit()
         conn.close()
@@ -4092,13 +3627,6 @@
     try:
         conn = get_db_connection()
         
-<<<<<<< HEAD
-        # Get active adapter for tenant
-        cursor = conn.execute("SELECT adapter_type FROM adapter_config WHERE tenant_id = ?", (tenant_id,))
-        adapter_row = cursor.fetchone()
-        
-        adapter_type = adapter_row['adapter_type'] if adapter_row else None
-=======
         # Get tenant config to determine adapter
         config = get_tenant_config_from_db(conn, tenant_id)
         if not config:
@@ -4112,7 +3640,6 @@
                 adapter_type = adapter
                 adapter_config = cfg
                 break
->>>>>>> 081a94e0
         
         if not adapter_type:
             # Return mock data if no adapter configured
@@ -4274,43 +3801,8 @@
     """Register UI routes from all available adapters."""
     try:
         print("Starting adapter route registration...")
-        # Get all unique adapter types across all tenants
+        # Get all enabled adapters across all tenants
         conn = get_db_connection()
-<<<<<<< HEAD
-        cursor = conn.execute("SELECT DISTINCT adapter_type FROM adapter_config")
-        
-        registered_adapters = set()
-        for row in cursor.fetchall():
-            adapter_name = row['adapter_type']
-            if adapter_name not in registered_adapters:
-                # Create a dummy principal for route registration
-                dummy_principal = Principal(
-                    tenant_id="system",
-                    principal_id="route_registration",
-                    name="Route Registration",
-                    access_token="",
-                    platform_mappings={}
-                )
-                
-                # Import and register adapter routes
-                try:
-                    if adapter_name == 'google_ad_manager':
-                        print(f"Registering routes for {adapter_name}")
-                        from adapters.google_ad_manager import GoogleAdManager
-                        adapter = GoogleAdManager({}, dummy_principal, dry_run=True, tenant_id="system")
-                        adapter.register_ui_routes(app)
-                        registered_adapters.add(adapter_name)
-                    elif adapter_name == 'mock':
-                        print(f"Registering routes for {adapter_name}")
-                        from adapters.mock_ad_server import MockAdServer
-                        adapter = MockAdServer({}, dummy_principal, dry_run=True, tenant_id="system")
-                        adapter.register_ui_routes(app)
-                        registered_adapters.add(adapter_name)
-                    elif adapter_name == 'kevel':
-                        from adapters.kevel import KevelAdapter
-                        adapter = KevelAdapter({}, dummy_principal, dry_run=True)
-                        if hasattr(adapter, 'register_ui_routes'):
-=======
         cursor = conn.execute("SELECT tenant_id, ad_server FROM tenants WHERE ad_server IS NOT NULL")
         
         registered_adapters = set()
@@ -4349,12 +3841,17 @@
                             print(f"Registering routes for {adapter_name}")
                             from adapters.mock_ad_server import MockAdServer
                             adapter = MockAdServer(adapter_config, dummy_principal, dry_run=True, tenant_id="system")
->>>>>>> 081a94e0
                             adapter.register_ui_routes(app)
                             registered_adapters.add(adapter_name)
-                    # Add other adapters as they implement UI routes
-                except Exception as e:
-                    print(f"Warning: Failed to register routes for {adapter_name}: {e}")
+                        elif adapter_name == 'kevel':
+                            from adapters.kevel import KevelAdapter
+                            adapter = KevelAdapter(adapter_config, dummy_principal, dry_run=True)
+                            if hasattr(adapter, 'register_ui_routes'):
+                                adapter.register_ui_routes(app)
+                                registered_adapters.add(adapter_name)
+                        # Add other adapters as they implement UI routes
+                    except Exception as e:
+                        print(f"Warning: Failed to register routes for {adapter_name}: {e}")
         
         conn.close()
         print(f"Registered UI routes for adapters: {', '.join(registered_adapters)}")
@@ -4364,20 +3861,15 @@
         print(f"Warning: Failed to register adapter routes: {e}")
         traceback.print_exc()
 
-# Register adapter routes at module level (needed for import)
-register_adapter_routes()
-
-# Register sync API blueprint
-try:
-    from sync_api import sync_api
-    app.register_blueprint(sync_api)
-    print("Registered sync API blueprint")
-except Exception as e:
-    print(f"Warning: Failed to register sync API blueprint: {e}")
-
 if __name__ == '__main__':
     # Create templates directory
     os.makedirs('templates', exist_ok=True)
+    
+    # Register adapter routes
+    register_adapter_routes()
+    
+    # Register GAM inventory endpoints
+    register_inventory_endpoints(app, db_session)
     
     if not GOOGLE_CLIENT_ID or not GOOGLE_CLIENT_SECRET:
         print("ERROR: Google OAuth credentials not found!")
@@ -4395,7 +3887,7 @@
     # Run server
     port = int(os.environ.get('ADMIN_UI_PORT', 8001))  # Match OAuth redirect URI
     # Debug mode off for production
-    debug = False  # Force debug off in Docker
+    debug = os.environ.get('FLASK_DEBUG', '0') == '1'
     
     print(f"DEBUG: FLASK_DEBUG={os.environ.get('FLASK_DEBUG')}, debug={debug}")
     print(f"Starting Admin UI with Google OAuth on port {port}")
