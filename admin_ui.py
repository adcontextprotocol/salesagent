--- conflicted
+++ resolved
@@ -23,15 +23,11 @@
 # Import schemas after Flask app is created
 from schemas import Principal
 
-<<<<<<< HEAD
-# Configure for being mounted at different paths and proxy headers
-=======
 # Import and register super admin API blueprint
 from superadmin_api import superadmin_api
 app.register_blueprint(superadmin_api)
 
-# Configure for being mounted at different paths
->>>>>>> 38d9c2a0
+# Configure for being mounted at different paths and proxy headers
 class ProxyFix:
     def __init__(self, app):
         self.app = app
